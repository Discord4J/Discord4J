--- conflicted
+++ resolved
@@ -166,15 +166,11 @@
                 return Mono.justOrEmpty(event.getMember())
                         .flatMap(Member::getVoiceState)
                         .flatMap(VoiceState::getChannel)
-<<<<<<< HEAD
-                        .flatMap(channel -> channel.join().withProvider(provider))
-=======
                         .flatMap(channel -> {
                             GuildVoiceSupport voice = voiceMap.computeIfAbsent(channel.getGuildId(),
                                     k -> new GuildVoiceSupport());
-                            return channel.join(spec -> spec.setProvider(voice.provider));
+                            return channel.join().withProvider(voice.provider);
                         })
->>>>>>> b30f976b
                         .retryWhen(Retry.backoff(2, Duration.ofSeconds(2)))
                         .doFinally(s -> log.info("Finalized join request after {}", s))
                         .onErrorResume(t -> {
