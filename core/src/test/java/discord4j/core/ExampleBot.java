/*
 * This file is part of Discord4J.
 *
 * Discord4J is free software: you can redistribute it and/or modify
 * it under the terms of the GNU Lesser General Public License as published by
 * the Free Software Foundation, either version 3 of the License, or
 * (at your option) any later version.
 *
 * Discord4J is distributed in the hope that it will be useful,
 * but WITHOUT ANY WARRANTY; without even the implied warranty of
 * MERCHANTABILITY or FITNESS FOR A PARTICULAR PURPOSE. See the
 * GNU Lesser General Public License for more details.
 *
 * You should have received a copy of the GNU Lesser General Public License
 * along with Discord4J. If not, see <http://www.gnu.org/licenses/>.
 */

package discord4j.core;

import ch.qos.logback.classic.Level;
import ch.qos.logback.classic.LoggerContext;
import discord4j.core.event.domain.message.MessageCreateEvent;
import discord4j.core.object.entity.*;
import discord4j.core.object.entity.channel.TextChannel;
import discord4j.core.object.reaction.ReactionEmoji;
import discord4j.core.object.util.Image;
import discord4j.core.object.util.Snowflake;
import discord4j.rest.entity.data.ApplicationInfoData;
import discord4j.rest.request.RouteMatcher;
import discord4j.rest.request.RouterOptions;
import discord4j.rest.response.ResponseFunction;
import discord4j.rest.route.Routes;
import org.junit.BeforeClass;
import org.junit.Ignore;
import org.junit.Test;
import org.slf4j.LoggerFactory;
import reactor.blockhound.BlockHound;
import reactor.core.Exceptions;
import reactor.core.publisher.Flux;
import reactor.core.publisher.Mono;
import reactor.function.TupleUtils;
import reactor.netty.http.client.HttpClient;
import reactor.util.Logger;
import reactor.util.Loggers;

import java.util.ArrayList;
import java.util.Arrays;
import java.util.List;
import java.util.Random;
import java.util.stream.Collectors;

public class ExampleBot {

    private static final Logger log = Loggers.getLogger(ExampleBot.class);

    private static String token;

    @BeforeClass
    public static void initialize() {
        token = System.getenv("token");
    }

    @Test
    @Ignore("Example code excluded from CI")
    public void testCommandBot() {
        BlockHound.builder()
                .allowBlockingCallsInside("java.io.FileInputStream", "readBytes")
                .install();

        DiscordClient client = DiscordClient.builder(token)
                .setRouterOptions(RouterOptions.builder()
                        // globally suppress any not found (404) error
                        .onClientResponse(ResponseFunction.emptyIfNotFound())
                        // bad requests (400) while adding reactions will be suppressed
                        .onClientResponse(ResponseFunction.emptyOnErrorStatus(RouteMatcher.route(Routes.REACTION_CREATE), 400))
                        .requestParallelism(12)
                        .build())
                .build();

        // Get the bot owner ID to filter commands
        Mono<Long> ownerId = client.getApplicationInfo()
                .map(ApplicationInfoData::getOwnerId)
                .cache();

        // Create our event handlers
        List<EventHandler> eventHandlers = new ArrayList<>();
        eventHandlers.add(new AddRole());
        eventHandlers.add(new Echo());
        eventHandlers.add(new UserInfo());
        eventHandlers.add(new LogLevelChange());
        eventHandlers.add(new Reactor());
        eventHandlers.add(new ChangeAvatar());
        eventHandlers.add(new BurstMessages());

        // Build a safe event-processing pipeline
<<<<<<< HEAD
        client.gateway().withConnectionUntilDisconnect(gateway ->
                gateway.getEventDispatcher().on(MessageCreateEvent.class)
                        .filterWhen(event -> ownerId.map(owner -> {
                            Long author = event.getMessage().getAuthor()
                                    .map(u -> u.getId().asLong())
                                    .orElse(null);
                            return owner.equals(author);
                        }))
                        .flatMap(event -> Mono.whenDelayError(eventHandlers.stream()
                                .map(handler -> handler.onMessageCreate(event))
                                .collect(Collectors.toList())))
                        .onErrorContinue((t, o) -> log.error("Error while processing event", t))
                        .then())
                .block();
=======
        Mono<Void> events = client.getEventDispatcher()
                .on(MessageCreateEvent.class, event -> {
                    boolean fromOwner = event.getMessage().getAuthor()
                            .map(User::getId)
                            .map(Snowflake::asLong)
                            .filter(id -> ownerId.get() == id)
                            .isPresent();
                    if (fromOwner) {
                        return Mono.whenDelayError(eventHandlers.stream()
                                .map(handler -> handler.onMessageCreate(event))
                                .collect(Collectors.toList()));
                    } else {
                        return Mono.empty();
                    }
                })
                .then();

        Mono.when(events, client.login()).block();
>>>>>>> 17d2f958
    }

    public static class AddRole extends EventHandler {

        @Override
        public Mono<Void> onMessageCreate(MessageCreateEvent event) {
            Message message = event.getMessage();
            return Mono.justOrEmpty(message.getContent())
                    .filterWhen(content -> message.getGuild().hasElement())
                    .filter(content -> content.startsWith("!addrole "))
                    .flatMap(content -> {
                        // !addrole userId roleName
                        String[] tokens = content.split(" ", 3);
                        if (tokens.length > 2) {
                            String user = tokens[1];
                            String roleName = tokens[2];
                            Mono<Member> member = message.getGuild()
                                    .flatMap(g -> g.getMemberById(Snowflake.of(user)));
                            Mono<Role> role = message.getGuild()
                                    .flatMapMany(Guild::getRoles)
                                    .filter(r -> r.getName().equalsIgnoreCase(roleName))
                                    .next();
                            return member.zipWith(role)
                                    .flatMap(t2 -> t2.getT1().addRole(t2.getT2().getId()));
                        }
                        return Mono.empty();
                    })
                    .then();
        }
    }

    public static class Echo extends EventHandler {

        @Override
        public Mono<Void> onMessageCreate(MessageCreateEvent event) {
            Message message = event.getMessage();
            return Mono.justOrEmpty(message.getContent())
                    .filter(content -> content.startsWith("!echo "))
                    .map(content -> content.substring("!echo ".length()))
                    .flatMap(source -> message.getChannel()
                            .flatMap(channel -> channel.createMessage(source)))
                    .then();
        }
    }

    public static class UserInfo extends EventHandler {

        @Override
        public Mono<Void> onMessageCreate(MessageCreateEvent event) {
            Message message = event.getMessage();
            if (message.getContent()
                    .filter(content -> content.startsWith("!user "))
                    .isPresent()) {
                return Mono.justOrEmpty(message.getContent())
                        .map(content -> content.split(" ", 2))
                        .flatMap(tokens -> message.getClient().getUserById(Snowflake.of(tokens[1])))
                        .flatMap(user -> message.getChannel()
                                .flatMap(channel -> channel.createMessage(msg ->
                                        msg.setEmbed(embed -> embed
                                                .addField("Name", user.getUsername(), false)
                                                .addField("Avatar URL", user.getAvatarUrl(), false)
                                                .setImage(user.getAvatarUrl()))
                                )))
                        .switchIfEmpty(Mono.just("Not found")
                                .flatMap(reason -> message.getChannel()
                                        .flatMap(channel -> channel.createMessage(reason)))
                        )
                        .then();
            }
            return Mono.empty();
        }
    }

    public static class LogLevelChange extends EventHandler {

        private final LoggerContext context = (LoggerContext) LoggerFactory.getILoggerFactory();

        @Override
        public Mono<Void> onMessageCreate(MessageCreateEvent event) {
            Message message = event.getMessage();
            if (message.getContent()
                    .filter(content -> content.startsWith("!log "))
                    .isPresent()) {
                return Mono.justOrEmpty(message.getContent())
                        .map(content -> content.split(" ", 3))
                        .doOnNext(tokens -> {
                            String level = tokens[1];
                            String name = tokens[2];
                            Level logLevel = Level.valueOf(level);
                            context.getLoggerList().stream()
                                    .filter(logger -> logger.getName().startsWith(name))
                                    .forEach(logger -> {
                                        log.info("Changing {} to {}", logger, logLevel);
                                        logger.setLevel(logLevel);
                                    });
                        })
                        .then();
            }
            return Mono.empty();
        }
    }

    public static class Reactor extends EventHandler {

        private final Random random = new Random();
        private final List<String> emoji = new ArrayList<>(Arrays.asList(
                "😀", "😬", "😂", "😄", "😅", "😇", "☺", "😋", "😘", "😚", "😜", "🤑", "😎", "🤗", "😳", "🙄", "😤",
                "😱", "😨", "😰", "😥", "🤒", "😭", "💩", "👹", "💀", "👻", "👽", "🤖", "😺", "😹", "😻", "😼", "😽",
                "🙀", "😿", "😾", "🙌", "👏", "👋", "👍", "👊", "✊", "✌", "👌", "✋", "👐", "💪", "☝", "🙏", "👆",
                "🖐", "🤘", "🖖", "✍", "💅", "👄", "👅", "👂", "👁", "👀", "👶", "👦", "👧", "👨", "👩", "👱", "👴",
                "👵", "👲", "👳", "👷", "💂", "🕵", "🎅", "👼", "👸", "👰", "🚶", "🏃", "💃", "👯", "👫", "👬", "👭",
                "🙇", "💁", "🙅", "🙆", "🙋", "🙎", "🙍", "💇", "💆", "💑", "👨‍❤️‍👨", "💏", "👩‍❤️‍💋‍👩",
                "👨‍❤️‍💋‍👨", "👩‍👩‍👦", "👨‍👨‍👦", "👮", "👚", "👕", "👖", "👔", "👗", "👙", "👘", "💄", "💋",
                "🎩", "👟", "👞", "👢", "👡", "👠", "👣", "⛑", "🎓", "👑", "🎒", "👝", "👛", "👜", "💼", "🌂", "💍",
                "🕶", "👓", "🐯", "🦁", "🐮", "🐷", "🐽", "🐸", "🐙", "🐵", "🐦", "🐧", "🐔", "🐒", "🙉", "🙈", "🐣",
                "🐥", "🐺", "🐗", "🐴", "🦄", "🐝", "🐛", "🐢", "🦀", "🦂", "🕷", "🐜", "🐞", "🐌", "🐠", "🐟", "🐡",
                "🐬", "🐋", "🐊", "🐆", "🐘", "🐫", "🐪", "🐄", "🐂", "🐃", "🐏", "🐑", "🐀", "🐁", "🐓", "🦃", "🐉",
                "🐾", "🐿", "🐇", "🐈", "🐩", "🐕", "🐲", "🌵", "🎄", "🌲", "🌴", "🌱", "🌿", "🌾", "🍁", "🍂", "🍃",
                "🎋", "🎍", "🍀", "🌺", "🌻", "🌹", "🌷", "🌼", "🌸", "💐", "🍄", "🎃", "🐚", "🌎", "🌍", "🌏", "🌕",
                "🌖", "🌗", "🌘", "🌑", "🌒", "🌓", "🌔", "🌚", "🌝", "🌛", "🌜", "🌞", "⭐", "🌟", "💫", "✨", "🌥",
                "🌦", "🌧", "⛈", "⚡", "🔥", "❄", "🌨", "☔", "☂", "🌪", "💨", "☃", "⛄", "💧", "💦", "🌊", "🍏", "🍎",
                "🍐", "🍋", "🍌", "🍉", "🍇", "🌶", "🍅", "🍍", "🍑", "🍈", "🍓", "🌽", "🍠", "🍯", "🍞", "🍗", "🧀",
                "🍖", "🍤", "🌯", "🌮", "🍝", "🍕", "🌭", "🍟", "🍔", "🍳", "🍜", "🍲", "🍥", "🍣", "🍱", "🍛", "🍙",
                "🍚", "🎂", "🍰", "🍦", "🍨", "🍧", "🍡", "🍢", "🍘", "🍮", "🍬", "🍭", "🍫", "🍿", "🍩", "🍪", "🍺",
                "☕", "🍵", "🍶", "🍹", "🍻", "🍼", "🍴", "🍷", "🍽", "⚽", "🏀", "🏈", "⚾", "🎾", "🏐", "🏉", "🎱",
                "🎿", "🏏", "🏑", "🏓", "🏌", "⛳", "⛷", "🏂", "⛸", "🏹", "🎣", "🚣", "🏊🏼", "🏄", "🏆", "🕴", "🏇",
                "🚵", "🚴", "🏋", "⛹", "🛀", "🎽", "🏅", "🎖", "🎗", "🏵", "🎫", "🎟", "🎭", "🎺", "🎷", "🎹", "🎤",
                "🎪", "🎨", "🎸", "🎻", "🎬", "🎮", "👾", "🎯", "🎲", "🎰", "🎳", "🚗", "🚕", "🚙", "🚌", "🚎", "🏎",
                "🚓", "🚒", "🚐", "🚛", "🚜", "🏍", "🚲", "🚨", "🚃", "🚟", "🚠", "🚡", "🚖", "🚘", "🚍", "🚔", "🚋",
                "🚝", "🚄", "🚅", "🚈", "🚞", "🚂", "🚆", "🛬", "🛫", "✈", "🛩", "🚁", "🚉", "🚊", "🚇", "⛵", "🛥",
                "🚤", "⛴", "🚀", "🛳", "🛰", "💺", "🏁", "🚥", "🚦", "🚏", "⛽", "🚧", "⚓", "🎡", "🎢", "🎠", "🏗",
                "🌁", "🗼", "🏭", "⛲", "⛺", "🏕", "🗾", "🌋", "🗻", "🏔", "⛰", "🎑", "🏞", "🛣", "🛤", "🌅", "🌄",
                "🏜", "🏖", "🏝", "🎇", "🌠", "🌌", "🌉", "🌃", "🏙", "🌆", "🌇", "🎆", "🌈", "🏘", "🏰", "🏯", "🏠",
                "🗽", "🏟", "🏡", "🏚", "🏢", "🏬", "🏣", "🏤", "🏥", "🏦", "🕌", "🏛", "💒", "🏩", "🏫", "🏪", "🏨",
                "🕍", "🕋", "⛩", "🕹", "💽", "💾", "💿", "📼", "📷", "📹", "🎥", "☎", "⏱", "🎙", "📻", "📺", "📠",
                "📟", "⏲", "⏰", "🕰", "⏳", "📡", "🔋", "💴", "💵", "💸", "🛢", "🔦", "💡", "💶", "💷", "💰", "💳",
                "💎", "🔨", "💣", "🔫", "🔪", "☠", "🔮", "💈", "💊", "💉", "🔖", "🚿", "🔑", "🛋", "🚪", "🛎", "🖼",
                "🎁", "🎀", "🎏", "🎈", "🛍", "⛱", "🗺", "🎊", "🎉", "🎎", "🎐", "🎌", "🏮", "📮", "📫", "📯", "📊",
                "🗃", "📇", "📅", "📉", "📈", "📰", "📕", "📙", "📒", "✂", "🖇", "📖", "📚", "📌", "📍", "🚩", "❤",
                "💔", "❣", "💕", "💓", "💗", "💖", "💘", "💝", "💠", "🔔"));

        @Override
        public Mono<Void> onMessageCreate(MessageCreateEvent event) {
            Message message = event.getMessage();
            return message.getContent()
                    .filter(content -> content.startsWith("!react"))
                    .map(content -> {
                        String rawCount = content.substring("!react".length());
                        int count = 1;
                        if (!rawCount.isEmpty()) {
                            try {
                                count = Math.max(1, Math.min(20, Integer.parseInt(rawCount.trim())));
                            } catch (NumberFormatException e) {
                                throw Exceptions.propagate(e);
                            }
                        }
                        return Flux.fromIterable(fetch(count))
                                .flatMap(emoji -> message.addReaction(ReactionEmoji.unicode(emoji)))
                                .then();
                    })
                    .orElseGet(Mono::empty);
        }

        private List<String> fetch(int count) {
            List<String> reactions = new ArrayList<>();
            for (int i = 0; i < count; i++) {
                int index = random.nextInt(emoji.size());
                reactions.add(emoji.get(index));
                emoji.remove(index);
            }
            return reactions;
        }
    }

    public static class ChangeAvatar extends EventHandler {

        @Override
        public Mono<Void> onMessageCreate(MessageCreateEvent event) {
            Message message = event.getMessage();
            if (message.getContent()
                    .filter(content -> content.equals("!avatar"))
                    .isPresent()) {
                for (Attachment attachment : message.getAttachments()) {
                    // This code is very optimistic as it does not check for status codes or file types
                    return HttpClient.create()
                            .get()
                            .uri(attachment.getUrl())
                            .responseSingle((res, mono) -> mono.asByteArray())
                            .flatMap(input -> message.getClient()
                                    .edit(spec -> spec.setAvatar(Image.ofRaw(input, Image.Format.PNG))))
                            .then();
                }
            }
            return Mono.empty();
        }
    }

    public static class BurstMessages extends EventHandler {

        @Override
        public Mono<Void> onMessageCreate(MessageCreateEvent event) {
            if (!event.getMessage().getContent().orElse("").startsWith("!burstmessages")) {
                return Mono.empty();
            }
            return event.getGuild()
                    .flatMapMany(Guild::getChannels)
                    .ofType(TextChannel.class)
                    .filter(channel -> channel.getName().startsWith("test"))
                    .collectList()
                    .doOnNext(channelList -> Flux.fromIterable(channelList)
                            .flatMap(channel -> Flux.range(1, 5)
                                    .map(String::valueOf)
                                    .flatMap(channel::createMessage))
                            .collectList()
                            .elapsed()
                            .doOnNext(TupleUtils.consumer(
                                    (time, list) -> log.info("Sent {} messages in {} milliseconds ({} messages/s)",
                                            list.size(), time, (list.size() / (double) time) * 1000)))
                            .subscribe()) // Separate subscribe in order to improve accuracy of elapsed time
                    .then();
        }
    }

    public static abstract class EventHandler {

        public abstract Mono<Void> onMessageCreate(MessageCreateEvent event);
    }
}<|MERGE_RESOLUTION|>--- conflicted
+++ resolved
@@ -93,41 +93,23 @@
         eventHandlers.add(new BurstMessages());
 
         // Build a safe event-processing pipeline
-<<<<<<< HEAD
-        client.gateway().withConnectionUntilDisconnect(gateway ->
-                gateway.getEventDispatcher().on(MessageCreateEvent.class)
-                        .filterWhen(event -> ownerId.map(owner -> {
-                            Long author = event.getMessage().getAuthor()
-                                    .map(u -> u.getId().asLong())
-                                    .orElse(null);
-                            return owner.equals(author);
-                        }))
-                        .flatMap(event -> Mono.whenDelayError(eventHandlers.stream()
-                                .map(handler -> handler.onMessageCreate(event))
-                                .collect(Collectors.toList())))
-                        .onErrorContinue((t, o) -> log.error("Error while processing event", t))
-                        .then())
-                .block();
-=======
-        Mono<Void> events = client.getEventDispatcher()
-                .on(MessageCreateEvent.class, event -> {
-                    boolean fromOwner = event.getMessage().getAuthor()
-                            .map(User::getId)
-                            .map(Snowflake::asLong)
-                            .filter(id -> ownerId.get() == id)
-                            .isPresent();
-                    if (fromOwner) {
-                        return Mono.whenDelayError(eventHandlers.stream()
-                                .map(handler -> handler.onMessageCreate(event))
-                                .collect(Collectors.toList()));
-                    } else {
-                        return Mono.empty();
-                    }
+        GatewayDiscordClient gateway = client.login().block();
+        assert gateway != null;
+
+        Mono<Void> events = gateway.on(MessageCreateEvent.class, event -> ownerId
+                .filter(owner -> {
+                    Long author = event.getMessage().getAuthor()
+                            .map(u -> u.getId().asLong())
+                            .orElse(null);
+                    return owner.equals(author);
                 })
+                .flatMap(id -> Mono.when(eventHandlers.stream()
+                        .map(handler -> handler.onMessageCreate(event))
+                        .collect(Collectors.toList()))
+                ))
                 .then();
 
-        Mono.when(events, client.login()).block();
->>>>>>> 17d2f958
+        Mono.when(events, gateway.onDisconnect()).block();
     }
 
     public static class AddRole extends EventHandler {
