--- conflicted
+++ resolved
@@ -56,20 +56,6 @@
     @Override
     default ChannelModifyRequest asRequest() {
         return ChannelModifyRequest.builder()
-<<<<<<< HEAD
-            .name(name())
-            .bitrate(bitrate())
-            .userLimit(userLimit())
-            .position(position())
-            .rateLimitPerUser(rateLimitPerUser())
-            .permissionOverwrites(mapPossible(permissionOverwrites(), po -> po.stream()
-                .map(PermissionOverwrite::getData)
-                .collect(Collectors.toList())))
-            .parentId(mapPossibleOptional(parentId(), Snowflake::asString))
-            .rtcRegion(rtcRegion())
-            .videoQualityMode(mapPossibleOptional(videoQualityMode(), VoiceChannel.Mode::getValue))
-            .build();
-=======
                 .name(name())
                 .bitrate(bitrate())
                 .userLimit(userLimit())
@@ -82,7 +68,6 @@
                 .rtcRegion(rtcRegion())
                 .videoQualityMode(mapPossibleOptional(videoQualityMode(), VoiceChannel.Mode::getValue))
                 .build();
->>>>>>> 3cd2c643
     }
 }
 
