/*
 * This file is part of Discord4J.
 *
 * Discord4J is free software: you can redistribute it and/or modify
 * it under the terms of the GNU Lesser General Public License as published by
 * the Free Software Foundation, either version 3 of the License, or
 * (at your option) any later version.
 *
 * Discord4J is distributed in the hope that it will be useful,
 * but WITHOUT ANY WARRANTY; without even the implied warranty of
 * MERCHANTABILITY or FITNESS FOR A PARTICULAR PURPOSE. See the
 * GNU Lesser General Public License for more details.
 *
 * You should have received a copy of the GNU Lesser General Public License
 * along with Discord4J. If not, see <http://www.gnu.org/licenses/>.
 */

package discord4j.core.spec;

import discord4j.discordjson.json.EmbedAuthorData;
import discord4j.discordjson.json.EmbedData;
import discord4j.discordjson.json.EmbedFieldData;
import discord4j.discordjson.json.EmbedFooterData;
import discord4j.discordjson.json.EmbedImageData;
import discord4j.discordjson.json.EmbedThumbnailData;
import discord4j.discordjson.possible.Possible;
import discord4j.rest.util.Color;
import org.immutables.value.Value;
import reactor.util.annotation.Nullable;

import java.time.Instant;
import java.time.format.DateTimeFormatter;
import java.util.Collections;
import java.util.List;
import java.util.stream.Collectors;

import static discord4j.core.spec.InternalSpecUtils.flatMapPossible;
import static discord4j.core.spec.InternalSpecUtils.mapPossible;
import static discord4j.core.spec.InternalSpecUtils.toPossible;

@Value.Immutable(singleton = true)
interface EmbedCreateSpecGenerator extends Spec<EmbedData> {

    Possible<String> title();

    Possible<String> description();

    Possible<String> url();

    Possible<Instant> timestamp();

    Possible<Color> color();

    @Nullable // deepImmutablesDetection doesn't work for Possible types
    EmbedCreateFields.Footer footer();

    Possible<String> image();

    Possible<String> thumbnail();

    @Nullable
    EmbedCreateFields.Author author();

    @Value.Default
    default List<EmbedCreateFields.Field> fields() {
        return Collections.emptyList();
    }

    @Override
    default EmbedData asRequest() {
        return EmbedData.builder()
                .title(title())
                .description(description())
                .url(url())
                .timestamp(mapPossible(timestamp(), DateTimeFormatter.ISO_INSTANT::format))
                .color(mapPossible(color(), Color::getRGB))
                .footer(mapPossible(toPossible(footer()), EmbedCreateFields.Footer::asRequest))
                .image(mapPossible(image(), url -> EmbedImageData.builder().url(url).build()))
                .thumbnail(mapPossible(thumbnail(), url -> EmbedThumbnailData.builder().url(url).build()))
                .author(mapPossible(toPossible(author()), EmbedCreateFields.Author::asRequest))
                .fields(fields().stream().map(EmbedCreateFields.Field::asRequest).collect(Collectors.toList()))
                .build();
    }

    abstract class Builder {
        public EmbedCreateSpec.Builder from(final EmbedData data) {
            final EmbedCreateSpec.Builder $this = EmbedCreateSpec.Builder.class.cast(this)
                    .title(data.title())
                    .description(data.description())
                    .url(data.url())
                    .timestamp(mapPossible(data.timestamp(), Instant::parse))
                    .color(mapPossible(data.color(), Color::of))
                    .image(flatMapPossible(data.image(), EmbedImageData::url))
                    .thumbnail(flatMapPossible(data.thumbnail(), EmbedThumbnailData::url));

            if (!data.footer().isAbsent()) {
                final EmbedFooterData footer = data.footer().get();
                $this.footer(footer.text(), footer.iconUrl().toOptional().orElse(null));
            } else {
                $this.footer(null);
            }

            if (!data.author().isAbsent()) {
                final EmbedAuthorData author = data.author().get();
                $this.author(EmbedCreateFields.Author.of(
                        author.name().toOptional().orElseThrow(IllegalStateException::new),
<<<<<<< HEAD
                        author.url().toOptional().orElse(null),
=======
                        Possible.flatOpt(author.url()).orElse(null),
>>>>>>> f7700a99
                        author.iconUrl().toOptional().orElse(null)
                ));
            } else {
                $this.author(null);
            }

            if (!data.fields().isAbsent()) {
                final List<EmbedFieldData> fields = data.fields().get();
                $this.fields(
                        fields.stream()
                                .map(field -> EmbedCreateFields.Field.of(field.name(), field.value(), field.inline().toOptional().orElse(false)))
                                .collect(Collectors.toList())
                );
            } else {
                $this.fields(Collections.emptyList());
            }

            return $this;
        }
    }
}<|MERGE_RESOLUTION|>--- conflicted
+++ resolved
@@ -104,11 +104,7 @@
                 final EmbedAuthorData author = data.author().get();
                 $this.author(EmbedCreateFields.Author.of(
                         author.name().toOptional().orElseThrow(IllegalStateException::new),
-<<<<<<< HEAD
-                        author.url().toOptional().orElse(null),
-=======
                         Possible.flatOpt(author.url()).orElse(null),
->>>>>>> f7700a99
                         author.iconUrl().toOptional().orElse(null)
                 ));
             } else {
