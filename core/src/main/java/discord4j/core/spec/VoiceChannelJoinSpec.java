/*
 * This file is part of Discord4J.
 *
 * Discord4J is free software: you can redistribute it and/or modify
 * it under the terms of the GNU Lesser General Public License as published by
 * the Free Software Foundation, either version 3 of the License, or
 * (at your option) any later version.
 *
 * Discord4J is distributed in the hope that it will be useful,
 * but WITHOUT ANY WARRANTY; without even the implied warranty of
 * MERCHANTABILITY or FITNESS FOR A PARTICULAR PURPOSE.  See the
 * GNU Lesser General Public License for more details.
 *
 * You should have received a copy of the GNU Lesser General Public License
 * along with Discord4J.  If not, see <http://www.gnu.org/licenses/>.
 */
package discord4j.core.spec;

import discord4j.common.LogUtil;
import discord4j.core.GatewayDiscordClient;
import discord4j.core.event.domain.VoiceServerUpdateEvent;
import discord4j.core.event.domain.VoiceStateUpdateEvent;
import discord4j.core.object.entity.Member;
import discord4j.core.object.entity.channel.VoiceChannel;
import discord4j.discordjson.json.gateway.VoiceStateUpdate;
import discord4j.gateway.GatewayClientGroup;
import discord4j.gateway.json.ShardGatewayPayload;
import discord4j.rest.util.Permission;
import discord4j.common.util.Snowflake;
import discord4j.voice.*;
import reactor.core.publisher.Flux;
import reactor.core.publisher.Mono;
import reactor.function.TupleUtils;
import reactor.util.function.Tuple2;
import reactor.util.retry.RetrySpec;

import java.time.Duration;
import java.util.Objects;
import java.util.concurrent.TimeoutException;

/**
 * Spec used to request a connection to a {@link VoiceChannel} and handle the initialization of the resulting
 * {@link VoiceConnection}.
 */
public class VoiceChannelJoinSpec implements Spec<Mono<VoiceConnection>> {

    /** Default maximum amount of time in seconds to wait before the connection to the voice channel times out. */
    private static final int DEFAULT_TIMEOUT = 10;

    /** Default maximum amount of time in seconds to wait before a single IP discovery attempt times out. */
    private static final int DEFAULT_DISCOVERY_TIMEOUT = 5;

    private Duration timeout = Duration.ofSeconds(DEFAULT_TIMEOUT);
    private AudioProvider provider = AudioProvider.NO_OP;
    private AudioReceiver receiver = AudioReceiver.NO_OP;
    private VoiceSendTaskFactory sendTaskFactory = new LocalVoiceSendTaskFactory();
    private VoiceReceiveTaskFactory receiveTaskFactory = new LocalVoiceReceiveTaskFactory();
    private boolean selfDeaf;
    private boolean selfMute;
    private Duration ipDiscoveryTimeout = Duration.ofSeconds(DEFAULT_DISCOVERY_TIMEOUT);
    private RetrySpec ipDiscoveryRetrySpec = RetrySpec.maxInARow(1);

    private final GatewayDiscordClient gateway;
    private final VoiceChannel voiceChannel;

    public VoiceChannelJoinSpec(final GatewayDiscordClient gateway, final VoiceChannel voiceChannel) {
        this.gateway = Objects.requireNonNull(gateway);
        this.voiceChannel = voiceChannel;
    }

    /**
     * Configure the {@link AudioProvider} to use in the created {@link VoiceConnection}.
     *
     * @param provider Used to send audio.
     * @return This spec.
     */
    public VoiceChannelJoinSpec setProvider(final AudioProvider provider) {
        this.provider = provider;
        return this;
    }

    /**
     * Configure the {@link AudioReceiver} to use in the created {@link VoiceConnection}.
     *
     * @param receiver Used to receive audio.
     * @return This spec.
     * @deprecated Discord does not officially support bots receiving audio. It is not guaranteed that this
     * functionality works properly. Use at your own risk.
     */
    @Deprecated
    public VoiceChannelJoinSpec setReceiver(final AudioReceiver receiver) {
        this.receiver = receiver;
        return this;
    }

    /**
     * Configure the {@link VoiceSendTaskFactory} to use in the created {@link VoiceConnection}. A send task is created
     * when establishing a Voice Gateway session and is torn down when disconnecting.
     *
     * @param sendTaskFactory provides an audio send system that process outbound packets
     * @return this spec
     */
    public VoiceChannelJoinSpec setSendTaskFactory(VoiceSendTaskFactory sendTaskFactory) {
        this.sendTaskFactory = sendTaskFactory;
        return this;
    }

    /**
     * Configure the {@link VoiceReceiveTaskFactory} to use in the created {@link VoiceConnection}. A receive task is
     * created when establishing a Voice Gateway session and is torn down when disconnecting.
     *
     * @param receiveTaskFactory provides an audio receive system to process inbound packets
     * @return this spec
     * @deprecated Discord does not officially support bots receiving audio. It is not guaranteed that this
     * functionality works properly. Use at your own risk.
     */
    @Deprecated
    public VoiceChannelJoinSpec setReceiveTaskFactory(VoiceReceiveTaskFactory receiveTaskFactory) {
        this.receiveTaskFactory = receiveTaskFactory;
        return this;
    }

    /**
     * Set whether to deafen this client when establishing a {@link VoiceConnection}.
     *
     * @param selfDeaf if this client is deafened
     * @return this spec
     */
    public VoiceChannelJoinSpec setSelfDeaf(final boolean selfDeaf) {
        this.selfDeaf = selfDeaf;
        return this;
    }

    /**
     * Set whether to mute this client when establishing a {@link VoiceConnection}.
     *
     * @param selfMute if this client is muted
     * @return this spec
     */
    public VoiceChannelJoinSpec setSelfMute(final boolean selfMute) {
        this.selfMute = selfMute;
        return this;
    }

    /**
     * Set the maximum amount of time to wait before the connection to the voice channel timeouts.
     * For example, the connection may get stuck when the bot does not have {@link Permission#VIEW_CHANNEL} or
     * when the voice channel is full.
     * The default value is {@value #DEFAULT_TIMEOUT} seconds.
     *
     * @param timeout the maximum amount of time to wait before the connection to the voice channel timeouts
     * @return this spec
     */
    public VoiceChannelJoinSpec setTimeout(Duration timeout) {
        this.timeout = Objects.requireNonNull(timeout);
        return this;
    }

    /**
     * Set the maximum amount of time to wait for a single attempt at performing the IP discovery procedure. For more
     * information about this procedure check
     * <a href="https://discord.com/developers/docs/topics/voice-connections#ip-discovery">IP discovery</a>.
     * The default value is {@link #DEFAULT_DISCOVERY_TIMEOUT} seconds.
     *
     * @param ipDiscoveryTimeout the maximum amount of time to wait in a single attempt at IP discovery
     * @return this spec
     */
    public VoiceChannelJoinSpec setIpDiscoveryTimeout(Duration ipDiscoveryTimeout) {
        this.ipDiscoveryTimeout = Objects.requireNonNull(ipDiscoveryTimeout);
        return this;
    }

    /**
     * Set the retry policy to apply when performing IP discovery. For more
     * information about this procedure check
     * <a href="https://discord.com/developers/docs/topics/voice-connections#ip-discovery">IP discovery</a>.
     * The default value is retrying once before exiting.
     *
     * @param ipDiscoveryRetrySpec the maximum amount of time to wait in a single attempt at IP discovery
     * @return this spec
     */
    public VoiceChannelJoinSpec setIpDiscoveryRetrySpec(RetrySpec ipDiscoveryRetrySpec) {
        this.ipDiscoveryRetrySpec = Objects.requireNonNull(ipDiscoveryRetrySpec);
        return this;
    }

    @Override
    public Mono<VoiceConnection> asRequest() {
<<<<<<< HEAD
        final long guildId = voiceChannel.getGuildId().asLong();
        final long channelId = voiceChannel.getId().asLong();
        final Flux<Long> selfIdSupplier = Flux.just(gateway.getSelfId().asLong())
                .cache()
                .repeat();

=======
        final Snowflake guildId = voiceChannel.getGuildId();
        final Snowflake channelId = voiceChannel.getId();
>>>>>>> 1b1b4fb4
        final GatewayClientGroup clientGroup = voiceChannel.getClient().getGatewayClientGroup();
        final int shardId = clientGroup.computeShardIndex(guildId);
        final Mono<Void> sendVoiceStateUpdate = clientGroup.unicast(ShardGatewayPayload.voiceStateUpdate(
                VoiceStateUpdate.builder()
                        .guildId(guildId.asString())
                        .channelId(channelId.asString())
                        .selfMute(selfMute)
                        .selfDeaf(selfDeaf)
                        .build(), shardId));

        final Flux<Snowflake> selfIdSupplier = selfIdSupplier(gateway);
        final Mono<VoiceStateUpdateEvent> waitForVoiceStateUpdate = onVoiceStateUpdates(gateway, guildId).next();
        final Mono<VoiceServerUpdateEvent> waitForVoiceServerUpdate = onVoiceServerUpdate(gateway, guildId);

        final VoiceDisconnectTask disconnectTask = id -> voiceChannel.sendDisconnectVoiceState()
                .then(gateway.getVoiceConnectionRegistry().disconnect(id));
        //noinspection ConstantConditions
        final VoiceServerUpdateTask serverUpdateTask = id -> onVoiceServerUpdate(gateway, id)
                .map(vsu -> new VoiceServerOptions(vsu.getToken(), vsu.getEndpoint()));
        final VoiceStateUpdateTask stateUpdateTask = id -> onVoiceStateUpdates(gateway, id)
                .map(stateUpdateEvent -> stateUpdateEvent.getCurrent().getSessionId());
        final VoiceChannelRetrieveTask channelRetrieveTask = () -> selfIdSupplier.next()
                .flatMap(selfId -> gateway.getMemberById(voiceChannel.getGuildId(), selfId))
                .flatMap(Member::getVoiceState)
                .flatMap(voiceState -> Mono.justOrEmpty(voiceState.getChannelId()));

        Mono<VoiceConnection> newConnection = sendVoiceStateUpdate
                .then(Mono.zip(waitForVoiceStateUpdate, waitForVoiceServerUpdate, selfIdSupplier.next()))
                .flatMap(TupleUtils.function((voiceState, voiceServer, selfId) -> {
                    final String session = voiceState.getCurrent().getSessionId();
                    //noinspection ConstantConditions
                    final VoiceServerOptions voiceServerOptions = new VoiceServerOptions(
                            voiceServer.getToken(), voiceServer.getEndpoint());
                    final VoiceGatewayOptions voiceGatewayOptions = new VoiceGatewayOptions(
                            guildId, selfId, session, voiceServerOptions,
                            gateway.getCoreResources().getJacksonResources(),
                            gateway.getGatewayResources().getVoiceReactorResources(),
                            gateway.getGatewayResources().getVoiceReconnectOptions(),
                            provider, receiver, sendTaskFactory, receiveTaskFactory, disconnectTask,
                            serverUpdateTask, stateUpdateTask, channelRetrieveTask,
                            ipDiscoveryTimeout, ipDiscoveryRetrySpec);

                    return gateway.getVoiceConnectionFactory()
                            .create(voiceGatewayOptions)
                            .flatMap(vc -> gateway.getVoiceConnectionRegistry().registerVoiceConnection(guildId, vc).thenReturn(vc))
                            .subscriberContext(ctx ->
                                    ctx.put(LogUtil.KEY_GATEWAY_ID, Integer.toHexString(gateway.hashCode()))
                                            .put(LogUtil.KEY_SHARD_ID, shardId));
                }))
                .timeout(timeout)
                .onErrorResume(TimeoutException.class,
                        t -> gateway.getVoiceConnectionRegistry().getVoiceConnection(guildId)
                                .switchIfEmpty(voiceChannel.sendDisconnectVoiceState().then(Mono.error(t))));

        return gateway.getVoiceConnectionRegistry().getVoiceConnection(guildId)
                .flatMap(existing -> sendVoiceStateUpdate.then(waitForVoiceStateUpdate).thenReturn(existing))
                .switchIfEmpty(newConnection);
    }

    static Flux<Snowflake> selfIdSupplier(GatewayDiscordClient gateway) {
        return gateway.getGatewayResources().getStateView().getSelfId()
                .map(Snowflake::of)
                .switchIfEmpty(Mono.error(new IllegalStateException("Missing self id")))
                .cache()
                .repeat();
    }

    static Flux<VoiceStateUpdateEvent> onVoiceStateUpdates(GatewayDiscordClient gateway, Snowflake guildId) {
        return gateway.getEventDispatcher()
                .on(VoiceStateUpdateEvent.class)
                .zipWith(selfIdSupplier(gateway))
                .filter(t2 -> {
                    VoiceStateUpdateEvent vsu = t2.getT1();
                    Snowflake selfId = t2.getT2();
                    final Snowflake vsuUser = vsu.getCurrent().getUserId();
                    final Snowflake vsuGuild = vsu.getCurrent().getGuildId();
                    // this update is for the bot (current) user in this guild
                    return vsuUser.equals(selfId) && vsuGuild.equals(guildId);
                })
                .map(Tuple2::getT1);
    }

    static Mono<VoiceServerUpdateEvent> onVoiceServerUpdate(GatewayDiscordClient gateway, Snowflake guildId) {
        return gateway.getEventDispatcher()
                .on(VoiceServerUpdateEvent.class)
                .filter(vsu -> vsu.getGuildId().equals(guildId))
                .filter(vsu -> vsu.getEndpoint() != null) // sometimes Discord sends null here. If so, another VSU
                // should arrive afterwards
                .next();
    }
}<|MERGE_RESOLUTION|>--- conflicted
+++ resolved
@@ -186,17 +186,8 @@
 
     @Override
     public Mono<VoiceConnection> asRequest() {
-<<<<<<< HEAD
-        final long guildId = voiceChannel.getGuildId().asLong();
-        final long channelId = voiceChannel.getId().asLong();
-        final Flux<Long> selfIdSupplier = Flux.just(gateway.getSelfId().asLong())
-                .cache()
-                .repeat();
-
-=======
         final Snowflake guildId = voiceChannel.getGuildId();
         final Snowflake channelId = voiceChannel.getId();
->>>>>>> 1b1b4fb4
         final GatewayClientGroup clientGroup = voiceChannel.getClient().getGatewayClientGroup();
         final int shardId = clientGroup.computeShardIndex(guildId);
         final Mono<Void> sendVoiceStateUpdate = clientGroup.unicast(ShardGatewayPayload.voiceStateUpdate(
@@ -207,7 +198,6 @@
                         .selfDeaf(selfDeaf)
                         .build(), shardId));
 
-        final Flux<Snowflake> selfIdSupplier = selfIdSupplier(gateway);
         final Mono<VoiceStateUpdateEvent> waitForVoiceStateUpdate = onVoiceStateUpdates(gateway, guildId).next();
         final Mono<VoiceServerUpdateEvent> waitForVoiceServerUpdate = onVoiceServerUpdate(gateway, guildId);
 
@@ -218,20 +208,19 @@
                 .map(vsu -> new VoiceServerOptions(vsu.getToken(), vsu.getEndpoint()));
         final VoiceStateUpdateTask stateUpdateTask = id -> onVoiceStateUpdates(gateway, id)
                 .map(stateUpdateEvent -> stateUpdateEvent.getCurrent().getSessionId());
-        final VoiceChannelRetrieveTask channelRetrieveTask = () -> selfIdSupplier.next()
-                .flatMap(selfId -> gateway.getMemberById(voiceChannel.getGuildId(), selfId))
+        final VoiceChannelRetrieveTask channelRetrieveTask = () -> gateway.getMemberById(voiceChannel.getGuildId(), gateway.getSelfId())
                 .flatMap(Member::getVoiceState)
                 .flatMap(voiceState -> Mono.justOrEmpty(voiceState.getChannelId()));
 
         Mono<VoiceConnection> newConnection = sendVoiceStateUpdate
-                .then(Mono.zip(waitForVoiceStateUpdate, waitForVoiceServerUpdate, selfIdSupplier.next()))
-                .flatMap(TupleUtils.function((voiceState, voiceServer, selfId) -> {
+                .then(Mono.zip(waitForVoiceStateUpdate, waitForVoiceServerUpdate))
+                .flatMap(TupleUtils.function((voiceState, voiceServer) -> {
                     final String session = voiceState.getCurrent().getSessionId();
                     //noinspection ConstantConditions
                     final VoiceServerOptions voiceServerOptions = new VoiceServerOptions(
                             voiceServer.getToken(), voiceServer.getEndpoint());
                     final VoiceGatewayOptions voiceGatewayOptions = new VoiceGatewayOptions(
-                            guildId, selfId, session, voiceServerOptions,
+                            guildId, gateway.getSelfId(), session, voiceServerOptions,
                             gateway.getCoreResources().getJacksonResources(),
                             gateway.getGatewayResources().getVoiceReactorResources(),
                             gateway.getGatewayResources().getVoiceReconnectOptions(),
@@ -256,27 +245,15 @@
                 .switchIfEmpty(newConnection);
     }
 
-    static Flux<Snowflake> selfIdSupplier(GatewayDiscordClient gateway) {
-        return gateway.getGatewayResources().getStateView().getSelfId()
-                .map(Snowflake::of)
-                .switchIfEmpty(Mono.error(new IllegalStateException("Missing self id")))
-                .cache()
-                .repeat();
-    }
-
     static Flux<VoiceStateUpdateEvent> onVoiceStateUpdates(GatewayDiscordClient gateway, Snowflake guildId) {
         return gateway.getEventDispatcher()
                 .on(VoiceStateUpdateEvent.class)
-                .zipWith(selfIdSupplier(gateway))
-                .filter(t2 -> {
-                    VoiceStateUpdateEvent vsu = t2.getT1();
-                    Snowflake selfId = t2.getT2();
+                .filter(vsu -> {
                     final Snowflake vsuUser = vsu.getCurrent().getUserId();
                     final Snowflake vsuGuild = vsu.getCurrent().getGuildId();
                     // this update is for the bot (current) user in this guild
-                    return vsuUser.equals(selfId) && vsuGuild.equals(guildId);
-                })
-                .map(Tuple2::getT1);
+                    return vsuUser.equals(gateway.getSelfId()) && vsuGuild.equals(guildId);
+                });
     }
 
     static Mono<VoiceServerUpdateEvent> onVoiceServerUpdate(GatewayDiscordClient gateway, Snowflake guildId) {
