/*
 * This file is part of Discord4J.
 *
 * Discord4J is free software: you can redistribute it and/or modify
 * it under the terms of the GNU Lesser General Public License as published by
 * the Free Software Foundation, either version 3 of the License, or
 * (at your option) any later version.
 *
 * Discord4J is distributed in the hope that it will be useful,
 * but WITHOUT ANY WARRANTY; without even the implied warranty of
 * MERCHANTABILITY or FITNESS FOR A PARTICULAR PURPOSE.  See the
 * GNU Lesser General Public License for more details.
 *
 * You should have received a copy of the GNU Lesser General Public License
 * along with Discord4J.  If not, see <http://www.gnu.org/licenses/>.
 */
package discord4j.core.event.dispatch;

import discord4j.common.LogUtil;
import discord4j.common.util.Snowflake;
import discord4j.core.GatewayDiscordClient;
import discord4j.core.event.domain.guild.*;
import discord4j.core.event.domain.role.RoleCreateEvent;
import discord4j.core.event.domain.role.RoleDeleteEvent;
import discord4j.core.event.domain.role.RoleUpdateEvent;
import discord4j.core.object.entity.*;
<<<<<<< HEAD
=======
import discord4j.core.object.presence.Status;
import discord4j.core.state.StateHolder;
import discord4j.core.util.ListUtil;
import discord4j.discordjson.Id;
>>>>>>> a2dfc720
import discord4j.discordjson.json.*;
import discord4j.discordjson.json.gateway.*;
import discord4j.discordjson.possible.Possible;
import reactor.core.Disposable;
import reactor.core.publisher.Mono;
import reactor.util.Logger;
import reactor.util.Loggers;
import reactor.util.context.Context;

import java.time.ZonedDateTime;
import java.time.format.DateTimeFormatter;
import java.util.Collections;
import java.util.List;
import java.util.Optional;
import java.util.Set;
import java.util.stream.Collectors;

import static discord4j.common.LogUtil.format;

class GuildDispatchHandlers {

    private static final Logger log = Loggers.getLogger(GuildDispatchHandlers.class);

    static Mono<BanEvent> guildBanAdd(DispatchContext<GuildBanAdd, Void> context) {
        User user = new User(context.getGateway(), context.getDispatch().user());
        long guildId = Snowflake.asLong(context.getDispatch().guildId());

        return Mono.just(new BanEvent(context.getGateway(), context.getShardInfo(), user, guildId));
    }

    static Mono<UnbanEvent> guildBanRemove(DispatchContext<GuildBanRemove, Void> context) {
        User user = new User(context.getGateway(), context.getDispatch().user());
        long guildId = Snowflake.asLong(context.getDispatch().guildId());

        return Mono.just(new UnbanEvent(context.getGateway(), context.getShardInfo(), user, guildId));
    }

    static Mono<GuildCreateEvent> guildCreate(DispatchContext<GuildCreate, Void> context) {
        GatewayDiscordClient gateway = context.getGateway();
        GuildCreateData createData;
        GuildData guild;
        if (context.getDispatch().guild().large()) {
            createData = GuildCreateData.builder()
                    .from(context.getDispatch().guild())
                    .members(Collections.emptyList())
                    .build();
            guild = GuildData.builder()
                    .from(createData)
                    .roles(createData.roles().stream().map(RoleData::id).collect(Collectors.toList()))
                    .emojis(createData.emojis().stream().map(EmojiData::id).filter(Optional::isPresent).map(Optional::get).collect(Collectors.toList()))
                    .channels(createData.channels().stream().map(ChannelData::id).collect(Collectors.toList()))
                    .build();
        } else {
            createData = context.getDispatch().guild();
            guild = GuildData.builder()
                    .from(createData)
                    .roles(createData.roles().stream().map(RoleData::id).collect(Collectors.toList()))
                    .emojis(createData.emojis().stream().map(EmojiData::id).filter(Optional::isPresent).map(Optional::get).collect(Collectors.toList()))
                    .members(createData.members().stream().map(data -> data.user().id()).distinct().collect(Collectors.toList()))
                    .channels(createData.channels().stream().map(ChannelData::id).collect(Collectors.toList()))
                    .build();
        }

        Mono<Void> asyncMemberChunk = Mono.create(sink -> sink.onRequest(__ -> {
            Context ctx = Context.of(LogUtil.KEY_GATEWAY_ID, Integer.toHexString(gateway.hashCode()),
                    LogUtil.KEY_SHARD_ID, context.getShardInfo().getIndex());
            Disposable memberChunkTask = Mono.just(createData)
                    .filterWhen(context.getGateway().getGatewayResources().getMemberRequestFilter()::apply)
                    .flatMap(data -> {
                        log.debug(format(ctx, "Requesting members for guild {}"), createData.id());
<<<<<<< HEAD
                        return context.getGateway()
                                .requestMembers(Snowflake.of(data.id()))
                                .then();
=======
                        int shardId = context.getShardInfo().getIndex();
                        return context.getGateway().getGatewayClientGroup().unicast(
                                ShardGatewayPayload.requestGuildMembers(
                                        RequestGuildMembers.builder()
                                                .guildId(data.id().asString())
                                                .query(Possible.of(""))
                                                .limit(0)
                                                .build(), shardId));
>>>>>>> a2dfc720
                    })
                    .subscribe(null, t -> log.warn(format(ctx, "Member request errored for {}"), createData.id(), t));
            sink.onCancel(memberChunkTask);
            sink.success();
        }));

        return asyncMemberChunk
                .thenReturn(new GuildCreateEvent(gateway, context.getShardInfo(), new Guild(gateway, guild)));
    }

<<<<<<< HEAD
    static Mono<GuildDeleteEvent> guildDelete(DispatchContext<GuildDelete, GuildData> context) {
=======
    private static VoiceStateData wrapVoiceState(VoiceStateData voiceState, Id guildId) {
        return VoiceStateData.builder()
                .from(voiceState)
                .guildId(guildId)
                .build();
    }

    private static PresenceData createPresence(MemberData member) {
        return PresenceData.builder()
                .user(PartialUserData.builder()
                        .id(member.user().id())
                        .username(member.user().username())
                        .discriminator(member.user().discriminator())
                        .avatar(Possible.of(member.user().avatar()))
                        .bot(member.user().bot())
                        .system(member.user().system())
                        .mfaEnabled(member.user().mfaEnabled())
                        .locale(member.user().locale())
                        .verified(member.user().verified())
                        .email(member.user().email().isAbsent() ? Possible.absent() :
                                member.user().email().get().map(Possible::of).orElse(Possible.absent()))
                        .flags(member.user().flags())
                        .premiumType(member.user().premiumType())
                        .build())
                .status(Status.OFFLINE.getValue())
                .clientStatus(ClientStatusData.builder()
                        .desktop(Possible.absent())
                        .mobile(Possible.absent())
                        .web(Possible.absent())
                        .build())
                .build();
    }

    static Mono<GuildDeleteEvent> guildDelete(DispatchContext<GuildDelete> context) {
>>>>>>> a2dfc720
        GatewayDiscordClient gateway = context.getGateway();

        long guildId = Snowflake.asLong(context.getDispatch().guild().id());
        boolean unavailable = context.getDispatch().guild().unavailable().toOptional()
                .orElse(false);
        Guild guild = context.getOldState().map(data -> new Guild(gateway, data)).orElse(null);

        return Mono.just(new GuildDeleteEvent(gateway, context.getShardInfo(), guildId, guild, unavailable));
    }

    static Mono<EmojisUpdateEvent> guildEmojisUpdate(DispatchContext<GuildEmojisUpdate, Set<EmojiData>> context) {
        GatewayDiscordClient gateway = context.getGateway();
        long guildId = Snowflake.asLong(context.getDispatch().guildId());

        Set<GuildEmoji> emojis = context.getDispatch().emojis()
                .stream()
                .map(emoji -> new GuildEmoji(gateway, emoji, guildId))
                .collect(Collectors.toSet());

        Set<GuildEmoji> oldEmojis = context.getOldState()
                .map(oldState -> oldState.stream()
                        .map(data -> new GuildEmoji(gateway, data, guildId))
                        .collect(Collectors.toSet()))
                .orElse(Collections.emptySet());

        return Mono.just(new EmojisUpdateEvent(gateway, context.getShardInfo(), guildId, emojis, oldEmojis));
    }

    static Mono<IntegrationsUpdateEvent> guildIntegrationsUpdate(DispatchContext<GuildIntegrationsUpdate, Void> context) {
        return Mono.just(new IntegrationsUpdateEvent(context.getGateway(), context.getShardInfo(),
                Snowflake.asLong(context.getDispatch().guildId())));
    }

    static Mono<MemberJoinEvent> guildMemberAdd(DispatchContext<GuildMemberAdd, Void> context) {
        GatewayDiscordClient gateway = context.getGateway();
        long guildId = Snowflake.asLong(context.getDispatch().guildId());
        MemberData member = context.getDispatch().member();

        return Mono.just(new MemberJoinEvent(gateway, context.getShardInfo(),
                        new Member(gateway, member, guildId), guildId));
    }

    static Mono<MemberLeaveEvent> guildMemberRemove(DispatchContext<GuildMemberRemove, MemberData> context) {
        GatewayDiscordClient gateway = context.getGateway();
        long guildId = Snowflake.asLong(context.getDispatch().guildId());
        UserData userData = context.getDispatch().user();

        User user = new User(gateway, userData);
        Member oldMember = context.getOldState().map(data -> new Member(gateway, data, guildId)).orElse(null);

        return Mono.just(new MemberLeaveEvent(gateway, context.getShardInfo(), user, guildId, oldMember));
    }

    static Mono<MemberChunkEvent> guildMembersChunk(DispatchContext<GuildMembersChunk, Void> context) {
        GatewayDiscordClient gateway = context.getGateway();
        long guildId = Snowflake.asLong(context.getDispatch().guildId());
        List<MemberData> members = context.getDispatch().members();
        int chunkIndex = context.getDispatch().chunkIndex();
        int chunkCount = context.getDispatch().chunkCount();
        List<Snowflake> notFound = context.getDispatch().notFound()
                .toOptional()
                .orElse(Collections.emptyList())
                .stream()
                .map(Snowflake::of)
                .collect(Collectors.toList());
        String nonce = context.getDispatch().nonce().toOptional().orElse(null);

        return Mono.just(new MemberChunkEvent(gateway, context.getShardInfo(), guildId,
                members.stream()
                    .map(member -> new Member(gateway, member, guildId))
                    .collect(Collectors.toSet()),
                chunkIndex, chunkCount, notFound, nonce));
    }

    static Mono<MemberUpdateEvent> guildMemberUpdate(DispatchContext<GuildMemberUpdate, MemberData> context) {
        GatewayDiscordClient gateway = context.getGateway();

        long guildId = Snowflake.asLong(context.getDispatch().guildId());
        long memberId = Snowflake.asLong(context.getDispatch().user().id());

        Set<Long> currentRoleIds = context.getDispatch().roles()
                .stream()
                .map(Snowflake::asLong)
                .collect(Collectors.toSet());
        String currentNick = Possible.flatOpt(context.getDispatch().nick()).orElse(null);
        String currentJoinedAt = context.getDispatch().joinedAt();
        String currentPremiumSince = Possible.flatOpt(context.getDispatch().premiumSince()).orElse(null);
        Member oldMember = context.getOldState()
                .map(data -> new Member(gateway, data, guildId))
                .orElse(null);

<<<<<<< HEAD
        return Mono.just(new MemberUpdateEvent(gateway, context.getShardInfo(), guildId, memberId, oldMember,
                currentRoleIds, currentNick, currentJoinedAt, currentPremiumSince));
=======
        LongLongTuple2 key = LongLongTuple2.of(guildId, memberId);

        Mono<MemberUpdateEvent> update = context.getStateHolder().getMemberStore()
                .find(key)
                .flatMap(oldMember -> {
                    Member old = new Member(gateway, oldMember, guildId);

                    GuildMemberUpdate dispatch = context.getDispatch();
                    MemberData newMember = MemberData.builder()
                            .from(oldMember)
                            .roles(dispatch.roles().stream().map(Id::of).collect(Collectors.toList()))
                            .user(dispatch.user())
                            .nick(dispatch.nick())
                            .joinedAt(dispatch.joinedAt())
                            .premiumSince(dispatch.premiumSince())
                            .pending(dispatch.pending())
                            .build();

                    return context.getStateHolder().getMemberStore()
                            .save(key, newMember)
                            .thenReturn(new MemberUpdateEvent(gateway, context.getShardInfo(), guildId, memberId, old,
                                    currentRoles, currentNick, currentJoinedAt, currentPremiumSince));
                });

        return update.defaultIfEmpty(new MemberUpdateEvent(gateway, context.getShardInfo(), guildId, memberId, null,
                currentRoles, currentNick, currentJoinedAt, currentPremiumSince));
>>>>>>> a2dfc720
    }

    static Mono<RoleCreateEvent> guildRoleCreate(DispatchContext<GuildRoleCreate, Void> context) {
        GatewayDiscordClient gateway = context.getGateway();
        long guildId = Snowflake.asLong(context.getDispatch().guildId());
        RoleData role = context.getDispatch().role();
<<<<<<< HEAD

        return Mono.just(new RoleCreateEvent(gateway, context.getShardInfo(), guildId,
=======
        Context c = buildContext(gateway, context.getShardInfo());

        Mono<Void> addRoleId = context.getStateHolder().getGuildStore()
                .find(guildId)
                .map(guild -> GuildData.builder()
                        .from(guild)
                        .addRole(role.id())
                        .build())
                .flatMap(guild -> context.getStateHolder().getGuildStore().save(guildId, guild))
                .doOnSubscribe(s -> log.trace(format(c, "GuildRoleCreate doOnSubscribe {}"), guildId))
                .doFinally(s -> log.trace(format(c, "GuildRoleCreate doFinally {}: {}"), guildId, s));

        Mono<Void> saveRole = context.getStateHolder().getRoleStore()
                .save(Snowflake.asLong(role.id()), role);

        return addRoleId
                .and(saveRole)
                .thenReturn(new RoleCreateEvent(gateway, context.getShardInfo(), guildId,
>>>>>>> a2dfc720
                        new Role(gateway, role, guildId)));
    }

    static Mono<RoleDeleteEvent> guildRoleDelete(DispatchContext<GuildRoleDelete, RoleData> context) {
        GatewayDiscordClient gateway = context.getGateway();
        long guildId = Snowflake.asLong(context.getDispatch().guildId());
        long roleId = Snowflake.asLong(context.getDispatch().roleId());

        Role oldRole = context.getOldState()
                .map(data -> new Role(gateway, data, guildId))
                .orElse(null);

        return Mono.just(new RoleDeleteEvent(gateway, context.getShardInfo(), guildId, roleId, oldRole));
    }

    static Mono<RoleUpdateEvent> guildRoleUpdate(DispatchContext<GuildRoleUpdate, RoleData> context) {
        GatewayDiscordClient gateway = context.getGateway();
        long guildId = Snowflake.asLong(context.getDispatch().guildId());
        RoleData role = context.getDispatch().role();
        Role current = new Role(gateway, role, guildId);

        Role oldRole = context.getOldState()
            .map(data -> new Role(gateway, data, guildId))
            .orElse(null);

        return Mono.just(new RoleUpdateEvent(gateway, context.getShardInfo(), current, oldRole));
    }

    static Mono<GuildUpdateEvent> guildUpdate(DispatchContext<GuildUpdate, GuildData> context) {
        GatewayDiscordClient gateway = context.getGateway();

        Guild oldGuild = context.getOldState()
                .map(data -> new Guild(gateway, data))
                .orElse(null);

        Guild newGuild = new Guild(gateway, GuildData.builder()
                .from(context.getOldState().orElseGet(() -> GuildData.builder()
                        // TODO fix this: signature requires Guild but we only have partial information
                        .joinedAt(DateTimeFormatter.ISO_OFFSET_DATE_TIME.format(ZonedDateTime.now()))
                        .large(false)
                        .memberCount(context.getDispatch().guild().approximateMemberCount().toOptional().orElse(1))
                        .build()))
                .from(context.getDispatch().guild())
                .roles(context.getDispatch().guild().roles().stream()
                    .map(RoleData::id)
                    .collect(Collectors.toList()))
                .emojis(context.getDispatch().guild().emojis().stream()
                    .map(EmojiData::id)
                    .filter(Optional::isPresent)
                    .map(Optional::get)
                    .collect(Collectors.toList()))
                .build());

        return Mono.just(new GuildUpdateEvent(gateway, context.getShardInfo(), newGuild, oldGuild));
    }

}<|MERGE_RESOLUTION|>--- conflicted
+++ resolved
@@ -24,13 +24,6 @@
 import discord4j.core.event.domain.role.RoleDeleteEvent;
 import discord4j.core.event.domain.role.RoleUpdateEvent;
 import discord4j.core.object.entity.*;
-<<<<<<< HEAD
-=======
-import discord4j.core.object.presence.Status;
-import discord4j.core.state.StateHolder;
-import discord4j.core.util.ListUtil;
-import discord4j.discordjson.Id;
->>>>>>> a2dfc720
 import discord4j.discordjson.json.*;
 import discord4j.discordjson.json.gateway.*;
 import discord4j.discordjson.possible.Possible;
@@ -101,20 +94,9 @@
                     .filterWhen(context.getGateway().getGatewayResources().getMemberRequestFilter()::apply)
                     .flatMap(data -> {
                         log.debug(format(ctx, "Requesting members for guild {}"), createData.id());
-<<<<<<< HEAD
                         return context.getGateway()
-                                .requestMembers(Snowflake.of(data.id()))
+                                .requestMembers(Snowflake.of(data.id().asString()))
                                 .then();
-=======
-                        int shardId = context.getShardInfo().getIndex();
-                        return context.getGateway().getGatewayClientGroup().unicast(
-                                ShardGatewayPayload.requestGuildMembers(
-                                        RequestGuildMembers.builder()
-                                                .guildId(data.id().asString())
-                                                .query(Possible.of(""))
-                                                .limit(0)
-                                                .build(), shardId));
->>>>>>> a2dfc720
                     })
                     .subscribe(null, t -> log.warn(format(ctx, "Member request errored for {}"), createData.id(), t));
             sink.onCancel(memberChunkTask);
@@ -125,44 +107,7 @@
                 .thenReturn(new GuildCreateEvent(gateway, context.getShardInfo(), new Guild(gateway, guild)));
     }
 
-<<<<<<< HEAD
     static Mono<GuildDeleteEvent> guildDelete(DispatchContext<GuildDelete, GuildData> context) {
-=======
-    private static VoiceStateData wrapVoiceState(VoiceStateData voiceState, Id guildId) {
-        return VoiceStateData.builder()
-                .from(voiceState)
-                .guildId(guildId)
-                .build();
-    }
-
-    private static PresenceData createPresence(MemberData member) {
-        return PresenceData.builder()
-                .user(PartialUserData.builder()
-                        .id(member.user().id())
-                        .username(member.user().username())
-                        .discriminator(member.user().discriminator())
-                        .avatar(Possible.of(member.user().avatar()))
-                        .bot(member.user().bot())
-                        .system(member.user().system())
-                        .mfaEnabled(member.user().mfaEnabled())
-                        .locale(member.user().locale())
-                        .verified(member.user().verified())
-                        .email(member.user().email().isAbsent() ? Possible.absent() :
-                                member.user().email().get().map(Possible::of).orElse(Possible.absent()))
-                        .flags(member.user().flags())
-                        .premiumType(member.user().premiumType())
-                        .build())
-                .status(Status.OFFLINE.getValue())
-                .clientStatus(ClientStatusData.builder()
-                        .desktop(Possible.absent())
-                        .mobile(Possible.absent())
-                        .web(Possible.absent())
-                        .build())
-                .build();
-    }
-
-    static Mono<GuildDeleteEvent> guildDelete(DispatchContext<GuildDelete> context) {
->>>>>>> a2dfc720
         GatewayDiscordClient gateway = context.getGateway();
 
         long guildId = Snowflake.asLong(context.getDispatch().guild().id());
@@ -254,66 +199,16 @@
                 .map(data -> new Member(gateway, data, guildId))
                 .orElse(null);
 
-<<<<<<< HEAD
         return Mono.just(new MemberUpdateEvent(gateway, context.getShardInfo(), guildId, memberId, oldMember,
                 currentRoleIds, currentNick, currentJoinedAt, currentPremiumSince));
-=======
-        LongLongTuple2 key = LongLongTuple2.of(guildId, memberId);
-
-        Mono<MemberUpdateEvent> update = context.getStateHolder().getMemberStore()
-                .find(key)
-                .flatMap(oldMember -> {
-                    Member old = new Member(gateway, oldMember, guildId);
-
-                    GuildMemberUpdate dispatch = context.getDispatch();
-                    MemberData newMember = MemberData.builder()
-                            .from(oldMember)
-                            .roles(dispatch.roles().stream().map(Id::of).collect(Collectors.toList()))
-                            .user(dispatch.user())
-                            .nick(dispatch.nick())
-                            .joinedAt(dispatch.joinedAt())
-                            .premiumSince(dispatch.premiumSince())
-                            .pending(dispatch.pending())
-                            .build();
-
-                    return context.getStateHolder().getMemberStore()
-                            .save(key, newMember)
-                            .thenReturn(new MemberUpdateEvent(gateway, context.getShardInfo(), guildId, memberId, old,
-                                    currentRoles, currentNick, currentJoinedAt, currentPremiumSince));
-                });
-
-        return update.defaultIfEmpty(new MemberUpdateEvent(gateway, context.getShardInfo(), guildId, memberId, null,
-                currentRoles, currentNick, currentJoinedAt, currentPremiumSince));
->>>>>>> a2dfc720
     }
 
     static Mono<RoleCreateEvent> guildRoleCreate(DispatchContext<GuildRoleCreate, Void> context) {
         GatewayDiscordClient gateway = context.getGateway();
         long guildId = Snowflake.asLong(context.getDispatch().guildId());
         RoleData role = context.getDispatch().role();
-<<<<<<< HEAD
 
         return Mono.just(new RoleCreateEvent(gateway, context.getShardInfo(), guildId,
-=======
-        Context c = buildContext(gateway, context.getShardInfo());
-
-        Mono<Void> addRoleId = context.getStateHolder().getGuildStore()
-                .find(guildId)
-                .map(guild -> GuildData.builder()
-                        .from(guild)
-                        .addRole(role.id())
-                        .build())
-                .flatMap(guild -> context.getStateHolder().getGuildStore().save(guildId, guild))
-                .doOnSubscribe(s -> log.trace(format(c, "GuildRoleCreate doOnSubscribe {}"), guildId))
-                .doFinally(s -> log.trace(format(c, "GuildRoleCreate doFinally {}: {}"), guildId, s));
-
-        Mono<Void> saveRole = context.getStateHolder().getRoleStore()
-                .save(Snowflake.asLong(role.id()), role);
-
-        return addRoleId
-                .and(saveRole)
-                .thenReturn(new RoleCreateEvent(gateway, context.getShardInfo(), guildId,
->>>>>>> a2dfc720
                         new Role(gateway, role, guildId)));
     }
 
