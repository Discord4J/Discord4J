--- conflicted
+++ resolved
@@ -303,14 +303,14 @@
     static Mono<MemberLeaveEvent> guildMemberRemove(DispatchContext<GuildMemberRemove> context) {
         GatewayDiscordClient gateway = context.getGateway();
         long guildId = Snowflake.asLong(context.getDispatch().guild());
-        UserData user = context.getDispatch().user();
-        long userId = Snowflake.asLong(user.id());
+        UserData userData = context.getDispatch().user();
+        long userId = Snowflake.asLong(userData.id());
 
         Mono<Void> removeMemberId = context.getStateHolder().getGuildStore()
                 .find(guildId)
                 .map(guild -> ImmutableGuildData.builder()
                         .from(guild)
-                        .members(ListUtil.remove(guild.members(), member -> member.equals(user.id())))
+                        .members(ListUtil.remove(guild.members(), member -> member.equals(userData.id())))
                         .memberCount(guild.memberCount() - 1)
                         .build())
                 .flatMap(guild -> context.getStateHolder().getGuildStore().save(guildId, guild));
@@ -319,33 +319,25 @@
                 .find(LongLongTuple2.of(guildId, userId))
                 .map(data -> new Member(gateway, data, guildId));
 
-<<<<<<< HEAD
         Mono<Void> deleteMember = context.getStateHolder().getMemberStore()
                 .delete(LongLongTuple2.of(guildId, userId));
 
+        Mono<Void> deletePresence = context.getStateHolder().getPresenceStore()
+                .delete(LongLongTuple2.of(guildId, userId));
+
+        Mono<Void> deleteOrphanUser = context.getStateHolder().getMemberStore()
+                .keys().filter(key -> key.getT1() != guildId && key.getT2() == userId)
+                .hasElements()
+                .flatMap(hasMutualServers -> Mono.just(userId)
+                        .filter(__ -> !hasMutualServers)
+                        .flatMap(context.getStateHolder().getUserStore()::delete));
+
+        User user = new User(gateway, userData);
+
         return member.map(Optional::of)
                 .defaultIfEmpty(Optional.empty())
-                .flatMap(value -> Mono.when(removeMemberId, deleteMember).thenReturn(value))
-                .map(m -> new MemberLeaveEvent(gateway, context.getShardInfo(),
-                        new User(gateway, user), guildId, m.orElse(null)));
-=======
-        Mono<Void> deletePresence = serviceMediator.getStateHolder().getPresenceStore()
-                .delete(LongLongTuple2.of(guildId, response.getId()));
-
-        Mono<Void> deleteOrphanUser = serviceMediator.getStateHolder().getMemberStore()
-                .keys().filter(key -> key.getT1() != guildId && key.getT2() == response.getId())
-                .hasElements()
-                .flatMap(hasMutualServers -> Mono.just(response.getId())
-                        .filter(__ -> !hasMutualServers)
-                        .flatMap(serviceMediator.getStateHolder().getUserStore()::delete));
-
-        User user = new User(serviceMediator, new UserBean(response));
-
-        return member.map(Optional::of)
-                .defaultIfEmpty(Optional.empty())
-                .flatMap(Mono.when(removeMemberId, deleteMember, deletePresence, deleteOrphanUser)::thenReturn)
-                .map(m -> new MemberLeaveEvent(serviceMediator.getClient(), user, guildId, m.orElse(null)));
->>>>>>> 98bf6342
+                .flatMap(value -> Mono.when(removeMemberId, deleteMember, deletePresence, deleteOrphanUser).thenReturn(value))
+                .map(m -> new MemberLeaveEvent(gateway, context.getShardInfo(), user, guildId, m.orElse(null)));
     }
 
     static Mono<MemberChunkEvent> guildMembersChunk(DispatchContext<GuildMembersChunk> context) {
