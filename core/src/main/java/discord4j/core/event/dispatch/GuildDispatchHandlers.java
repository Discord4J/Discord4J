--- conflicted
+++ resolved
@@ -467,18 +467,12 @@
                     GuildMemberUpdate dispatch = context.getDispatch();
                     MemberData newMember = MemberData.builder()
                             .from(oldMember)
-<<<<<<< HEAD
-                            .nick(context.getDispatch().nick())
-                            .roles(context.getDispatch().roles().stream().map(Id::of).collect(Collectors.toList()))
-                            .premiumSince(context.getDispatch().premiumSince())
-=======
-                            .roles(dispatch.roles())
+                            .roles(dispatch.roles().stream().map(Id::of).collect(Collectors.toList()))
                             .user(dispatch.user())
                             .nick(dispatch.nick())
                             .joinedAt(dispatch.joinedAt())
                             .premiumSince(dispatch.premiumSince())
                             .pending(dispatch.pending())
->>>>>>> a0369450
                             .build();
 
                     return context.getStateHolder().getMemberStore()
