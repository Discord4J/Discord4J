/*
 * This file is part of Discord4J.
 *
 * Discord4J is free software: you can redistribute it and/or modify
 * it under the terms of the GNU Lesser General Public License as published by
 * the Free Software Foundation, either version 3 of the License, or
 * (at your option) any later version.
 *
 * Discord4J is distributed in the hope that it will be useful,
 * but WITHOUT ANY WARRANTY; without even the implied warranty of
 * MERCHANTABILITY or FITNESS FOR A PARTICULAR PURPOSE.  See the
 * GNU Lesser General Public License for more details.
 *
 * You should have received a copy of the GNU Lesser General Public License
 * along with Discord4J.  If not, see <http://www.gnu.org/licenses/>.
 */
package discord4j.core.event.dispatch;

import discord4j.common.LogUtil;
import discord4j.core.GatewayDiscordClient;
import discord4j.core.event.domain.guild.*;
import discord4j.core.event.domain.role.RoleCreateEvent;
import discord4j.core.event.domain.role.RoleDeleteEvent;
import discord4j.core.event.domain.role.RoleUpdateEvent;
import discord4j.core.object.entity.*;
import discord4j.core.object.presence.Status;
import discord4j.core.state.StateHolder;
import discord4j.core.util.ListUtil;
import discord4j.discordjson.json.*;
import discord4j.discordjson.json.gateway.*;
import discord4j.discordjson.possible.Possible;
import discord4j.gateway.json.ShardGatewayPayload;
import discord4j.rest.util.Snowflake;
import discord4j.store.api.util.LongLongTuple2;
import discord4j.store.api.util.LongObjTuple2;
import reactor.core.Disposable;
import reactor.core.publisher.Flux;
import reactor.core.publisher.Mono;
import reactor.util.Logger;
import reactor.util.Loggers;
import reactor.util.context.Context;
import reactor.util.function.Tuple2;
import reactor.util.function.Tuples;

import java.util.*;
import java.util.stream.Collectors;

import static discord4j.common.LogUtil.format;

class GuildDispatchHandlers {

    private static final Logger log = Loggers.getLogger(GuildDispatchHandlers.class);

    static Mono<BanEvent> guildBanAdd(DispatchContext<GuildBanAdd> context) {
        User user = new User(context.getGateway(), context.getDispatch().user());
        long guildId = Snowflake.asLong(context.getDispatch().guild());

        return Mono.just(new BanEvent(context.getGateway(), context.getShardInfo(), user, guildId));
    }

    static Mono<UnbanEvent> guildBanRemove(DispatchContext<GuildBanRemove> context) {
        User user = new User(context.getGateway(), context.getDispatch().user());
        long guildId = Snowflake.asLong(context.getDispatch().guild());

        return Mono.just(new UnbanEvent(context.getGateway(), context.getShardInfo(), user, guildId));
    }

    static Mono<GuildCreateEvent> guildCreate(DispatchContext<GuildCreate> context) {
        GatewayDiscordClient gateway = context.getGateway();
        GuildCreateData createData;
        GuildData guild;
        if (context.getDispatch().guild().large()) {
            // Solves https://github.com/Discord4J/Discord4J/issues/429
            // Member store cannot have duplicates because keys cannot
            // be duplicated, but array addition in GuildBean can
            //guildBean.setMembers(new long[0]);
            createData = GuildCreateData.builder()
                    .from(context.getDispatch().guild())
                    .members(Collections.emptyList())
                    .build();
            guild = GuildData.builder()
                    .from(createData)
                    .roles(createData.roles().stream().map(RoleData::id).collect(Collectors.toList()))
                    .emojis(createData.emojis().stream().map(EmojiData::id).filter(Optional::isPresent).map(Optional::get).collect(Collectors.toList()))
                    .channels(createData.channels().stream().map(ChannelData::id).collect(Collectors.toList()))
                    .build();
        } else {
            createData = context.getDispatch().guild();
            guild = GuildData.builder()
                    .from(createData)
                    .roles(createData.roles().stream().map(RoleData::id).collect(Collectors.toList()))
                    .emojis(createData.emojis().stream().map(EmojiData::id).filter(Optional::isPresent).map(Optional::get).collect(Collectors.toList()))
                    .members(createData.members().stream().map(data -> data.user().id()).distinct().collect(Collectors.toList()))
                    .channels(createData.channels().stream().map(ChannelData::id).collect(Collectors.toList()))
                    .build();
        }

        long guildId = Snowflake.asLong(guild.id());

        Mono<Void> saveGuild = context.getStateHolder().getGuildStore().save(guildId, guild);
        // TODO optimize to separate into three Publisher<Channel> and saveAll to limit store hits
        Mono<Void> saveChannels = Flux.fromIterable(createData.channels())
                .flatMap(channel -> context.getStateHolder().getChannelStore()
                        .save(Snowflake.asLong(channel.id()), ChannelData.builder()
                                .from(channel)
                                .guildId(guild.id())
                                .build()))
                .then();

        Mono<Void> saveRoles = context.getStateHolder().getRoleStore()
                .save(Flux.fromIterable(createData.roles())
                        .map(role -> Tuples.of(Snowflake.asLong(role.id()), role)));

        Mono<Void> saveEmojis = context.getStateHolder().getGuildEmojiStore()
                .save(Flux.fromIterable(createData.emojis())
                        .map(emoji -> Tuples.of(Snowflake.asLong(emoji.id().orElseThrow(NoSuchElementException::new))
                                , emoji)));

        Mono<Void> saveMembers = context.getStateHolder().getMemberStore()
                .save(Flux.fromIterable(createData.members())
                        .map(member -> Tuples.of(LongLongTuple2.of(guildId,
                                Snowflake.asLong(member.user().id())), member)));

        Mono<Void> saveUsers = context.getStateHolder().getUserStore()
                .save(Flux.fromIterable(createData.members())
                        .map(MemberData::user)
                        .map(user -> Tuples.of(Snowflake.asLong(user.id()), user)));

        Mono<Void> saveVoiceStates = context.getStateHolder().getVoiceStateStore()
                .save(Flux.fromIterable(createData.voiceStates())
                        .map(voiceState -> Tuples.of(LongLongTuple2.of(guildId,
                                Snowflake.asLong(voiceState.userId())), wrapVoiceState(voiceState, guild.id()))));

        Mono<Void> savePresences = context.getStateHolder().getPresenceStore()
                .save(Flux.fromIterable(createData.presences())
                        .map(presence -> Tuples.of(LongLongTuple2.of(guildId,
                                Snowflake.asLong(presence.user().id())), presence)));

<<<<<<< HEAD
=======
        Mono<Void> startMemberChunk = context.getGateway().getGatewayResources().isMemberRequest() ?
                Mono.just(createData)
                        .filter(data -> data.large())
                        .flatMap(data -> {
                            int shardId = context.getShardInfo().getIndex();
                            return context.getGateway().getGatewayClientGroup().unicast(
                                    ShardGatewayPayload.requestGuildMembers(
                                            RequestGuildMembers.builder()
                                                    .guildId(data.id())
                                                    .query("")
                                                    .limit(0)
                                                    .build(), shardId));
                        })
                        .then() : Mono.empty();

>>>>>>> dd3875fe
        Mono<Void> saveOfflinePresences = Flux.fromIterable(createData.members())
                .filterWhen(member -> context.getStateHolder().getPresenceStore()
                        .find(LongLongTuple2.of(guildId, Snowflake.asLong(member.user().id())))
                        .hasElement()
                        .map(id -> !id))
                .flatMap(member -> context.getStateHolder().getPresenceStore()
                        .save(LongLongTuple2.of(guildId, Snowflake.asLong(member.user().id())),
                                createPresence(member)))
                .then();

        Mono<Void> asyncMemberChunk = Mono.create(sink -> sink.onRequest(__ -> {
            Context ctx = Context.of(LogUtil.KEY_GATEWAY_ID, Integer.toHexString(gateway.hashCode()),
                    LogUtil.KEY_SHARD_ID, context.getShardInfo().getIndex());
            Disposable memberChunkTask = Mono.just(createData)
                    .filterWhen(context.getGateway().getGatewayResources().getMemberRequestFilter()::apply)
                    .flatMap(data -> {
                        int shardId = context.getShardInfo().getIndex();
                        return context.getGateway().getGatewayClientGroup().unicast(
                                ShardGatewayPayload.requestGuildMembers(
                                        ImmutableRequestGuildMembers.builder()
                                                .guildId(data.id())
                                                .query(Possible.of(""))
                                                .limit(0)
                                                .build(), shardId));
                    })
                    .then()
                    .subscribe(null, t -> log.warn(format(ctx, "Member request errored for {}"), createData.id(), t),
                            () -> log.debug(format(ctx, "Member request sent for {}"), createData.id()));
            sink.onCancel(memberChunkTask);
            sink.success();
        }));

        return saveGuild
                .and(saveChannels)
                .and(saveRoles)
                .and(saveEmojis)
                .and(saveMembers)
                .and(saveUsers)
                .and(saveVoiceStates)
                .and(savePresences)
                .and(saveOfflinePresences)
                .then(asyncMemberChunk)
                .thenReturn(new GuildCreateEvent(gateway, context.getShardInfo(), new Guild(gateway, guild)));
    }
    
    private static VoiceStateData wrapVoiceState(VoiceStateData voiceState, String guildId) {
    	return VoiceStateData.builder()
    			.from(voiceState)
    			.guildId(guildId)
    			.build();
    }

    private static PresenceData createPresence(MemberData member) {
        return PresenceData.builder()
                .user(PartialUserData.builder()
                        .id(member.user().id())
                        .username(member.user().username())
                        .discriminator(member.user().discriminator())
                        .avatar(Possible.of(member.user().avatar()))
                        .bot(member.user().bot())
                        .system(member.user().system())
                        .mfaEnabled(member.user().mfaEnabled())
                        .locale(member.user().locale())
                        .verified(member.user().verified())
                        .email(member.user().email().isAbsent() ? Possible.absent() :
                                member.user().email().get().map(Possible::of).orElse(Possible.absent()))
                        .flags(member.user().flags())
                        .premiumType(member.user().premiumType())
                        .build())
                .status(Status.OFFLINE.getValue())
                .clientStatus(ClientStatusData.builder()
                        .desktop(Possible.absent())
                        .mobile(Possible.absent())
                        .web(Possible.absent())
                        .build())
                .build();
    }

    static Mono<GuildDeleteEvent> guildDelete(DispatchContext<GuildDelete> context) {
        GatewayDiscordClient gateway = context.getGateway();
        StateHolder stateHolder = context.getStateHolder();

        long guildId = Snowflake.asLong(context.getDispatch().guild().id());
        boolean unavailable = context.getDispatch().guild().unavailable().toOptional().orElse(false);

        Mono<Void> deleteGuild = stateHolder.getGuildStore().delete(guildId);

        return stateHolder.getGuildStore().find(guildId)
                .flatMap(guild -> {
                    Flux<Long> channels = Flux.fromIterable(guild.channels()).map(Long::parseUnsignedLong);
                    Flux<Long> roles = Flux.fromIterable(guild.roles()).map(Long::parseUnsignedLong);
                    Flux<Long> emojis = Flux.fromIterable(guild.emojis()).map(Long::parseUnsignedLong);

                    Mono<Void> deleteChannels = stateHolder.getChannelStore().delete(channels);
                    Mono<Void> deleteRoles = stateHolder.getRoleStore().delete(roles);
                    Mono<Void> deleteEmojis = stateHolder.getGuildEmojiStore().delete(emojis);
                    Mono<Void> deleteMembers = stateHolder.getMemberStore()
                            .deleteInRange(LongLongTuple2.of(guildId, 0), LongLongTuple2.of(guildId, -1));
                    // TODO delete messages
                    // TODO delete no longer visible users
                    Mono<Void> deleteVoiceStates = stateHolder.getVoiceStateStore()
                            .deleteInRange(LongLongTuple2.of(guildId, 0), LongLongTuple2.of(guildId, -1));
                    Mono<Void> deletePresences = stateHolder.getPresenceStore()
                            .deleteInRange(LongLongTuple2.of(guildId, 0), LongLongTuple2.of(guildId, -1));

                    return deleteChannels
                            .and(deleteRoles)
                            .and(deleteEmojis)
                            .and(deleteMembers)
                            .and(deleteVoiceStates)
                            .and(deletePresences)
                            .thenReturn(guild);
                })
                .flatMap(deleteGuild::thenReturn)
                .map(data -> {
                    Guild guild = new Guild(context.getGateway(), data);
                    return new GuildDeleteEvent(gateway, context.getShardInfo(), guildId, guild, unavailable);
                })
                .switchIfEmpty(deleteGuild.thenReturn(new GuildDeleteEvent(gateway, context.getShardInfo(), guildId,
                        null, unavailable)));
    }

    static Mono<EmojisUpdateEvent> guildEmojisUpdate(DispatchContext<GuildEmojisUpdate> context) {
        GatewayDiscordClient gateway = context.getGateway();
        long guildId = Snowflake.asLong(context.getDispatch().guild());

        Mono<Void> updateGuildBean = context.getStateHolder().getGuildStore()
                .find(guildId)
                .map(guild -> GuildData.builder()
                        .from(guild)
                        .emojis(context.getDispatch().emojis().stream()
                                .map(EmojiData::id)
                                .filter(Optional::isPresent)
                                .map(Optional::get)
                                .collect(Collectors.toList()))
                        .build())
                .flatMap(guild -> context.getStateHolder().getGuildStore().save(guildId, guild));

        Mono<Void> saveEmojis = context.getStateHolder().getGuildEmojiStore()
                .saveWithLong(Flux.fromIterable(context.getDispatch().emojis())
                        .map(emoji -> LongObjTuple2.of(emoji.id()
                                .map(Long::parseUnsignedLong)
                                .orElseThrow(NoSuchElementException::new), emoji)));

        Set<GuildEmoji> emojis = context.getDispatch().emojis()
                .stream()
                .map(emoji -> new GuildEmoji(gateway, emoji, guildId))
                .collect(Collectors.toSet());

        return updateGuildBean
                .and(saveEmojis)
                .thenReturn(new EmojisUpdateEvent(gateway, context.getShardInfo(), guildId, emojis));
    }

    static Mono<IntegrationsUpdateEvent> guildIntegrationsUpdate(DispatchContext<GuildIntegrationsUpdate> context) {
        return Mono.just(new IntegrationsUpdateEvent(context.getGateway(), context.getShardInfo(),
                Snowflake.asLong(context.getDispatch().guild())));
    }

    static Mono<MemberJoinEvent> guildMemberAdd(DispatchContext<GuildMemberAdd> context) {
        GatewayDiscordClient gateway = context.getGateway();
        long guildId = Snowflake.asLong(context.getDispatch().guild());
        MemberData member = context.getDispatch().member();
        UserData user = member.user();
        long userId = Snowflake.asLong(user.id());

        Mono<Void> addMemberId = context.getStateHolder().getGuildStore()
                .find(guildId)
                .map(guild -> GuildData.builder()
                        .from(guild)
                        .members(ListUtil.add(guild.members(), member.user().id()))
                        .memberCount(guild.memberCount() + 1)
                        .build())
                .flatMap(guild -> context.getStateHolder().getGuildStore().save(guildId, guild));

        Mono<Void> saveMember = context.getStateHolder().getMemberStore()
                .save(LongLongTuple2.of(guildId, userId), member);

        Mono<Void> saveUser = context.getStateHolder().getUserStore()
                .save(userId, user);

        return addMemberId
                .and(saveMember)
                .and(saveUser)
                .thenReturn(new MemberJoinEvent(gateway, context.getShardInfo(),
                        new Member(gateway, member, guildId), guildId));
    }

    static Mono<MemberLeaveEvent> guildMemberRemove(DispatchContext<GuildMemberRemove> context) {
        GatewayDiscordClient gateway = context.getGateway();
        long guildId = Snowflake.asLong(context.getDispatch().guild());
        UserData userData = context.getDispatch().user();
        long userId = Snowflake.asLong(userData.id());

        Mono<Void> removeMemberId = context.getStateHolder().getGuildStore()
                .find(guildId)
                .map(guild -> GuildData.builder()
                        .from(guild)
                        .members(ListUtil.remove(guild.members(), member -> member.equals(userData.id())))
                        .memberCount(guild.memberCount() - 1)
                        .build())
                .flatMap(guild -> context.getStateHolder().getGuildStore().save(guildId, guild));

        Mono<Member> member = context.getStateHolder().getMemberStore()
                .find(LongLongTuple2.of(guildId, userId))
                .map(data -> new Member(gateway, data, guildId));

        Mono<Void> deleteMember = context.getStateHolder().getMemberStore()
                .delete(LongLongTuple2.of(guildId, userId));

        Mono<Void> deletePresence = context.getStateHolder().getPresenceStore()
                .delete(LongLongTuple2.of(guildId, userId));

        Mono<Void> deleteOrphanUser = context.getStateHolder().getMemberStore()
                .keys().filter(key -> key.getT1() != guildId && key.getT2() == userId)
                .hasElements()
                .flatMap(hasMutualServers -> Mono.just(userId)
                        .filter(__ -> !hasMutualServers)
                        .flatMap(context.getStateHolder().getUserStore()::delete));

        User user = new User(gateway, userData);

        return member.map(Optional::of)
                .defaultIfEmpty(Optional.empty())
                .flatMap(value -> Mono.when(removeMemberId, deleteMember, deletePresence, deleteOrphanUser).thenReturn(value))
                .map(m -> new MemberLeaveEvent(gateway, context.getShardInfo(), user, guildId, m.orElse(null)));
    }

    static Mono<MemberChunkEvent> guildMembersChunk(DispatchContext<GuildMembersChunk> context) {
        GatewayDiscordClient gateway = context.getGateway();
        long guildId = Snowflake.asLong(context.getDispatch().guildId());
        List<MemberData> members = context.getDispatch().members();

        Flux<Tuple2<LongLongTuple2, MemberData>> memberPairs = Flux.fromIterable(members)
                .map(data -> Tuples.of(LongLongTuple2.of(guildId, Snowflake.asLong(data.user().id())),
                        data));

        Flux<Tuple2<Long, UserData>> userPairs = Flux.fromIterable(members)
                .map(data -> Tuples.of(Snowflake.asLong(data.user().id()), data.user()));

        Mono<Void> addMemberIds = context.getStateHolder().getGuildStore()
                .find(guildId)
                .map(guild -> GuildData.builder()
                        .from(guild)
                        .members(ListUtil.addAll(guild.members(), members.stream()
                                .map(data -> data.user().id())
                                .collect(Collectors.toList())))
                        .build())
                .flatMap(guild -> context.getStateHolder().getGuildStore().save(guildId, guild));

        Mono<Void> saveMembers = context.getStateHolder().getMemberStore().save(memberPairs);

        Mono<Void> saveUsers = context.getStateHolder().getUserStore().save(userPairs);

        Mono<Void> saveOfflinePresences = Flux.fromIterable(members)
                .filterWhen(member -> context.getStateHolder().getPresenceStore()
                        .find(LongLongTuple2.of(guildId, Snowflake.asLong(member.user().id())))
                        .hasElement()
                        .map(identity -> !identity))
                .flatMap(member -> context.getStateHolder().getPresenceStore()
                        .save(LongLongTuple2.of(guildId, Snowflake.asLong(member.user().id())),
                                createPresence(member)))
                .then();

        return addMemberIds
                .and(saveMembers)
                .and(saveUsers)
                .and(saveOfflinePresences)
                .thenReturn(new MemberChunkEvent(gateway, context.getShardInfo(), guildId,
                        members.stream()
                                .map(member -> new Member(gateway, member, guildId))
                                .collect(Collectors.toSet())));
    }

    static Mono<MemberUpdateEvent> guildMemberUpdate(DispatchContext<GuildMemberUpdate> context) {
        GatewayDiscordClient gateway = context.getGateway();

        long guildId = Snowflake.asLong(context.getDispatch().guildId());
        long memberId = Snowflake.asLong(context.getDispatch().user().id());

        List<Long> currentRoles = context.getDispatch().roles()
                .stream()
                .map(Long::parseUnsignedLong)
                .collect(Collectors.toList());
        String currentNick = Possible.flatOpt(context.getDispatch().nick()).orElse(null);
        String currentPremiumSince = Possible.flatOpt(context.getDispatch().premiumSince()).orElse(null);

        LongLongTuple2 key = LongLongTuple2.of(guildId, memberId);

        Mono<MemberUpdateEvent> update = context.getStateHolder().getMemberStore()
                .find(key)
                .flatMap(oldMember -> {
                    Member old = new Member(gateway, oldMember, guildId);

                    MemberData newMember = MemberData.builder()
                            .from(oldMember)
                            .nick(context.getDispatch().nick())
                            .roles(context.getDispatch().roles())
                            .premiumSince(Possible.flatOpt(context.getDispatch().premiumSince()))
                            .build();

                    return context.getStateHolder().getMemberStore()
                            .save(key, newMember)
                            .thenReturn(new MemberUpdateEvent(gateway, context.getShardInfo(), guildId, memberId, old,
                                    currentRoles, currentNick, currentPremiumSince));
                });

        return update.defaultIfEmpty(new MemberUpdateEvent(gateway, context.getShardInfo(), guildId, memberId, null,
                currentRoles, currentNick, currentPremiumSince));
    }

    static Mono<RoleCreateEvent> guildRoleCreate(DispatchContext<GuildRoleCreate> context) {
        GatewayDiscordClient gateway = context.getGateway();
        long guildId = Snowflake.asLong(context.getDispatch().guildId());
        RoleData role = context.getDispatch().role();

        Mono<Void> addRoleId = context.getStateHolder().getGuildStore()
                .find(guildId)
                .map(guild -> GuildData.builder()
                        .from(guild)
                        .addRoles(role.id())
                        .build())
                .flatMap(guild -> context.getStateHolder().getGuildStore().save(guildId, guild));

        Mono<Void> saveRole = context.getStateHolder().getRoleStore()
                .save(Snowflake.asLong(role.id()), role);

        return addRoleId
                .and(saveRole)
                .thenReturn(new RoleCreateEvent(gateway, context.getShardInfo(), guildId,
                        new Role(gateway, role, guildId)));
    }

    static Mono<RoleDeleteEvent> guildRoleDelete(DispatchContext<GuildRoleDelete> context) {
        GatewayDiscordClient gateway = context.getGateway();
        long guildId = Snowflake.asLong(context.getDispatch().guildId());
        long roleId = Snowflake.asLong(context.getDispatch().roleId());

        @SuppressWarnings("ReactiveStreamsUnusedPublisher")
        Mono<Void> removeRoleId = context.getStateHolder().getGuildStore()
                .find(guildId)
                .map(guild -> GuildData.builder()
                        .from(guild)
                        .roles(ListUtil.remove(guild.roles(), role -> role.equals(context.getDispatch().roleId())))
                        .build())
                .flatMap(guild -> context.getStateHolder().getGuildStore().save(guildId, guild));

        Mono<Void> deleteRole = context.getStateHolder().getRoleStore().delete(roleId);

        @SuppressWarnings("ReactiveStreamsUnusedPublisher")
        Mono<Void> removeRoleFromMembers = context.getStateHolder().getGuildStore()
                .find(guildId)
                .flatMapMany(guild -> Flux.fromIterable(guild.members())
                        .map(Long::parseUnsignedLong))
                .flatMap(memberId -> context.getStateHolder().getMemberStore()
                        .find(LongLongTuple2.of(guildId, memberId)))
                .filter(member -> member.roles().contains(context.getDispatch().roleId()))
                .map(member -> MemberData.builder()
                        .from(member)
                        .roles(ListUtil.remove(member.roles(),
                                role -> role.equals(context.getDispatch().roleId())))
                        .build())
                .flatMap(member -> context.getStateHolder().getMemberStore()
                        .save(LongLongTuple2.of(guildId, Snowflake.asLong(member.user().id())), member))
                .then();

        return context.getStateHolder().getRoleStore()
                .find(roleId)
                .flatMap(removeRoleId::thenReturn)
                .flatMap(deleteRole::thenReturn)
                .flatMap(removeRoleFromMembers::thenReturn)
                .map(role -> new RoleDeleteEvent(gateway, context.getShardInfo(), guildId, roleId,
                        new Role(gateway, role, guildId)))
                .defaultIfEmpty(new RoleDeleteEvent(gateway, context.getShardInfo(), guildId, roleId, null));
    }

    static Mono<RoleUpdateEvent> guildRoleUpdate(DispatchContext<GuildRoleUpdate> context) {
        GatewayDiscordClient gateway = context.getGateway();
        long guildId = Snowflake.asLong(context.getDispatch().guildId());
        RoleData role = context.getDispatch().role();
        long roleId = Snowflake.asLong(role.id());
        Role current = new Role(gateway, role, guildId);

        Mono<Void> saveNew = context.getStateHolder().getRoleStore().save(roleId, role);

        return context.getStateHolder().getRoleStore()
                .find(roleId)
                .flatMap(saveNew::thenReturn)
                .map(old -> new RoleUpdateEvent(gateway, context.getShardInfo(), current,
                        new Role(gateway, old, guildId)))
                .switchIfEmpty(saveNew.thenReturn(new RoleUpdateEvent(gateway, context.getShardInfo(), current, null)));
    }

    static Mono<GuildUpdateEvent> guildUpdate(DispatchContext<GuildUpdate> context) {
        GatewayDiscordClient gateway = context.getGateway();
        long guildId = Snowflake.asLong(context.getDispatch().guild().id());

        return context.getStateHolder().getGuildStore()
                .find(guildId)
                .flatMap(oldGuildData -> {
                    GuildData newGuildData = GuildData.builder()
                            .from(oldGuildData)
                            .from(context.getDispatch().guild())
                            .roles(context.getDispatch().guild().roles().stream()
                                    .map(RoleData::id)
                                    .collect(Collectors.toList()))
                            .emojis(context.getDispatch().guild().emojis().stream()
                                    .map(EmojiData::id)
                                    .filter(Optional::isPresent)
                                    .map(Optional::get)
                                    .collect(Collectors.toList()))
                            .build();

                    Guild old = new Guild(gateway, oldGuildData);
                    Guild current = new Guild(gateway, newGuildData);

                    return context.getStateHolder().getGuildStore()
                            .save(guildId, newGuildData)
                            .thenReturn(new GuildUpdateEvent(gateway, context.getShardInfo(), current, old));
                })
                .switchIfEmpty(Mono.fromCallable(() -> new GuildUpdateEvent(gateway, context.getShardInfo(),
                        new Guild(gateway, GuildData.builder()
                                .from(context.getDispatch().guild())
                                .roles(context.getDispatch().guild().roles().stream()
                                        .map(RoleData::id)
                                        .collect(Collectors.toList()))
                                .emojis(context.getDispatch().guild().emojis().stream()
                                        .map(EmojiData::id)
                                        .filter(Optional::isPresent)
                                        .map(Optional::get)
                                        .collect(Collectors.toList()))
                                .build()), null)));
    }

}<|MERGE_RESOLUTION|>--- conflicted
+++ resolved
@@ -113,8 +113,8 @@
 
         Mono<Void> saveEmojis = context.getStateHolder().getGuildEmojiStore()
                 .save(Flux.fromIterable(createData.emojis())
-                        .map(emoji -> Tuples.of(Snowflake.asLong(emoji.id().orElseThrow(NoSuchElementException::new))
-                                , emoji)));
+                        .map(emoji -> Tuples.of(Snowflake.asLong(emoji.id()
+                                .orElseThrow(NoSuchElementException::new)), emoji)));
 
         Mono<Void> saveMembers = context.getStateHolder().getMemberStore()
                 .save(Flux.fromIterable(createData.members())
@@ -136,24 +136,6 @@
                         .map(presence -> Tuples.of(LongLongTuple2.of(guildId,
                                 Snowflake.asLong(presence.user().id())), presence)));
 
-<<<<<<< HEAD
-=======
-        Mono<Void> startMemberChunk = context.getGateway().getGatewayResources().isMemberRequest() ?
-                Mono.just(createData)
-                        .filter(data -> data.large())
-                        .flatMap(data -> {
-                            int shardId = context.getShardInfo().getIndex();
-                            return context.getGateway().getGatewayClientGroup().unicast(
-                                    ShardGatewayPayload.requestGuildMembers(
-                                            RequestGuildMembers.builder()
-                                                    .guildId(data.id())
-                                                    .query("")
-                                                    .limit(0)
-                                                    .build(), shardId));
-                        })
-                        .then() : Mono.empty();
-
->>>>>>> dd3875fe
         Mono<Void> saveOfflinePresences = Flux.fromIterable(createData.members())
                 .filterWhen(member -> context.getStateHolder().getPresenceStore()
                         .find(LongLongTuple2.of(guildId, Snowflake.asLong(member.user().id())))
@@ -173,7 +155,7 @@
                         int shardId = context.getShardInfo().getIndex();
                         return context.getGateway().getGatewayClientGroup().unicast(
                                 ShardGatewayPayload.requestGuildMembers(
-                                        ImmutableRequestGuildMembers.builder()
+                                        RequestGuildMembers.builder()
                                                 .guildId(data.id())
                                                 .query(Possible.of(""))
                                                 .limit(0)
@@ -198,12 +180,12 @@
                 .then(asyncMemberChunk)
                 .thenReturn(new GuildCreateEvent(gateway, context.getShardInfo(), new Guild(gateway, guild)));
     }
-    
+
     private static VoiceStateData wrapVoiceState(VoiceStateData voiceState, String guildId) {
-    	return VoiceStateData.builder()
-    			.from(voiceState)
-    			.guildId(guildId)
-    			.build();
+        return VoiceStateData.builder()
+                .from(voiceState)
+                .guildId(guildId)
+                .build();
     }
 
     private static PresenceData createPresence(MemberData member) {
