--- conflicted
+++ resolved
@@ -117,14 +117,11 @@
         addHandler(AutoModRuleUpdate.class, DispatchHandlers::autoModRuleUpdate);
         addHandler(AutoModRuleDelete.class, DispatchHandlers::autoModRuleDelete);
         addHandler(AutoModActionExecution.class, DispatchHandlers::autoModActionExecute);
-<<<<<<< HEAD
+        addHandler(PollVoteAdd.class, PollDispatchHandlers::pollVoteAddHandler);
+        addHandler(PollVoteRemove.class, PollDispatchHandlers::pollVoteRemoveHandler);
         addHandler(EntitlementCreate.class, MonetizationDispatchHandlers::entitlementCreate);
         addHandler(EntitlementUpdate.class, MonetizationDispatchHandlers::entitlementUpdate);
         addHandler(EntitlementDelete.class, MonetizationDispatchHandlers::entitlementDelete);
-=======
-        addHandler(PollVoteAdd.class, PollDispatchHandlers::pollVoteAddHandler);
-        addHandler(PollVoteRemove.class, PollDispatchHandlers::pollVoteRemoveHandler);
->>>>>>> 7fae8990
 
         addHandler(GatewayStateChange.class, LifecycleDispatchHandlers::gatewayStateChanged);
 
