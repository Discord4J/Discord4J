/*
 * This file is part of Discord4J.
 *
 * Discord4J is free software: you can redistribute it and/or modify
 * it under the terms of the GNU Lesser General Public License as published by
 * the Free Software Foundation, either version 3 of the License, or
 * (at your option) any later version.
 *
 * Discord4J is distributed in the hope that it will be useful,
 * but WITHOUT ANY WARRANTY; without even the implied warranty of
 * MERCHANTABILITY or FITNESS FOR A PARTICULAR PURPOSE.  See the
 * GNU Lesser General Public License for more details.
 *
 * You should have received a copy of the GNU Lesser General Public License
 * along with Discord4J.  If not, see <http://www.gnu.org/licenses/>.
 */
package discord4j.core.object.component;

import discord4j.common.util.Snowflake;
<<<<<<< HEAD
import discord4j.core.object.emoji.Emoji;
=======
import discord4j.core.object.reaction.ReactionEmoji;
import discord4j.discordjson.Id;
>>>>>>> 02e856d3
import discord4j.discordjson.json.ComponentData;
import discord4j.discordjson.json.ImmutableComponentData;
import discord4j.discordjson.possible.Possible;
import reactor.util.annotation.Nullable;

import java.util.Optional;

/**
 * A message button.
 *
 * @see <a href="https://discord.com/developers/docs/interactions/message-components#buttons">Buttons</a>
 */
public class Button extends ActionComponent implements IAccessoryComponent {

    /**
     * Creates a {@link Button.Style#PRIMARY primary} button.
     *
     * @param customId A developer-defined identifier for the button.
     * @param label The text that appears on the button.
     * @return A button with the given data.
     */
    public static Button primary(String customId, String label) {
        return of(Button.Style.PRIMARY, customId, null, label, null, null);
    }

    /**
     * Creates a {@link Button.Style#PRIMARY primary} button.
     *
     * @param customId A developer-defined identifier for the button.
     * @param emoji The emoji that appears on the button.
     * @return A button with the given data.
     */
    public static Button primary(String customId, Emoji emoji) {
        return of(Button.Style.PRIMARY, customId, emoji, null, null, null);
    }

    /**
     * Creates a {@link Button.Style#PRIMARY primary} button.
     *
     * @param customId A developer-defined identifier for the button.
     * @param emoji The emoji that appears on the button.
     * @param label The text that appears on the button.
     * @return A button with the given data.
     */
    public static Button primary(String customId, Emoji emoji, String label) {
        return of(Button.Style.PRIMARY, customId, emoji, label, null, null);
    }

    /**
     * Creates a {@link Button.Style#SECONDARY secondary} button.
     *
     * @param customId A developer-defined identifier for the button.
     * @param label The text that appears on the button.
     * @return A button with the given data.
     */
    public static Button secondary(String customId, String label) {
        return of(Button.Style.SECONDARY, customId, null, label, null, null);
    }

    /**
     * Creates a {@link Button.Style#SECONDARY secondary} button.
     *
     * @param customId A developer-defined identifier for the button.
     * @param emoji The emoji that appears on the button.
     * @return A button with the given data.
     */
    public static Button secondary(String customId, Emoji emoji) {
        return of(Button.Style.SECONDARY, customId, emoji, null, null, null);
    }

    /**
     * Creates a {@link Button.Style#SECONDARY secondary} button.
     *
     * @param customId A developer-defined identifier for the button.
     * @param emoji The emoji that appears on the button.
     * @param label The text that appears on the button.
     * @return A button with the given data.
     */
    public static Button secondary(String customId, Emoji emoji, String label) {
        return of(Button.Style.SECONDARY, customId, emoji, label, null, null);
    }

    /**
     * Creates a {@link Button.Style#SUCCESS success} button.
     *
     * @param customId A developer-defined identifier for the button.
     * @param label The text that appears on the button.
     * @return A button with the given data.
     */
    public static Button success(String customId, String label) {
        return of(Button.Style.SUCCESS, customId, null, label, null, null);
    }

    /**
     * Creates a {@link Button.Style#SUCCESS success} button.
     *
     * @param customId A developer-defined identifier for the button.
     * @param emoji The emoji that appears on the button.
     * @return A button with the given data.
     */
    public static Button success(String customId, Emoji emoji) {
        return of(Button.Style.SUCCESS, customId, emoji, null, null, null);
    }

    /**
     * Creates a {@link Button.Style#SUCCESS success} button.
     *
     * @param customId A developer-defined identifier for the button.
     * @param emoji The emoji that appears on the button.
     * @param label The text that appears on the button.
     * @return A button with the given data.
     */
    public static Button success(String customId, Emoji emoji, String label) {
        return of(Button.Style.SUCCESS, customId, emoji, label, null, null);
    }

    /**
     * Creates a {@link Button.Style#DANGER danger} button.
     *
     * @param customId A developer-defined identifier for the button.
     * @param label The text that appears on the button.
     * @return A button with the given data.
     */
    public static Button danger(String customId, String label) {
        return of(Button.Style.DANGER, customId, null, label, null, null);
    }

    /**
     * Creates a {@link Button.Style#DANGER danger} button.
     *
     * @param customId A developer-defined identifier for the button.
     * @param emoji The emoji that appears on the button.
     * @return A button with the given data.
     */
    public static Button danger(String customId, Emoji emoji) {
        return of(Button.Style.DANGER, customId, emoji, null, null, null);
    }

    /**
     * Creates a {@link Button.Style#DANGER danger} button.
     *
     * @param customId A developer-defined identifier for the button.
     * @param emoji The emoji that appears on the button.
     * @param label The text that appears on the button.
     * @return A button with the given data.
     */
    public static Button danger(String customId, Emoji emoji, String label) {
        return of(Button.Style.DANGER, customId, emoji, label, null, null);
    }

    /**
     * Creates a {@link Button.Style#LINK link} button.
     *
     * @param url The url to navigate to when clicked.
     * @param label The text that appears on the button.
     * @return A button with the given data.
     */
    public static Button link(String url, String label) {
        return of(Button.Style.LINK, null, null, label, url, null);
    }

    /**
     * Creates a {@link Button.Style#LINK link} button.
     *
     * @param url The url to navigate to when clicked.
     * @param emoji The emoji that appears on the button.
     * @return A button with the given data.
     */
    public static Button link(String url, Emoji emoji) {
        return of(Button.Style.LINK, null, emoji, null, url, null);
    }

    /**
     * Creates a {@link Button.Style#LINK link} button.
     *
     * @param url The url to navigate to when clicked.
     * @param emoji The emoji that appears on the button.
     * @param label The text that appears on the button.
     * @return A button with the given data.
     */
    public static Button link(String url, Emoji emoji, String label) {
        return of(Button.Style.LINK, null, emoji, label, url, null);
    }

    /**
     * Creates a {@link Button.Style#PREMIUM premium} button.
     *
     * @param skuId the associated sku id
     * @return A button with the given data.
     */
    public static Button premium(Snowflake skuId) {
        return of(Button.Style.PREMIUM, null, null, null, null, skuId.asString());
    }

    private static Button of(Style style, @Nullable String customId, @Nullable Emoji emoji,
                             @Nullable String label, @Nullable String url, @Nullable String skuId) {
        ImmutableComponentData.Builder builder = ComponentData.builder()
            .type(MessageComponent.Type.BUTTON.getValue())
            .style(style.getValue());

        if (customId != null) {
            builder.customId(customId);
        }

        if (emoji != null) {
            builder.emoji(emoji.asEmojiData());
        }

        if (label != null) {
            builder.label(label);
        }

        if (url != null) {
            builder.url(url);
        }

        if (skuId != null) {
            builder.skuId(skuId);
        }

        return new Button(builder.build());
    }

    /**
     * Creates a {@link Button.Style#PRIMARY primary} button.
     *
     * @param id the component id
     * @param customId A developer-defined identifier for the button.
     * @param label The text that appears on the button.
     * @return A button with the given data.
     */
    public static Button primary(int id, String customId, String label) {
        return of(id, Button.Style.PRIMARY, customId, null, label, null, null);
    }

    /**
     * Creates a {@link Button.Style#PRIMARY primary} button.
     *
     * @param id the component id
     * @param customId A developer-defined identifier for the button.
     * @param emoji The emoji that appears on the button.
     * @return A button with the given data.
     */
    public static Button primary(int id, String customId, ReactionEmoji emoji) {
        return of(id, Button.Style.PRIMARY, customId, emoji, null, null, null);
    }

    /**
     * Creates a {@link Button.Style#PRIMARY primary} button.
     *
     * @param id the component id
     * @param customId A developer-defined identifier for the button.
     * @param emoji The emoji that appears on the button.
     * @param label The text that appears on the button.
     * @return A button with the given data.
     */
    public static Button primary(int id, String customId, ReactionEmoji emoji, String label) {
        return of(id, Button.Style.PRIMARY, customId, emoji, label, null, null);
    }

    /**
     * Creates a {@link Button.Style#SECONDARY secondary} button.
     *
     * @param id the component id
     * @param customId A developer-defined identifier for the button.
     * @param label The text that appears on the button.
     * @return A button with the given data.
     */
    public static Button secondary(int id, String customId, String label) {
        return of(id, Button.Style.SECONDARY, customId, null, label, null, null);
    }

    /**
     * Creates a {@link Button.Style#SECONDARY secondary} button.
     *
     * @param id the component id
     * @param customId A developer-defined identifier for the button.
     * @param emoji The emoji that appears on the button.
     * @return A button with the given data.
     */
    public static Button secondary(int id, String customId, ReactionEmoji emoji) {
        return of(id, Button.Style.SECONDARY, customId, emoji, null, null, null);
    }

    /**
     * Creates a {@link Button.Style#SECONDARY secondary} button.
     *
     * @param id the component id
     * @param customId A developer-defined identifier for the button.
     * @param emoji The emoji that appears on the button.
     * @param label The text that appears on the button.
     * @return A button with the given data.
     */
    public static Button secondary(int id, String customId, ReactionEmoji emoji, String label) {
        return of(id, Button.Style.SECONDARY, customId, emoji, label, null, null);
    }

    /**
     * Creates a {@link Button.Style#SUCCESS success} button.
     *
     * @param id the component id
     * @param customId A developer-defined identifier for the button.
     * @param label The text that appears on the button.
     * @return A button with the given data.
     */
    public static Button success(int id, String customId, String label) {
        return of(id, Button.Style.SUCCESS, customId, null, label, null, null);
    }

    /**
     * Creates a {@link Button.Style#SUCCESS success} button.
     *
     * @param id the component id
     * @param customId A developer-defined identifier for the button.
     * @param emoji The emoji that appears on the button.
     * @return A button with the given data.
     */
    public static Button success(int id, String customId, ReactionEmoji emoji) {
        return of(id, Button.Style.SUCCESS, customId, emoji, null, null, null);
    }

    /**
     * Creates a {@link Button.Style#SUCCESS success} button.
     *
     * @param id the component id
     * @param customId A developer-defined identifier for the button.
     * @param emoji The emoji that appears on the button.
     * @param label The text that appears on the button.
     * @return A button with the given data.
     */
    public static Button success(int id, String customId, ReactionEmoji emoji, String label) {
        return of(id, Button.Style.SUCCESS, customId, emoji, label, null, null);
    }

    /**
     * Creates a {@link Button.Style#DANGER danger} button.
     *
     * @param id the component id
     * @param customId A developer-defined identifier for the button.
     * @param label The text that appears on the button.
     * @return A button with the given data.
     */
    public static Button danger(int id, String customId, String label) {
        return of(id, Button.Style.DANGER, customId, null, label, null, null);
    }

    /**
     * Creates a {@link Button.Style#DANGER danger} button.
     *
     * @param id the component id
     * @param customId A developer-defined identifier for the button.
     * @param emoji The emoji that appears on the button.
     * @return A button with the given data.
     */
    public static Button danger(int id, String customId, ReactionEmoji emoji) {
        return of(id, Button.Style.DANGER, customId, emoji, null, null, null);
    }

    /**
     * Creates a {@link Button.Style#DANGER danger} button.
     *
     * @param id the component id
     * @param customId A developer-defined identifier for the button.
     * @param emoji The emoji that appears on the button.
     * @param label The text that appears on the button.
     * @return A button with the given data.
     */
    public static Button danger(int id, String customId, ReactionEmoji emoji, String label) {
        return of(id, Button.Style.DANGER, customId, emoji, label, null, null);
    }

    /**
     * Creates a {@link Button.Style#LINK link} button.
     *
     * @param id the component id
     * @param url The url to navigate to when clicked.
     * @param label The text that appears on the button.
     * @return A button with the given data.
     */
    public static Button link(int id, String url, String label) {
        return of(id, Button.Style.LINK, null, null, label, url, null);
    }

    /**
     * Creates a {@link Button.Style#LINK link} button.
     *
     * @param id the component id
     * @param url The url to navigate to when clicked.
     * @param emoji The emoji that appears on the button.
     * @return A button with the given data.
     */
    public static Button link(int id, String url, ReactionEmoji emoji) {
        return of(id, Button.Style.LINK, null, emoji, null, url, null);
    }

    /**
     * Creates a {@link Button.Style#LINK link} button.
     *
     * @param id the component id
     * @param url The url to navigate to when clicked.
     * @param emoji The emoji that appears on the button.
     * @param label The text that appears on the button.
     * @return A button with the given data.
     */
    public static Button link(int id, String url, ReactionEmoji emoji, String label) {
        return of(id, Button.Style.LINK, null, emoji, label, url, null);
    }

    /**
     * Creates a {@link Button.Style#PREMIUM premium} button.
     *
     * @param id the component id
     * @param skuId the associated sku id
     * @return A button with the given data.
     */
    public static Button premium(int id, Snowflake skuId) {
        return of(id, Button.Style.PREMIUM, null, null, null, null, skuId.asString());
    }

    private static Button of(int id, Style style, @Nullable String customId, @Nullable ReactionEmoji emoji,
                             @Nullable String label, @Nullable String url, @Nullable String skuId) {
        ImmutableComponentData.Builder builder = ComponentData.builder()
            .type(MessageComponent.Type.BUTTON.getValue())
            .id(id)
            .style(style.getValue());

        if (customId != null) {
            builder.customId(customId);
        }

        if (emoji != null) {
            builder.emoji(emoji.asEmojiData());
        }

        if (label != null) {
            builder.label(label);
        }

        if (url != null) {
            builder.url(url);
        }

        if (skuId != null) {
            builder.skuId(skuId);
        }

        return new Button(builder.build());
    }

    protected Button(Integer id, Style style, @Nullable String customId, @Nullable ReactionEmoji emoji,
                     @Nullable String label, @Nullable String url, @Nullable String skuId) {
        super(MessageComponent.getBuilder(Type.BUTTON)
            .id(Possible.ofNullable(id))
            .style(style.getValue())
            .customId(Possible.ofNullable(customId))
            .emoji(Possible.ofNullable(emoji).map(ReactionEmoji::asEmojiData))
            .label(Possible.ofNullable(label))
            .url(Possible.ofNullable(url))
            .skuId(Possible.ofNullable(skuId).map(Id::of))
            .build()
        );
    }

    Button(ComponentData data) {
        super(data);
    }

    /**
     * Gets the button's style.
     *
     * @return The button's style.
     */
    public Style getStyle() {
        return getData().style().toOptional()
            .map(Style::of)
            .orElseThrow(IllegalStateException::new); // style should always be present on buttons
    }

    /**
     * Gets button's label.
     *
     * @return The button's label.
     */
    public Optional<String> getLabel() {
        return getData().label().toOptional();
    }

    /**
     * Gets the button's emoji.
     *
     * @return The button's emoji.
     */
    public Optional<Emoji> getEmoji() {
        return getData().emoji().toOptional()
<<<<<<< HEAD
                .map(Emoji::of);
    }

    /**
     * Gets the button's custom id.
     *
     * @return The button's custom id.
     */
    public Optional<String> getCustomId() {
        return getData().customId().toOptional();
=======
            .map(ReactionEmoji::of);
>>>>>>> 02e856d3
    }

    /**
     * Gets the button's url.
     *
     * @return The button's url.
     */
    public Optional<String> getUrl() {
        return getData().url().toOptional();
    }

    /**
     * Get the button's sku id.
     *
     * @return The button's sku id if present.
     */
    public Optional<Snowflake> getSkuId() {
        return getData().skuId().toOptional().map(Snowflake::of);
    }

    /**
     * Gets whether button is disabled.
     *
     * @return Whether the button is disabled.
     */
    public boolean isDisabled() {
        return getData().disabled().toOptional().orElse(false);
    }

    /**
     * Creates a new button with the same data as this one, but disabled.
     *
     * @return A new disabled button with the same data as this one.
     */
    public Button disabled() {
        return disabled(true);
    }

    /**
     * Creates a new button with the same data as this one, but depending on the value param it may be disabled or not.
     *
     * @param value True if the button should be disabled otherwise False.
     * @return A new possibly disabled button with the same data as this one.
     */
    public Button disabled(boolean value) {
        return new Button(ComponentData.builder().from(getData()).disabled(value).build());
    }

    /**
     * A button's style is what determines its color and whether it has a custom id or a url.
     *
     * @see <a href="https://discord.com/developers/docs/interactions/message-components#buttons-button-styles">Button Styles</a>
     */
    public enum Style {
        UNKNOWN(-1),
        PRIMARY(1),
        SECONDARY(2),
        SUCCESS(3),
        DANGER(4),
        LINK(5),
        PREMIUM(6);

        private final int value;

        Style(int value) {
            this.value = value;
        }

        public int getValue() {
            return value;
        }

        public static Style of(int value) {
            switch (value) {
                case 1:
                    return PRIMARY;
                case 2:
                    return SECONDARY;
                case 3:
                    return SUCCESS;
                case 4:
                    return DANGER;
                case 5:
                    return LINK;
                case 6:
                    return PREMIUM;
                default:
                    return UNKNOWN;
            }
        }
    }
}<|MERGE_RESOLUTION|>--- conflicted
+++ resolved
@@ -17,12 +17,8 @@
 package discord4j.core.object.component;
 
 import discord4j.common.util.Snowflake;
-<<<<<<< HEAD
 import discord4j.core.object.emoji.Emoji;
-=======
-import discord4j.core.object.reaction.ReactionEmoji;
 import discord4j.discordjson.Id;
->>>>>>> 02e856d3
 import discord4j.discordjson.json.ComponentData;
 import discord4j.discordjson.json.ImmutableComponentData;
 import discord4j.discordjson.possible.Possible;
@@ -266,7 +262,7 @@
      * @param emoji The emoji that appears on the button.
      * @return A button with the given data.
      */
-    public static Button primary(int id, String customId, ReactionEmoji emoji) {
+    public static Button primary(int id, String customId, Emoji emoji) {
         return of(id, Button.Style.PRIMARY, customId, emoji, null, null, null);
     }
 
@@ -279,7 +275,7 @@
      * @param label The text that appears on the button.
      * @return A button with the given data.
      */
-    public static Button primary(int id, String customId, ReactionEmoji emoji, String label) {
+    public static Button primary(int id, String customId, Emoji emoji, String label) {
         return of(id, Button.Style.PRIMARY, customId, emoji, label, null, null);
     }
 
@@ -303,7 +299,7 @@
      * @param emoji The emoji that appears on the button.
      * @return A button with the given data.
      */
-    public static Button secondary(int id, String customId, ReactionEmoji emoji) {
+    public static Button secondary(int id, String customId, Emoji emoji) {
         return of(id, Button.Style.SECONDARY, customId, emoji, null, null, null);
     }
 
@@ -316,7 +312,7 @@
      * @param label The text that appears on the button.
      * @return A button with the given data.
      */
-    public static Button secondary(int id, String customId, ReactionEmoji emoji, String label) {
+    public static Button secondary(int id, String customId, Emoji emoji, String label) {
         return of(id, Button.Style.SECONDARY, customId, emoji, label, null, null);
     }
 
@@ -340,7 +336,7 @@
      * @param emoji The emoji that appears on the button.
      * @return A button with the given data.
      */
-    public static Button success(int id, String customId, ReactionEmoji emoji) {
+    public static Button success(int id, String customId, Emoji emoji) {
         return of(id, Button.Style.SUCCESS, customId, emoji, null, null, null);
     }
 
@@ -353,7 +349,7 @@
      * @param label The text that appears on the button.
      * @return A button with the given data.
      */
-    public static Button success(int id, String customId, ReactionEmoji emoji, String label) {
+    public static Button success(int id, String customId, Emoji emoji, String label) {
         return of(id, Button.Style.SUCCESS, customId, emoji, label, null, null);
     }
 
@@ -377,7 +373,7 @@
      * @param emoji The emoji that appears on the button.
      * @return A button with the given data.
      */
-    public static Button danger(int id, String customId, ReactionEmoji emoji) {
+    public static Button danger(int id, String customId, Emoji emoji) {
         return of(id, Button.Style.DANGER, customId, emoji, null, null, null);
     }
 
@@ -390,7 +386,7 @@
      * @param label The text that appears on the button.
      * @return A button with the given data.
      */
-    public static Button danger(int id, String customId, ReactionEmoji emoji, String label) {
+    public static Button danger(int id, String customId, Emoji emoji, String label) {
         return of(id, Button.Style.DANGER, customId, emoji, label, null, null);
     }
 
@@ -414,7 +410,7 @@
      * @param emoji The emoji that appears on the button.
      * @return A button with the given data.
      */
-    public static Button link(int id, String url, ReactionEmoji emoji) {
+    public static Button link(int id, String url, Emoji emoji) {
         return of(id, Button.Style.LINK, null, emoji, null, url, null);
     }
 
@@ -427,7 +423,7 @@
      * @param label The text that appears on the button.
      * @return A button with the given data.
      */
-    public static Button link(int id, String url, ReactionEmoji emoji, String label) {
+    public static Button link(int id, String url, Emoji emoji, String label) {
         return of(id, Button.Style.LINK, null, emoji, label, url, null);
     }
 
@@ -442,7 +438,7 @@
         return of(id, Button.Style.PREMIUM, null, null, null, null, skuId.asString());
     }
 
-    private static Button of(int id, Style style, @Nullable String customId, @Nullable ReactionEmoji emoji,
+    private static Button of(int id, Style style, @Nullable String customId, @Nullable Emoji emoji,
                              @Nullable String label, @Nullable String url, @Nullable String skuId) {
         ImmutableComponentData.Builder builder = ComponentData.builder()
             .type(MessageComponent.Type.BUTTON.getValue())
@@ -472,13 +468,13 @@
         return new Button(builder.build());
     }
 
-    protected Button(Integer id, Style style, @Nullable String customId, @Nullable ReactionEmoji emoji,
+    protected Button(Integer id, Style style, @Nullable String customId, @Nullable Emoji emoji,
                      @Nullable String label, @Nullable String url, @Nullable String skuId) {
         super(MessageComponent.getBuilder(Type.BUTTON)
             .id(Possible.ofNullable(id))
             .style(style.getValue())
             .customId(Possible.ofNullable(customId))
-            .emoji(Possible.ofNullable(emoji).map(ReactionEmoji::asEmojiData))
+            .emoji(Possible.ofNullable(emoji).map(Emoji::asEmojiData))
             .label(Possible.ofNullable(label))
             .url(Possible.ofNullable(url))
             .skuId(Possible.ofNullable(skuId).map(Id::of))
@@ -517,20 +513,7 @@
      */
     public Optional<Emoji> getEmoji() {
         return getData().emoji().toOptional()
-<<<<<<< HEAD
-                .map(Emoji::of);
-    }
-
-    /**
-     * Gets the button's custom id.
-     *
-     * @return The button's custom id.
-     */
-    public Optional<String> getCustomId() {
-        return getData().customId().toOptional();
-=======
-            .map(ReactionEmoji::of);
->>>>>>> 02e856d3
+            .map(Emoji::of);
     }
 
     /**
