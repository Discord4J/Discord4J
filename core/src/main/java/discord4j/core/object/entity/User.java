/*
 * This file is part of Discord4J.
 *
 * Discord4J is free software: you can redistribute it and/or modify
 * it under the terms of the GNU Lesser General Public License as published by
 * the Free Software Foundation, either version 3 of the License, or
 * (at your option) any later version.
 *
 * Discord4J is distributed in the hope that it will be useful,
 * but WITHOUT ANY WARRANTY; without even the implied warranty of
 * MERCHANTABILITY or FITNESS FOR A PARTICULAR PURPOSE.  See the
 * GNU Lesser General Public License for more details.
 *
 * You should have received a copy of the GNU Lesser General Public License
 * along with Discord4J.  If not, see <http://www.gnu.org/licenses/>.
 */
package discord4j.core.object.entity;

import discord4j.core.GatewayDiscordClient;
import discord4j.core.object.entity.channel.PrivateChannel;
import discord4j.core.retriever.EntityRetrievalStrategy;
import discord4j.core.util.EntityUtil;
import discord4j.core.util.ImageUtil;
import discord4j.discordjson.json.DMCreateRequest;
import discord4j.discordjson.json.UserData;
import discord4j.rest.util.Image;
import discord4j.common.util.Snowflake;
import reactor.core.publisher.Mono;
import reactor.util.annotation.Nullable;

import java.util.EnumSet;
import java.util.Objects;
import java.util.Optional;

import static discord4j.rest.util.Image.Format.GIF;
import static discord4j.rest.util.Image.Format.PNG;

/**
 * A Discord user.
 *
 * @see <a href="https://discord.com/developers/docs/resources/user">Users Resource</a>
 */
public class User implements Entity {

    /** The path for default user avatar image URLs. */
    private static final String DEFAULT_IMAGE_PATH = "embed/avatars/%d";

    /** The path for user avatar image URLs. */
    private static final String AVATAR_IMAGE_PATH = "avatars/%s/%s";

    /** The gateway associated to this object. */
    private final GatewayDiscordClient gateway;

    /** The raw data as represented by Discord. */
    private final UserData data;

    /**
     * Constructs an {@code User} with an associated ServiceMediator and Discord data.
     *
     * @param gateway The {@link GatewayDiscordClient} associated to this object, must be non-null.
     * @param data The raw data as represented by Discord, must be non-null.
     */
    public User(final GatewayDiscordClient gateway, final UserData data) {
        this.gateway = Objects.requireNonNull(gateway);
        this.data = Objects.requireNonNull(data);
    }

    @Override
    public final GatewayDiscordClient getClient() {
        return gateway;
    }

    /**
     * Gets the user's username, not unique across the platform.
     *
     * @return The user's username, not unique across the platform.
     */
    public final String getUsername() {
        return data.username();
    }

    /**
     * Gets the user's 4-digit discriminator
     * The discriminator is unique number to distinct one among all users with the same username.
     * The discriminator is randomly generated, but can be changed if the user has a nitro subscription.
     *
     * @return The user's 4-digit discriminator.
     */
    public final String getDiscriminator() {
        return data.discriminator();
    }

    /**
     * Gets the user's username and discriminator separated by a #
     * This is unique across the discord platform, but may change.
     * @return {@link User#getUsername()}#{@link User#getDiscriminator()}
     */
    public final String getTag() {
        return getUsername() + "#" + getDiscriminator();
    }

    /**
     * Gets if the user's avatar is animated.
     *
     * @return {@code true} if the user's avatar is animated, {@code false} otherwise.
     */
    public final boolean hasAnimatedAvatar() {
        final String avatar = data.avatar().orElse(null);
        return (avatar != null) && avatar.startsWith("a_");
    }

    /**
     * Gets the user's avatar URL, if present.
     *
     * @param format The format for the URL.
     * @return The user's avatar URL, if present.
     */
    public final Optional<String> getAvatarUrl(final Image.Format format) {
        return data.avatar().map(avatar -> ImageUtil.getUrl(
                String.format(AVATAR_IMAGE_PATH, getId().asString(), avatar), format));
    }

    /**
     * Gets the user's effective avatar URL.
     *
     * @return The user's effective avatar URL.
     */
    public final String getAvatarUrl() {
        final boolean animated = hasAnimatedAvatar();
        return getAvatarUrl(animated ? GIF : PNG).orElse(getDefaultAvatarUrl());
    }

    /**
     * Gets the user's avatar. This is the avatar at the url given by {@link #getAvatarUrl(Image.Format)}.
     *
     * @return A {@link Mono} where, upon successful completion, emits the {@link Image avatar} of the user. If an
     * error is received, it is emitted through the {@code Mono}.
     */
    public Mono<Image> getAvatar(final Image.Format format) {
        return Mono.justOrEmpty(getAvatarUrl(format)).flatMap(Image::ofUrl);
    }

    /**
     * Gets the user's effective avatar. This is the avatar at the url given by {@link #getAvatarUrl()}.
     *
     * @return A {@link Mono} where, upon successful completion, emits the {@link Image avatar} of the user. If an
     * error is received, it is emitted through the {@code Mono}.
     */
    public final Mono<Image> getAvatar() {
        return Image.ofUrl(getAvatarUrl());
    }

    /**
     * Gets the default avatar URL for this user.
     *
     * @return The default avatar URL for this user.
     */
    public final String getDefaultAvatarUrl() {
        return ImageUtil.getUrl(String.format(DEFAULT_IMAGE_PATH, Integer.parseInt(getDiscriminator()) % 5), PNG);
    }

    /**
     * Gets whether the user is a bot.
     *
     * @return {@code true} if this user is a bot, {@code false} otherwise.
     */
    public boolean isBot() {
        return data.bot().toOptional().orElse(false);
    }

    /**
     * Gets the <i>raw</i> mention. This is the format utilized to directly mention another user (assuming the user
     * exists in context of the mention).
     *
     * @return The <i>raw</i> mention.
     */
    public final String getMention() {
        return "<@" + getId().asString() + ">";
    }

    @Override
    public final Snowflake getId() {
        return Snowflake.of(data.id());
    }

    /**
     * Requests to retrieve this user as a {@link Member}.
     *
     * @param guildId The ID of the guild to associate this user as a {@link Member}.
     * @return A {@link Mono} where, upon successful completion, emits this user as a {@link Member member}. If an error
     * is received, it is emitted through the {@code Mono}.
     */
    public Mono<Member> asMember(final Snowflake guildId) {
        return gateway.getMemberById(guildId, getId());
    }

    /**
     * Requests to retrieve this user as a {@link Member}, using the given retrieval strategy.
     *
     * @param guildId The ID of the guild to associate this user as a {@link Member}.
     * @param retrievalStrategy the strategy to use to get the member
     * @return A {@link Mono} where, upon successful completion, emits this user as a {@link Member member}. If an error
     * is received, it is emitted through the {@code Mono}.
     */
    public Mono<Member> asMember(final Snowflake guildId, EntityRetrievalStrategy retrievalStrategy) {
        return gateway.withRetrievalStrategy(retrievalStrategy).getMemberById(guildId, getId());
    }

    /**
<<<<<<< HEAD
     * Requests to retrieve the private channel (DM) to this user.
=======
     * Returns the public flags of this {@link User}, describing its features.
     *
     * @return A {@code EnumSet} with the public flags of this user.
     */
    public EnumSet<Flag> getPublicFlags() {
        if (data.getPublicFlags() != null && data.getPublicFlags() != 0) {
            return Flag.of(data.getPublicFlags());
        }
        return EnumSet.noneOf(Flag.class);
    }

    /**
     * Gets the ServiceMediator associated to this object.
>>>>>>> 08cbf573
     *
     * @return A {@link Mono} where, upon successful completion, emits the {@link PrivateChannel private channel} to
     * this user. If an error is received, it is emitted through the {@code Mono}.
     */
    public final Mono<PrivateChannel> getPrivateChannel() {
        return gateway.getRestClient().getUserService()
                .createDM(DMCreateRequest.builder().recipientId(Snowflake.asString(getId().asLong())).build())
                .map(data -> EntityUtil.getChannel(gateway, data))
                .cast(PrivateChannel.class);
    }

    @Override
    public final boolean equals(@Nullable final Object obj) {
        return EntityUtil.equals(this, obj);
    }

    @Override
    public final int hashCode() {
        return EntityUtil.hashCode(this);
    }

    /** Describes the flags of a user. */
    public enum Flag {
        DISCORD_EMPLOYEE(0),

        DISCORD_PARTNER(1),

        HYPESQUAD_EVENTS(2),

        BUG_HUNTER_LEVEL_1(3),

        HOUSE_BRAVERY(6),

        HOUSE_BRILLIANCE(7),

        HOUSE_BALANCE(8),

        EARLY_SUPPORTER(9),

        TEAM_USER(10),

        SYSTEM(12),

        BUG_HUNTER_LEVEL_2(14),

        VERIFIED_BOT(16),

        VERIFIED_BOT_DEVELOPER(17);

        /** The underlying value as represented by Discord. */
        private final int value;

        /** The flag value as represented by Discord. */
        private final int flag;

        /**
         * Constructs a {@code User.Flag}.
         */
        Flag(final int value) {
            this.value = value;
            this.flag = 1 << value;
        }

        /**
         * Gets the underlying value as represented by Discord.
         *
         * @return The underlying value as represented by Discord.
         */
        public int getValue() {
            return value;
        }

        /**
         * Gets the flag value as represented by Discord.
         *
         * @return The flag value as represented by Discord.
         */
        public int getFlag() {
            return flag;
        }

        /**
         * Gets the flags of user. It is guaranteed that invoking {@link #getValue()} from the returned enum will be
         * equal ({@code ==}) to the supplied {@code value}.
         *
         * @param value The flags value as represented by Discord.
         * @return The {@link EnumSet} of flags.
         */
        public static EnumSet<Flag> of(final int value) {
            final EnumSet<Flag> userFlags = EnumSet.noneOf(Flag.class);
            for (Flag flag : Flag.values()) {
                long flagValue = flag.getFlag();
                if ((flagValue & value) == flagValue) {
                    userFlags.add(flag);
                }
            }
            return userFlags;
        }
    }

    @Override
    public String toString() {
        return "User{" +
                "data=" + data +
                '}';
    }
}<|MERGE_RESOLUTION|>--- conflicted
+++ resolved
@@ -207,23 +207,7 @@
     }
 
     /**
-<<<<<<< HEAD
      * Requests to retrieve the private channel (DM) to this user.
-=======
-     * Returns the public flags of this {@link User}, describing its features.
-     *
-     * @return A {@code EnumSet} with the public flags of this user.
-     */
-    public EnumSet<Flag> getPublicFlags() {
-        if (data.getPublicFlags() != null && data.getPublicFlags() != 0) {
-            return Flag.of(data.getPublicFlags());
-        }
-        return EnumSet.noneOf(Flag.class);
-    }
-
-    /**
-     * Gets the ServiceMediator associated to this object.
->>>>>>> 08cbf573
      *
      * @return A {@link Mono} where, upon successful completion, emits the {@link PrivateChannel private channel} to
      * this user. If an error is received, it is emitted through the {@code Mono}.
@@ -233,6 +217,19 @@
                 .createDM(DMCreateRequest.builder().recipientId(Snowflake.asString(getId().asLong())).build())
                 .map(data -> EntityUtil.getChannel(gateway, data))
                 .cast(PrivateChannel.class);
+    }
+
+    /**
+     * Returns the public flags of this {@link User}, describing its features.
+     *
+     * @return A {@code EnumSet} with the public flags of this user.
+     */
+    public EnumSet<Flag> getPublicFlags() {
+        int publicFlags = data.publicFlags().toOptional().orElse(0);
+        if (publicFlags != 0) {
+            return Flag.of(publicFlags);
+        }
+        return EnumSet.noneOf(Flag.class);
     }
 
     @Override
