--- conflicted
+++ resolved
@@ -17,13 +17,7 @@
 package discord4j.core.object.entity.channel;
 
 import discord4j.core.GatewayDiscordClient;
-<<<<<<< HEAD
-=======
-import discord4j.core.object.Region;
 import discord4j.core.object.SoundboardSound;
-import discord4j.core.object.VoiceState;
-import discord4j.core.object.entity.Guild;
->>>>>>> bafdc6ce
 import discord4j.core.spec.VoiceChannelEditMono;
 import discord4j.core.spec.VoiceChannelEditSpec;
 import discord4j.core.spec.legacy.LegacyVoiceChannelEditSpec;
@@ -112,143 +106,6 @@
                 .cast(VoiceChannel.class);
     }
 
-<<<<<<< HEAD
-=======
-    /**
-     * Requests to retrieve the voice states of this voice channel.
-     *
-     * @return A {@link Flux} that continually emits the {@link VoiceState voice states} of this voice channel. If an
-     * error is received, it is emitted through the {@code Flux}.
-     */
-    public Flux<VoiceState> getVoiceStates() {
-        return Flux.from(getClient().getGatewayResources().getStore()
-                .execute(ReadActions.getVoiceStatesInChannel(getGuildId().asLong(), getId().asLong())))
-                .map(data -> new VoiceState(getClient(), data));
-    }
-
-    /**
-     * Request to join this voice channel upon subscription. The resulting {@link VoiceConnection} will be available to
-     * you from the {@code Mono} but also through a {@link VoiceConnectionRegistry} and can be obtained through {@link
-     * GatewayDiscordClient#getVoiceConnectionRegistry()}. Additionally, the resulting {@code VoiceConnection} can be
-     * retrieved from the associated guild through {@link Guild#getVoiceConnection()} and through {@link
-     * #getVoiceConnection()}.
-     *
-     * @param spec A {@link Consumer} that provides a "blank" {@link LegacyVoiceChannelJoinSpec} to be operated on.
-     * @return A {@link Mono} where, upon successful completion, emits a {@link VoiceConnection}, indicating a
-     * connection to the channel has been established. If an error is received, it is emitted through the {@code Mono}.
-     * @deprecated use {@link #join(VoiceChannelJoinSpec)} or {@link #join()} which offer an immutable approach to build
-     * specs
-     */
-    @Deprecated
-    public Mono<VoiceConnection> join(final Consumer<? super LegacyVoiceChannelJoinSpec> spec) {
-        return Mono.defer(() -> {
-            final LegacyVoiceChannelJoinSpec mutatedSpec = new LegacyVoiceChannelJoinSpec(getClient(), this);
-            spec.accept(mutatedSpec);
-
-            return mutatedSpec.asRequest();
-        });
-    }
-
-    /**
-     * Request to join this voice channel upon subscription. Properties specifying how to join this voice channel can be
-     * set via the {@code withXxx} methods of the returned {@link VoiceChannelJoinMono}. The resulting {@link
-     * VoiceConnection} will be available to you from the {@code Mono} but also through a {@link
-     * VoiceConnectionRegistry} and can be obtained through {@link GatewayDiscordClient#getVoiceConnectionRegistry()}.
-     * Additionally, the resulting {@code VoiceConnection} can be retrieved from the associated guild through {@link
-     * Guild#getVoiceConnection()} and through {@link #getVoiceConnection()}.
-     *
-     * @return A {@link VoiceChannelJoinMono} where, upon successful completion, emits a {@link VoiceConnection},
-     * indicating a connection to the channel has been established. If an error is received, it is emitted through the
-     * {@code VoiceChannelJoinMono}.
-     */
-    public VoiceChannelJoinMono join() {
-        return VoiceChannelJoinMono.of(this);
-    }
-
-    /**
-     * Request to join this voice channel upon subscription. The resulting {@link VoiceConnection} will be available to
-     * you from the {@code Mono} but also through a {@link VoiceConnectionRegistry} and can be obtained through {@link
-     * GatewayDiscordClient#getVoiceConnectionRegistry()}. Additionally, the resulting {@code VoiceConnection} can be
-     * retrieved from the associated guild through {@link Guild#getVoiceConnection()} and through {@link
-     * #getVoiceConnection()}.
-     *
-     * @param spec an immutable object that specifies how to join this voice channel
-     * @return A {@link Mono} where, upon successful completion, emits a {@link VoiceConnection}, indicating a
-     * connection to the channel has been established. If an error is received, it is emitted through the {@code Mono}.
-     */
-    public Mono<VoiceConnection> join(VoiceChannelJoinSpec spec) {
-        Objects.requireNonNull(spec);
-        return Mono.defer(() -> spec.asRequest().apply(this));
-    }
-
-    /**
-     * Sends a join request to the gateway
-     * <p>
-     * This method does not trigger any logic and requires external state handling
-     *
-     * @param selfMute if the client should be mutes
-     * @param selfDeaf if the client should be deaf
-     * @return An empty mono which completes when the payload was sent to the gateway
-     */
-    public Mono<Void> sendConnectVoiceState(final boolean selfMute, final boolean selfDeaf) {
-        final GatewayClientGroup clientGroup = getClient().getGatewayClientGroup();
-        final int shardId = clientGroup.computeShardIndex(getGuildId());
-        return clientGroup.unicast(ShardGatewayPayload.voiceStateUpdate(
-                VoiceStateUpdate.builder()
-                        .guildId(getGuildId().asString())
-                        .channelId(getId().asString())
-                        .selfMute(selfMute)
-                        .selfDeaf(selfDeaf)
-                        .build(), shardId));
-    }
-
-    /**
-     * Sends a leave request to the gateway
-     * <p>
-     * This method does not replace {@link VoiceConnection#disconnect()} when the channel was joined by using
-     * {@link VoiceChannel#join(VoiceChannelJoinSpec)}
-     *
-     * @return An empty mono which completes when the payload was sent to the gateway
-     */
-    public Mono<Void> sendDisconnectVoiceState() {
-        final GatewayClientGroup clientGroup = getClient().getGatewayClientGroup();
-        final int shardId = clientGroup.computeShardIndex(getGuildId());
-        return clientGroup.unicast(ShardGatewayPayload.voiceStateUpdate(
-                VoiceStateUpdate.builder()
-                        .guildId(getGuildId().asString())
-                        .selfMute(false)
-                        .selfDeaf(false)
-                        .build(), shardId));
-    }
-
-    /**
-     * Requests to determine if the member represented by the provided {@link Snowflake} is connected to this voice
-     * channel.
-     *
-     * @param memberId The ID of the member to check.
-     * @return A {@link Mono} where, upon successful completion, emits {@code true} if the member represented by the
-     * provided {@link Snowflake} is connected to this voice channel, {@code false} otherwise. If an error is received,
-     * it is emitted through the {@code Mono}.
-     */
-    public Mono<Boolean> isMemberConnected(final Snowflake memberId) {
-        return getVoiceStates()
-                .map(VoiceState::getUserId)
-                .any(memberId::equals);
-    }
-
-    /**
-     * Returns the current voice connection registered for this voice channel's guild.
-     *
-     * @return A {@link Mono} of {@link VoiceConnection} for this voice channel's guild if present, or empty otherwise.
-     * The resulting {@code Mono} will also complete empty if the registered voice connection is not associated with
-     * this voice channel.
-     */
-    public Mono<VoiceConnection> getVoiceConnection() {
-        return getGuild()
-                .flatMap(Guild::getVoiceConnection)
-                .filterWhen(voiceConnection -> voiceConnection.getChannelId().map(channelId -> channelId.equals(getId())));
-    }
-
     /**
      * Request to send a sound to this voice channel.
      *
@@ -259,7 +116,6 @@
         return soundboardSound.sendSound(this.getId());
     }
 
->>>>>>> bafdc6ce
     @Override
     public String toString() {
         return "VoiceChannel{} " + super.toString();
