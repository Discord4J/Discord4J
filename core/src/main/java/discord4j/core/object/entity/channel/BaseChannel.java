package discord4j.core.object.entity.channel;

import discord4j.common.util.Snowflake;
import discord4j.core.GatewayDiscordClient;
<<<<<<< HEAD
=======
import discord4j.core.util.EntityUtil;
>>>>>>> 5c0168f2
import discord4j.discordjson.json.ChannelData;
import discord4j.rest.entity.RestChannel;

import java.util.Objects;

/** An internal implementation of {@link Channel} designed to streamline inheritance. */
class BaseChannel implements Channel {

    /** The gateway associated to this object. */
    private final GatewayDiscordClient gateway;

    /** The raw data as represented by Discord. */
    private final ChannelData data;

    /** A handle to execute REST API operations for this entity. */
    private final RestChannel rest;

    /**
     * Constructs a {@code BaseChannel} with an associated {@link GatewayDiscordClient} and Discord data.
     *
     * @param gateway The {@link GatewayDiscordClient} associated to this object, must be non-null.
     * @param data The raw data as represented by Discord, must be non-null.
     */
    BaseChannel(final GatewayDiscordClient gateway, final ChannelData data) {
        this.gateway = Objects.requireNonNull(gateway);
        this.data = Objects.requireNonNull(data);
        this.rest = RestChannel.create(gateway.getRestClient(), Snowflake.of(data.id()));
    }

    @Override
    public final GatewayDiscordClient getClient() {
        return gateway;
    }

    @Override
    public final RestChannel getRestChannel() {
        return rest;
    }

    @Override
    public final ChannelData getData() {
        return data;
    }
}<|MERGE_RESOLUTION|>--- conflicted
+++ resolved
@@ -1,13 +1,27 @@
+/*
+ * This file is part of Discord4J.
+ *
+ * Discord4J is free software: you can redistribute it and/or modify
+ * it under the terms of the GNU Lesser General Public License as published by
+ * the Free Software Foundation, either version 3 of the License, or
+ * (at your option) any later version.
+ *
+ * Discord4J is distributed in the hope that it will be useful,
+ * but WITHOUT ANY WARRANTY; without even the implied warranty of
+ * MERCHANTABILITY or FITNESS FOR A PARTICULAR PURPOSE.  See the
+ * GNU Lesser General Public License for more details.
+ *
+ * You should have received a copy of the GNU Lesser General Public License
+ * along with Discord4J.  If not, see <http://www.gnu.org/licenses/>.
+ */
 package discord4j.core.object.entity.channel;
 
+import discord4j.core.util.EntityUtil;
+import discord4j.discordjson.json.ChannelData;
+import discord4j.core.GatewayDiscordClient;
 import discord4j.common.util.Snowflake;
-import discord4j.core.GatewayDiscordClient;
-<<<<<<< HEAD
-=======
-import discord4j.core.util.EntityUtil;
->>>>>>> 5c0168f2
-import discord4j.discordjson.json.ChannelData;
 import discord4j.rest.entity.RestChannel;
+import reactor.util.annotation.Nullable;
 
 import java.util.Objects;
 
@@ -49,4 +63,28 @@
     public final ChannelData getData() {
         return data;
     }
+
+    @Override
+    public final boolean equals(@Nullable final Object obj) {
+        if (this == obj) {
+            return true;
+        }
+        if (obj == null || !BaseChannel.class.isAssignableFrom(obj.getClass())) {
+            return false;
+        }
+        BaseChannel that = (BaseChannel) obj;
+        return getId().equals(that.getId());
+    }
+
+    @Override
+    public final int hashCode() {
+        return EntityUtil.hashCode(this);
+    }
+
+    @Override
+    public String toString() {
+        return "BaseChannel{" +
+                "data=" + data +
+                '}';
+    }
 }