--- conflicted
+++ resolved
@@ -16,10 +16,7 @@
  */
 package discord4j.core.object.entity;
 
-<<<<<<< HEAD
 import discord4j.common.store.action.read.ReadActions;
-=======
->>>>>>> 35f01bca
 import discord4j.common.util.Snowflake;
 import discord4j.core.GatewayDiscordClient;
 import discord4j.core.object.VoiceState;
@@ -35,10 +32,6 @@
 import discord4j.discordjson.possible.Possible;
 import discord4j.rest.util.Color;
 import discord4j.rest.util.PermissionSet;
-<<<<<<< HEAD
-=======
-import discord4j.store.api.util.LongLongTuple2;
->>>>>>> 35f01bca
 import reactor.core.publisher.Flux;
 import reactor.core.publisher.Mono;
 import reactor.math.MathFlux;
@@ -256,31 +249,26 @@
      * this guild. If an error is received, it is emitted through the {@code Mono}.
      */
     public Mono<Presence> getPresence() {
-<<<<<<< HEAD
-        return Mono.from(getClient().getGatewayResources().getStore()
-                .execute(ReadActions.getPresenceById(getGuildId().asLong(), getId().asLong())))
-=======
         // Fix https://github.com/Discord4J/Discord4J/issues/475
         if (getClient().getSelfId().equals(getId())) {
             return Mono.defer(() -> {
                 final ImmutableRequestGuildMembers request = RequestGuildMembers.builder()
-                    .guildId(getGuildId().asString())
-                    .addUserId(getId().asString())
-                    .presences(true)
-                    .limit(1)
-                    .build();
+                        .guildId(getGuildId().asString())
+                        .addUserId(getId().asString())
+                        .presences(true)
+                        .limit(1)
+                        .build();
 
                 return getClient().requestMembers(request)
-                    .singleOrEmpty()
-                    .flatMap(Member::getPresence)
-                    // IllegalArgumentException can be thrown during request validation if intents are not matching the request
-                    .onErrorResume(IllegalArgumentException.class, err -> Mono.empty());
+                        .singleOrEmpty()
+                        .flatMap(Member::getPresence)
+                        // IllegalArgumentException can be thrown during request validation if intents are not matching the request
+                        .onErrorResume(IllegalArgumentException.class, err -> Mono.empty());
             });
         }
 
-        return getClient().getGatewayResources().getStateView().getPresenceStore()
-                .find(LongLongTuple2.of(getGuildId().asLong(), getId().asLong()))
->>>>>>> 35f01bca
+        return Mono.from(getClient().getGatewayResources().getStore()
+                .execute(ReadActions.getPresenceById(getGuildId().asLong(), getId().asLong())))
                 .map(Presence::new);
     }
 
