--- conflicted
+++ resolved
@@ -523,7 +523,7 @@
      *
      * @return If present, {@code true} if the guild is unavailable, {@code false} otherwise.
      *
-     * @implNote If the underlying {@link discord4j.core.DiscordClientBuilder#getStoreService() store} does not save
+     * @implNote If the underlying store does not save
      * {@link GuildBean} instances <b>OR</b> the bot is currently not logged in then the returned {@code Optional} will
      * always be empty.
      */
@@ -547,24 +547,6 @@
     }
 
     /**
-<<<<<<< HEAD
-     * Gets the total number of members in the guild with Subscription using Boost, if present.
-     *
-     * @return The total number of members in the guild with Subscription using Boost, if present.
-     *
-     * @implNote If the underlying store does not save
-     * {@link GuildBean} instances <b>OR</b> the bot is currently not logged in then the returned {@code Optional} will
-     * always be empty.
-     */
-    public OptionalInt getPremiumSubcriptionsCount() {
-        return getGatewayData()
-            .map(guildBean -> OptionalInt.of(guildBean.getPremiumSubscriptionsCount()))
-            .orElseGet(OptionalInt::empty);
-    }
-
-    /**
-=======
->>>>>>> ee43744b
      * Requests to retrieve the voice states of the guild.
      *
      * @return A {@link Flux} that continually emits the {@link VoiceState voice states} of the guild. If an error is
