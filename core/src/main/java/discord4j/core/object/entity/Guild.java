--- conflicted
+++ resolved
@@ -290,7 +290,6 @@
     }
 
     /**
-<<<<<<< HEAD
      * Gets the total number of users currently boosting this server, if present.
      *
      * @return The total number of users currently boosting this server, if present.
@@ -299,14 +298,14 @@
         return Optional.ofNullable(data.getPremiumSubscriptionCount())
             .map(OptionalInt::of)
             .orElse(OptionalInt.empty());
-=======
+    }
+  
      * Gets the preferred locale of the guild, only set if guild has the "DISCOVERABLE" feature, defaults to en-US.
      *
      * @return The preferred locale of the guild, only set if guild has the "DISCOVERABLE" feature, defaults to en-US.
      */
     public Locale getPreferredLocale() {
         return new Locale.Builder().setLanguageTag(data.getPreferredLocale()).build();
->>>>>>> 7a7cc541
     }
 
     /**
