/*
 * This file is part of Discord4J.
 *
 * Discord4J is free software: you can redistribute it and/or modify
 * it under the terms of the GNU Lesser General Public License as published by
 * the Free Software Foundation, either version 3 of the License, or
 * (at your option) any later version.
 *
 * Discord4J is distributed in the hope that it will be useful,
 * but WITHOUT ANY WARRANTY; without even the implied warranty of
 * MERCHANTABILITY or FITNESS FOR A PARTICULAR PURPOSE.  See the
 * GNU Lesser General Public License for more details.
 *
 * You should have received a copy of the GNU Lesser General Public License
 * along with Discord4J.  If not, see <http://www.gnu.org/licenses/>.
 */
package discord4j.core.object.entity;

import discord4j.common.util.Snowflake;
import discord4j.core.GatewayDiscordClient;
import discord4j.core.object.reaction.ReactionEmoji;
import discord4j.core.retriever.EntityRetrievalStrategy;
import discord4j.core.spec.GuildEmojiEditMono;
import discord4j.core.spec.GuildEmojiEditSpec;
import discord4j.core.spec.legacy.LegacyGuildEmojiEditSpec;
import discord4j.core.util.EntityUtil;
import discord4j.core.util.OrderUtil;
import discord4j.discordjson.json.EmojiData;
import discord4j.discordjson.json.UserData;
import reactor.core.publisher.Flux;
import reactor.core.publisher.Mono;
import reactor.util.annotation.Nullable;

import java.util.Objects;
import java.util.Set;
import java.util.function.Consumer;
import java.util.stream.Collectors;

/**
 * A Discord guild emoji.
 * <p>
 * <a href="https://discord.com/developers/docs/resources/emoji#emoji-resource">Emoji Resource</a>
 */
public final class GuildEmoji extends Emoji {

    /** The ID of the guild this emoji is associated to. */
    private final long guildId;

    /**
     * Constructs a {@code GuildEmoji} with an associated {@link GatewayDiscordClient} and Discord data.
     *
     * @param gateway The {@link GatewayDiscordClient} associated to this object, must be non-null.
     * @param data The raw data as represented by Discord, must be non-null.
     * @param guildId The ID of the guild this emoji is associated to.
     */
    public GuildEmoji(final GatewayDiscordClient gateway, final EmojiData data, final long guildId) {
        super(gateway, data);
        this.guildId = guildId;
    }

    /**
     * Gets the IDs of the roles this emoji is whitelisted to.
     *
     * @return The IDs of the roles this emoji is whitelisted to.
     */
    public Set<Snowflake> getRoleIds() {
        return data.roles().toOptional()
                .map(roles -> roles.stream()
                        .map(Snowflake::of)
                        .collect(Collectors.toSet()))
                .orElseThrow(IllegalStateException::new); // this should be safe for guild emojis
    }

    /**
     * Requests to retrieve the roles this emoji is whitelisted to.
     * <p>
     * The order of items emitted by the returned {@code Flux} is unspecified. Use {@link OrderUtil#orderRoles(Flux)}
     * to consistently order roles.
     *
     * @return A {@link Flux} that continually emits the {@link Role roles} this emoji is whitelisted for. if an error
     * is received, it is emitted through the {@code Flux}.
     */
    public Flux<Role> getRoles() {
        return Flux.fromIterable(getRoleIds()).flatMap(id -> gateway.getRoleById(getGuildId(), id));
    }

    /**
     * Requests to retrieve the roles this emoji is whitelisted to, using the given retrieval strategy.
     * <p>
     * The order of items emitted by the returned {@code Flux} is unspecified. Use {@link OrderUtil#orderRoles(Flux)}
     * to consistently order roles.
     *
     * @param retrievalStrategy the strategy to use to get the roles
     * @return A {@link Flux} that continually emits the {@link Role roles} this emoji is whitelisted for. if an error
     * is received, it is emitted through the {@code Flux}.
     */
    public Flux<Role> getRoles(EntityRetrievalStrategy retrievalStrategy) {
        return Flux.fromIterable(getRoleIds())
                .flatMap(id -> gateway.withRetrievalStrategy(retrievalStrategy).getRoleById(getGuildId(), id));
    }

    /**
     * Requests to retrieve the user that created this emoji. This method will always hit the REST API.
     *
     * @return A {@link Mono} where, upon successful completion, emits the {@link User user} that created this emoji. If
     * an error is received, it is emitted through the {@code Mono}.
     */
    @Override
    public Mono<User> getUser() {
        UserData user = data.user().toOptional()
                .orElseThrow(IllegalStateException::new); // this should be safe for guild emojis

        return gateway.getRestClient().getEmojiService()
                .getGuildEmoji(getGuildId().asLong(), getId().asLong())
                .map(data -> new User(gateway, user));
    }

    /**
     * Gets the ID of the guild this emoji is associated to.
     *
     * @return The ID of the guild this emoji is associated to.
     */
    public Snowflake getGuildId() {
        return Snowflake.of(guildId);
    }

    /**
     * Requests to retrieve the guild this emoji is associated to.
     *
     * @return A {@link Mono} where, upon successful completion, emits the {@link Guild guild} this emoji is associated
     * to. If an error is received, it is emitted through the {@code Mono}.
     */
    public Mono<Guild> getGuild() {
        return gateway.getGuildById(getGuildId());
    }

    /**
     * Requests to retrieve the guild this emoji is associated to, using the given retrieval strategy.
     *
     * @param retrievalStrategy the strategy to use to get the guild
     * @return A {@link Mono} where, upon successful completion, emits the {@link Guild guild} this emoji is associated
     * to. If an error is received, it is emitted through the {@code Mono}.
     */
    public Mono<Guild> getGuild(EntityRetrievalStrategy retrievalStrategy) {
        return gateway.withRetrievalStrategy(retrievalStrategy).getGuildById(getGuildId());
    }

    /**
     * Requests to edit this guild emoji.
     *
     * @param spec A {@link Consumer} that provides a "blank" {@link LegacyGuildEmojiEditSpec} to be operated on.
     * @return A {@link Mono} where, upon successful completion, emits the edited {@link GuildEmoji}. If an error is
     * received, it is emitted through the {@code Mono}.
     * @deprecated use {@link #edit(GuildEmojiEditSpec)} or {@link #edit()} which offer an immutable approach to build
     * specs
     */
    @Deprecated
    public Mono<GuildEmoji> edit(final Consumer<? super LegacyGuildEmojiEditSpec> spec) {
        return Mono.defer(
                () -> {
                    LegacyGuildEmojiEditSpec mutatedSpec = new LegacyGuildEmojiEditSpec();
                    spec.accept(mutatedSpec);
                    return gateway.getRestClient().getEmojiService()
                            .modifyGuildEmoji(getGuildId().asLong(), getId().asLong(), mutatedSpec.asRequest(),
                                    mutatedSpec.getReason());
                })
                .map(data -> new GuildEmoji(gateway, data, getGuildId().asLong()));
    }

    /**
     * Requests to edit this guild emoji. Properties specifying how to edit this emoji can be set via the {@code
     * withXxx} methods of the returned {@link GuildEmojiEditMono}.
     *
     * @return A {@link GuildEmojiEditMono} where, upon successful completion, emits the edited {@link GuildEmoji}. If
     * an error is received, it is emitted through the {@code GuildEmojiEditMono}.
     */
    public GuildEmojiEditMono edit() {
        return GuildEmojiEditMono.of(this);
    }

    /**
     * Requests to edit this guild emoji.
     *
     * @param spec an immutable object that specifies how to edit this emoji
     * @return A {@link Mono} where, upon successful completion, emits the edited {@link GuildEmoji}. If an error is
     * received, it is emitted through the {@code Mono}.
     */
    public Mono<GuildEmoji> edit(GuildEmojiEditSpec spec) {
        Objects.requireNonNull(spec);
        return Mono.defer(
                () -> gateway.getRestClient().getEmojiService()
                        .modifyGuildEmoji(getGuildId().asLong(), getId().asLong(), spec.asRequest(),
                                spec.reason()))
                .map(data -> new GuildEmoji(gateway, data, getGuildId().asLong()));
    }

    /**
     * Requests to delete this emoji.
     *
     * @return A {@link Mono} where, upon successful completion, emits nothing; indicating the emoji has been deleted.
     * If an error is received, it is emitted through the {@code Mono}.
     */
    public Mono<Void> delete() {
        return delete(null);
    }

    /**
     * Requests to delete this emoji while optionally specifying a reason.
     *
     * @param reason The reason, if present.
     * @return A {@link Mono} where, upon successful completion, emits nothing; indicating the emoji has been deleted.
     * If an error is received, it is emitted through the {@code Mono}.
     */
    public Mono<Void> delete(@Nullable final String reason) {
        return gateway.getRestClient().getEmojiService()
                .deleteGuildEmoji(getGuildId().asLong(), getId().asLong(), reason);
    }

<<<<<<< HEAD
    /**
     * Gets the URL for this guild emoji.
     *
     * @return The URL for this guild emoji.
     */
    public String getImageUrl() {
        final String path = String.format(EMOJI_IMAGE_PATH, getId().asString());
        return isAnimated() ? ImageUtil.getUrl(path, GIF) : ImageUtil.getUrl(path, PNG);
    }

    /**
     * Gets the image for this guild emoji.
     *
     * @return A {@link Mono} where, upon successful completion, emits the {@link Image image} of the emoji. If an
     * error is received, it is emitted through the {@code Mono}.
     */
    public Mono<Image> getImage() {
        return Image.ofUrl(getImageUrl());
    }

    /**
     * Gets the formatted version of this emoji (i.e., to display in the client).
     *
     * @return The formatted version of this emoji (i.e., to display in the client).
     */
    public String asFormat() {
        return ReactionEmoji.Custom.asFormat(this.isAnimated(), this.getName(), this.getId());
    }

=======
>>>>>>> b682ed80
    @Override
    public boolean equals(@Nullable final Object obj) {
        return EntityUtil.equals(this, obj);
    }

    @Override
    public int hashCode() {
        return EntityUtil.hashCode(this);
    }

    @Override
    public String toString() {
        return "GuildEmoji{" +
                "data=" + data +
                ", guildId=" + guildId +
                '}';
    }
}<|MERGE_RESOLUTION|>--- conflicted
+++ resolved
@@ -18,7 +18,6 @@
 
 import discord4j.common.util.Snowflake;
 import discord4j.core.GatewayDiscordClient;
-import discord4j.core.object.reaction.ReactionEmoji;
 import discord4j.core.retriever.EntityRetrievalStrategy;
 import discord4j.core.spec.GuildEmojiEditMono;
 import discord4j.core.spec.GuildEmojiEditSpec;
@@ -216,38 +215,15 @@
                 .deleteGuildEmoji(getGuildId().asLong(), getId().asLong(), reason);
     }
 
-<<<<<<< HEAD
-    /**
-     * Gets the URL for this guild emoji.
-     *
-     * @return The URL for this guild emoji.
-     */
-    public String getImageUrl() {
-        final String path = String.format(EMOJI_IMAGE_PATH, getId().asString());
-        return isAnimated() ? ImageUtil.getUrl(path, GIF) : ImageUtil.getUrl(path, PNG);
-    }
-
-    /**
-     * Gets the image for this guild emoji.
-     *
-     * @return A {@link Mono} where, upon successful completion, emits the {@link Image image} of the emoji. If an
-     * error is received, it is emitted through the {@code Mono}.
-     */
-    public Mono<Image> getImage() {
-        return Image.ofUrl(getImageUrl());
-    }
-
     /**
      * Gets the formatted version of this emoji (i.e., to display in the client).
      *
      * @return The formatted version of this emoji (i.e., to display in the client).
      */
     public String asFormat() {
-        return ReactionEmoji.Custom.asFormat(this.isAnimated(), this.getName(), this.getId());
-    }
-
-=======
->>>>>>> b682ed80
+        return '<' + (isAnimated() ? "a" : "") + ':' + getName() + ':' + getId().asString() + '>';
+    }
+
     @Override
     public boolean equals(@Nullable final Object obj) {
         return EntityUtil.equals(this, obj);
