/*
 * This file is part of Discord4J.
 *
 * Discord4J is free software: you can redistribute it and/or modify
 * it under the terms of the GNU Lesser General Public License as published by
 * the Free Software Foundation, either version 3 of the License, or
 * (at your option) any later version.
 *
 * Discord4J is distributed in the hope that it will be useful,
 * but WITHOUT ANY WARRANTY; without even the implied warranty of
 * MERCHANTABILITY or FITNESS FOR A PARTICULAR PURPOSE.  See the
 * GNU Lesser General Public License for more details.
 *
 * You should have received a copy of the GNU Lesser General Public License
 * along with Discord4J.  If not, see <http://www.gnu.org/licenses/>.
 */
package discord4j.core.object.entity.channel;

import discord4j.common.util.Snowflake;
import discord4j.core.object.entity.Message;
import discord4j.core.retriever.EntityRetrievalStrategy;
import discord4j.core.spec.EmbedCreateSpec;
import discord4j.core.spec.MessageCreateMono;
import discord4j.core.spec.MessageCreateSpec;
import discord4j.core.spec.legacy.LegacyEmbedCreateSpec;
import discord4j.core.spec.legacy.LegacyMessageCreateSpec;
import discord4j.discordjson.json.MessageData;
import discord4j.discordjson.possible.Possible;
import discord4j.rest.util.PaginationUtil;
import org.reactivestreams.Publisher;
import reactor.core.publisher.Flux;
import reactor.core.publisher.Mono;
import reactor.core.scheduler.Scheduler;

import java.time.Duration;
import java.time.Instant;
import java.time.format.DateTimeFormatter;
import java.util.Map;
import java.util.Objects;
import java.util.Optional;
import java.util.function.Consumer;
import java.util.function.Function;
import java.util.function.Predicate;

/**
 * A Discord channel that can utilize messages.
 */
public interface MessageChannel extends Channel {

    /**
     * Gets the ID of the last message sent in this channel, if present.
     *
     * @return The ID of the last message sent in this channel, if present.
     */
    default Optional<Snowflake> getLastMessageId() {
        return Possible.flatOpt(getData().lastMessageId())
                .map(Snowflake::of);
    }

    /**
     * Requests to retrieve the last message sent in this channel, if present.
     *
     * @return A {@link Mono} where, upon successful completion, emits the last {@link Message message} sent in this
     * channel, if present. If an error is received, it is emitted through the {@code Mono}.
     */
    default Mono<Message> getLastMessage() {
        return Mono.justOrEmpty(getLastMessageId())
                .flatMap(id -> getClient().getMessageById(getId(), id));
    }

    /**
     * Requests to retrieve the last message sent in this channel, if present, using the given retrieval strategy.
     *
     * @param retrievalStrategy the strategy to use to get the last message
     * @return A {@link Mono} where, upon successful completion, emits the last {@link Message message} sent in this
     * channel, if present. If an error is received, it is emitted through the {@code Mono}.
     */
    default Mono<Message> getLastMessage(EntityRetrievalStrategy retrievalStrategy) {
        return Mono.justOrEmpty(getLastMessageId())
                .flatMap(id -> getClient().withRetrievalStrategy(retrievalStrategy).getMessageById(getId(), id));
    }

    /**
     * Gets when the last pinned message was pinned, if present.
     *
     * @return When the last pinned message was pinned, if present.
     */
    default Optional<Instant> getLastPinTimestamp() {
        return Possible.flatOpt(getData().lastPinTimestamp())
                .map(timestamp -> DateTimeFormatter.ISO_OFFSET_DATE_TIME.parse(timestamp, Instant::from));
    }

    /**
     * Requests to create a message.
     *
     * @param spec A {@link Consumer} that provides a "blank" {@link LegacyMessageCreateSpec} to be operated on.
     * @return A {@link Mono} where, upon successful completion, emits the created {@link Message}. If an error is
     * received, it is emitted through the {@code Mono}.
     * @deprecated use {@link #createMessage(MessageCreateSpec)} or {@link #createMessage(String)} which offer an
     * immutable approach to build specs
     */
    @Deprecated
    default Mono<Message> createMessage(Consumer<? super LegacyMessageCreateSpec> spec) {
        return Mono.defer(
                () -> {
                    LegacyMessageCreateSpec mutatedSpec = new LegacyMessageCreateSpec();
                    getClient().getRestClient().getRestResources()
                            .getAllowedMentions()
                            .ifPresent(mutatedSpec::setAllowedMentions);
                    spec.accept(mutatedSpec);
                    return getRestChannel().createMessage(mutatedSpec.asRequest());
                })
                .map(data -> new Message(getClient(), data));
    }

    /**
     * Requests to create a message.
     *
     * @param spec an immutable object that specifies how to create the message
     * @return A {@link Mono} where, upon successful completion, emits the created {@link Message}. If an error is
     * received, it is emitted through the {@code Mono}.
     * @see MessageCreateSpec#builder()
     */
    default Mono<Message> createMessage(MessageCreateSpec spec) {
        Objects.requireNonNull(spec);
        return Mono.defer(
                () -> {
                    MessageCreateSpec actualSpec = getClient().getRestClient()
                            .getRestResources()
                            .getAllowedMentions()
<<<<<<< HEAD
=======
                            .filter(allowedMentions -> !spec.isAllowedMentionsPresent())
>>>>>>> f7700a99
                            .map(spec::withAllowedMentions)
                            .orElse(spec);
                    return getRestChannel().createMessage(actualSpec.asRequest());
                })
                .map(data -> new Message(getClient(), data));
    }

    /**
     * Requests to create a message with a content. Other properties specifying how to create the message can be set via
     * the {@code withXxx} methods of the returned {@link MessageCreateMono}.
     *
     * @param message A string message to populate the message with.
     * @return A {@link MessageCreateMono} where, upon successful completion, emits the created {@link Message}. If an
     * error is received, it is emitted through the {@code MessageCreateMono}.
     * @see #createMessage(MessageCreateSpec)
     */
    default MessageCreateMono createMessage(String message) {
        return MessageCreateMono.of(this).withContent(message);
    }

    /**
     * Requests to create a message with embeds. Other properties specifying how to create the message can be set via
     * the {@code withXxx} methods of the returned {@link MessageCreateMono}.
     *
     * @param embeds immutable objects that specify how to create the embeds
     * @return A {@link MessageCreateMono} where, upon successful completion, emits the created {@link Message}. If an
     * error is received, it is emitted through the {@code MessageCreateMono}.
     * @see #createMessage(MessageCreateSpec)
     */
    default MessageCreateMono createMessage(EmbedCreateSpec... embeds) {
        return MessageCreateMono.of(this).withEmbeds(embeds);
    }

    /**
     * Requests to create a message with an embed.
     *
     * @param spec A {@link Consumer} that provides a "blank" {@link LegacyEmbedCreateSpec} to be operated on.
     * @return A {@link Mono} where, upon successful completion, emits the created {@link Message}. If an error is
     * received, it is emitted through the {@code Mono}.
     * @deprecated use {@link #createEmbed(EmbedCreateSpec)} which offers an immutable approach to build specs
     */
    @Deprecated
    default Mono<Message> createEmbed(final Consumer<? super LegacyEmbedCreateSpec> spec) {
        return createMessage(messageSpec -> messageSpec.setEmbed(spec));
    }

    /**
     * Requests to create a message with an embed. Other properties specifying how to create the message can be set via
     * the {@code withXxx} methods of the returned {@link MessageCreateMono}.
     *
     * @param embed an immutable object that specifies how to create the embed
     * @return A {@link MessageCreateMono} where, upon successful completion, emits the created {@link Message}. If an
     * error is received, it is emitted through the {@code MessageCreateMono}.
     * @see #createMessage(MessageCreateSpec)
     * @deprecated Use {@link #createMessage(EmbedCreateSpec...)}.
     */
    @Deprecated
    default MessageCreateMono createEmbed(EmbedCreateSpec embed) {
        return MessageCreateMono.of(this).withEmbeds(embed);
    }

    /**
     * Requests to trigger the typing indicator in this channel. A single invocation of this method will trigger the
     * indicator for 10 seconds or until the bot sends a message in this channel.
     *
     * @return A {@link Mono} which completes upon successful triggering of the typing indicator in this channel. If an
     * error is received, it is emitted through the {@code Mono}.
     */
    default Mono<Void> type() {
        return getClient().getRestClient().getChannelService()
                .triggerTypingIndicator(getId().asLong())
                .then();
    }

    /**
     * Requests to trigger the typing indicator in this channel. It will be continuously triggered every 10 seconds
     * until the given publisher emits.
     * <p>
     * This method <b>cannot</b> stop the typing indicator during the 10 second duration. It simply checks every 10
     * seconds whether to trigger the indicator again depending on if the publisher emitted. For example, the following
     * code will show the typing indicator for <b>10</b> seconds, not 5:
     * <pre>
     * {@code
     * channel.typeUntil(Mono.delay(Duration.ofSeconds(5))
     * }
     * </pre>
     * <p>
     * The only way to stop the typing indicator during the 10 second duration is to send a message in the channel. For
     * example, the following code will show the typing indicator until the message is sent:
     * <pre>
     * {@code
     * channel.typeUntil(channel.createMessage("Hello"))
     * }
     * </pre>
     *
     * @param until The companion {@link Publisher} that signals when to stop triggering the typing indicator.
     * @return A {@link Flux} which continually emits each time the typing indicator is triggered and completes when it
     * will no longer be triggered. If an error is received, it is emitted through the {@code Flux}.
     * @implNote The default implementation actually sends a typing request every 8 seconds so it appears continuous.
     */
    default Flux<Long> typeUntil(Publisher<?> until) {
        Scheduler delayScheduler = getClient().getCoreResources().getReactorResources().getTimerTaskScheduler();
        Flux<Long> repeatUntilOther = Flux.interval(Duration.ofSeconds(8L), delayScheduler) // 8 to avoid
                // choppiness
                .flatMap(tick -> type().thenReturn(tick + 1)) // add 1 to offset the separate type() request
                .takeUntilOther(until);

        // send the first typing indicator before subscribing to the other publisher to ensure that a message send will
        // cancel the indicator properly. #509
        return type()
                .thenReturn(0L) // start with tick 0
                .concatWith(repeatUntilOther);
    }

    /**
     * Requests to retrieve <i>all</i> messages <i>before</i> the specified ID.
     * <p>
     * The returned {@code Flux} will emit items in <i>reverse-</i>chronological order (newest to oldest). It is
     * recommended to limit the emitted items by invoking either {@link Flux#takeWhile(Predicate)} (to retrieve IDs
     * within a specified range) or {@link Flux#take(long)} (to retrieve a specific amount of IDs).
     * <p>
     * The following example will get <i>all</i> messages from {@code messageId} to {@code myOtherMessageId}: {@code
     * getMessagesBefore(messageId).takeWhile(message -> message.getId().compareTo(myOtherMessageId) >= 0)}
     *
     * @param messageId The ID of the <i>newest</i> message to retrieve. Use {@link Snowflake#of(Instant)} to retrieve a
     *                  time-based ID.
     * @return A {@link Flux} that continually emits <i>all</i> {@link Message messages} <i>before</i> the specified ID.
     * If an error is received, it is emitted through the {@code Flux}.
     */
    default Flux<Message> getMessagesBefore(Snowflake messageId) {
        final Function<Map<String, Object>, Flux<MessageData>> doRequest = params ->
                getClient().getRestClient().getChannelService()
                        .getMessages(getId().asLong(), params);

        return PaginationUtil.paginateBefore(doRequest, data -> Snowflake.asLong(data.id()), messageId.asLong(), 100)
                .map(data -> new Message(getClient(), data));
    }

    /**
     * Requests to retrieve <i>all</i> messages <i>after</i> the specified ID.
     * <p>
     * The returned {@code Flux} will emit items in chronological order (oldest to newest). It is recommended to limit
     * the emitted items by invoking either {@link Flux#takeWhile(Predicate)} (to retrieve IDs within a specified range)
     * or {@link Flux#take(long)} (to retrieve a specific amount of IDs).
     * <p>
     * The following example will get <i>all</i> messages from {@code messageId} to {@code myOtherMessageId}: {@code
     * getMessagesAfter(messageId).takeWhile(message -> message.getId().compareTo(myOtherMessageId) <= 0)}
     *
     * @param messageId The ID of the <i>oldest</i> message to retrieve. Use {@link Snowflake#of(Instant)} to retrieve a
     *                  time-based ID.
     * @return A {@link Flux} that continually emits <i>all</i> {@link Message messages} <i>after</i> the specified ID.
     * If an error is received, it is emitted through the {@code Flux}.
     */
    default Flux<Message> getMessagesAfter(Snowflake messageId) {
        final Function<Map<String, Object>, Flux<MessageData>> doRequest = params ->
                getClient().getRestClient().getChannelService()
                        .getMessages(getId().asLong(), params);

        return PaginationUtil.paginateAfter(doRequest, data -> Snowflake.asLong(data.id()), messageId.asLong(), 100)
                .map(data -> new Message(getClient(), data));
    }

    /**
     * Requests to retrieve the message as represented by the supplied ID.
     *
     * @param id The ID of the message.
     * @return A {@link Mono} where, upon successful completion, emits the {@link Message} as represented by the
     * supplied ID. If an error is received, it is emitted through the {@code Mono}.
     */
    default Mono<Message> getMessageById(Snowflake id) {
        return getClient().getMessageById(getId(), id);
    }

    /**
     * Requests to retrieve the message as represented by the supplied ID, using the given retrieval strategy.
     *
     * @param id                The ID of the message.
     * @param retrievalStrategy the strategy to use to get the message
     * @return A {@link Mono} where, upon successful completion, emits the {@link Message} as represented by the
     * supplied ID. If an error is received, it is emitted through the {@code Mono}.
     */
    default Mono<Message> getMessageById(Snowflake id, EntityRetrievalStrategy retrievalStrategy) {
        return getClient().withRetrievalStrategy(retrievalStrategy).getMessageById(getId(), id);
    }

    /**
     * Requests to retrieve all the pinned messages for this channel.
     *
     * @return A {@link Flux} that continually emits all the pinned messages for this channel. If an error is received,
     * it is emitted through the {@code Flux}.
     */
    default Flux<Message> getPinnedMessages() {
        return getClient().getRestClient().getChannelService()
                .getPinnedMessages(getId().asLong())
                .map(data -> new Message(getClient(), data));
    }
}<|MERGE_RESOLUTION|>--- conflicted
+++ resolved
@@ -128,10 +128,7 @@
                     MessageCreateSpec actualSpec = getClient().getRestClient()
                             .getRestResources()
                             .getAllowedMentions()
-<<<<<<< HEAD
-=======
                             .filter(allowedMentions -> !spec.isAllowedMentionsPresent())
->>>>>>> f7700a99
                             .map(spec::withAllowedMentions)
                             .orElse(spec);
                     return getRestChannel().createMessage(actualSpec.asRequest());
