--- conflicted
+++ resolved
@@ -821,7 +821,6 @@
     }
 
     /**
-<<<<<<< HEAD
      * Creates a new thread from an existing message.
      *
      * @param spec an immutable object that specifies how to create the thread
@@ -832,7 +831,9 @@
         return gateway.getRestClient().getChannelService()
                 .startThreadWithMessage(getChannelId().asLong(), getId().asLong(), spec.asRequest())
                 .map(data -> new ThreadChannel(gateway, data));
-=======
+    }
+
+    /**
      * Checks if the MESSAGE_CONTENT intent is enabled and if the content is accessible.
      *
      * @throws UnsupportedOperationException if the MESSAGE_CONTENT intent is not enabled and the content is empty
@@ -873,7 +874,6 @@
         // This can happen in the following cases:
         // - The message is a notification message (ex. message pin), and thus don't have neither content nor embeds, etc.
         // - Discord broke their API :'(
->>>>>>> 3cbce75c
     }
 
     @Override
