/*
 * This file is part of Discord4J.
 *
 * Discord4J is free software: you can redistribute it and/or modify
 * it under the terms of the GNU Lesser General Public License as published by
 * the Free Software Foundation, either version 3 of the License, or
 * (at your option) any later version.
 *
 * Discord4J is distributed in the hope that it will be useful,
 * but WITHOUT ANY WARRANTY; without even the implied warranty of
 * MERCHANTABILITY or FITNESS FOR A PARTICULAR PURPOSE.  See the
 * GNU Lesser General Public License for more details.
 *
 * You should have received a copy of the GNU Lesser General Public License
 * along with Discord4J.  If not, see <http://www.gnu.org/licenses/>.
 */
package discord4j.core.object.entity;

import discord4j.common.annotations.Experimental;
import discord4j.common.util.Snowflake;
import discord4j.core.GatewayDiscordClient;
import discord4j.core.object.Embed;
import discord4j.core.object.MessageInteraction;
import discord4j.core.object.MessageReference;
import discord4j.core.object.component.LayoutComponent;
import discord4j.core.object.component.MessageComponent;
import discord4j.core.object.entity.channel.GuildChannel;
import discord4j.core.object.entity.channel.MessageChannel;
<<<<<<< HEAD
import discord4j.core.object.entity.channel.ThreadChannel;
=======
import discord4j.core.object.entity.poll.Poll;
>>>>>>> 35ad904d
import discord4j.core.object.reaction.Reaction;
import discord4j.core.object.reaction.ReactionEmoji;
import discord4j.core.retriever.EntityRetrievalStrategy;
import discord4j.core.spec.MessageEditMono;
import discord4j.core.spec.MessageEditSpec;
import discord4j.core.spec.StartThreadFromMessageMono;
import discord4j.core.spec.StartThreadFromMessageSpec;
import discord4j.core.spec.legacy.LegacyMessageEditSpec;
import discord4j.core.util.EntityUtil;
import discord4j.discordjson.json.MessageData;
<<<<<<< HEAD
import discord4j.discordjson.json.StartThreadFromMessageRequest;
=======
import discord4j.discordjson.json.PollData;
import discord4j.discordjson.json.SuppressEmbedsRequest;
>>>>>>> 35ad904d
import discord4j.discordjson.json.UserData;
import discord4j.discordjson.possible.Possible;
import discord4j.gateway.intent.Intent;
import discord4j.rest.entity.RestChannel;
import discord4j.rest.entity.RestMessage;
import discord4j.rest.util.MultipartRequest;
import discord4j.rest.util.PaginationUtil;
import reactor.core.publisher.Flux;
import reactor.core.publisher.Mono;
import reactor.util.annotation.Nullable;

import java.time.Instant;
import java.time.format.DateTimeFormatter;
import java.util.*;
import java.util.function.Consumer;
import java.util.function.Function;
import java.util.stream.Collectors;

/**
 * A Discord message.
 * <p>
 * <a href="https://discord.com/developers/docs/resources/channel#message-object">Message Object</a>
 */
public final class Message implements Entity {

    /**
     * The maximum amount of characters that can be in the contents of a message.
     */
    public static final int MAX_CONTENT_LENGTH = 2000;

    /**
     * The maximum amount of characters that can be present when combining all title, description, field.name,
     * field.value, footer.text, and author.name fields of all embeds for this message.
     */
    public static final int MAX_TOTAL_EMBEDS_CHARACTER_LENGTH = 6000;

    /**
     * The gateway associated to this object.
     */
    private final GatewayDiscordClient gateway;

    /**
     * The raw data as represented by Discord.
     */
    private final MessageData data;

    /**
     * A handle to execute REST API operations for this entity.
     */
    private final RestMessage rest;

    /**
     * Constructs a {@code Message} with an associated {@link GatewayDiscordClient} and Discord data.
     *
     * @param gateway The {@link GatewayDiscordClient} associated to this object, must be non-null.
     * @param data The raw data as represented by Discord, must be non-null.
     */
    public Message(final GatewayDiscordClient gateway, final MessageData data) {
        this.gateway = Objects.requireNonNull(gateway);
        this.data = Objects.requireNonNull(data);
        this.rest = RestMessage.create(gateway.getRestClient(), Snowflake.of(data.channelId()),
                Snowflake.of(data.id()));
    }

    @Override
    public GatewayDiscordClient getClient() {
        return gateway;
    }

    @Override
    public Snowflake getId() {
        return Snowflake.of(data.id());
    }

    /**
     * Gets the data of the message.
     *
     * @return The data of the message.
     */
    public MessageData getData() {
        return data;
    }

    /**
     * @return A {@link RestMessage} handle to execute REST API operations on this entity.
     */
    public RestMessage getRestMessage() {
        return rest;
    }

    /**
     * @return A {@link RestChannel} handle to execute REST API operations on the channel of this message.
     */
    public RestChannel getRestChannel() {
        return RestChannel.create(gateway.getRestClient(), Snowflake.of(data.channelId()));
    }

    /**
     * Gets the ID of the channel the message was sent in.
     *
     * @return The ID of the channel the message was sent in.
     */
    public Snowflake getChannelId() {
        return Snowflake.of(data.channelId());
    }

    /**
     * Requests to retrieve the channel the message was sent in.
     *
     * @return A {@link Mono} where, upon successful completion, emits the {@link MessageChannel channel} the message
     * was sent in. If an error is received, it is emitted through the {@code Mono}.
     */
    public Mono<MessageChannel> getChannel() {
        return gateway.getChannelById(getChannelId()).cast(MessageChannel.class);
    }

    /**
     * Requests to retrieve the channel the message was sent in, using the given retrieval strategy.
     *
     * @param retrievalStrategy the strategy to use to get the channel
     * @return A {@link Mono} where, upon successful completion, emits the {@link MessageChannel channel} the message
     * was sent in. If an error is received, it is emitted through the {@code Mono}.
     */
    public Mono<MessageChannel> getChannel(EntityRetrievalStrategy retrievalStrategy) {
        return gateway.withRetrievalStrategy(retrievalStrategy).getChannelById(getChannelId()).cast(MessageChannel.class);
    }

    /**
     * Gets the ID the webhook that generated this message, if present.
     *
     * @return The ID of the webhook that generated this message, if present.
     */
    public Optional<Snowflake> getWebhookId() {
        return data.webhookId().toOptional().map(Snowflake::of);
    }

    /**
     * Gets the author of this message, if present.
     *
     * @return The author of this message, if present.
     */
    public Optional<User> getAuthor() {
        return data.webhookId().isAbsent() || !data.interaction().isAbsent() ?
                Optional.of(new User(gateway, data.author())) : Optional.empty();
    }

    /**
     * Requests to retrieve the author of this message as a {@link Member member} of the guild in which it was sent.
     *
     * @return A {@link Mono} where, upon successful completion, emits the author of this message as a
     * {@link Member member} of the guild in which it was sent, if present. If an error is received, it is emitted
     * through the {@code Mono}.
     */
    public Mono<Member> getAuthorAsMember() {
        return Mono.justOrEmpty(getAuthor())
                .flatMap(author -> getGuild()
                        .map(Guild::getId)
                        .flatMap(author::asMember));
    }

    /**
     * Gets the raw author data of this message.
     *
     * @return The raw author data of this message.
     */
    @Experimental
    public UserData getUserData() {
        return data.author();
    }

    /**
     * Gets the contents of the message, if present.
     *
     * @throws java.lang.UnsupportedOperationException if the {@link Intent#MESSAGE_CONTENT} intent is not enabled and
     * the content cannot be accessed
     * @return The contents of the message, if present.
     */
    public String getContent() {
        String content = data.content();

        // No need to check for intents if the content is not empty
        // This can happen without the intent in the following cases:
        // - DMs
        // - Interactions
        // - A message in which the bot is mentioned
        // - A message sent by the bot
        if (!content.isEmpty()) {
            return content;
        }

        checkIfMessageContentAccessIsAllowed();

        // Well, we should have access to the content, but it's actually empty
        return content;
    }

    /**
     * Gets when this message was sent.
     *
     * @return When this message was sent.
     */
    public Instant getTimestamp() {
        return DateTimeFormatter.ISO_OFFSET_DATE_TIME.parse(data.timestamp(), Instant::from);
    }

    /**
     * Gets when this message was edited, if present.
     *
     * @return When this message was edited, if present.
     */
    public Optional<Instant> getEditedTimestamp() {
        return data.editedTimestamp()
                .map(timestamp -> DateTimeFormatter.ISO_OFFSET_DATE_TIME.parse(timestamp, Instant::from));
    }

    /**
     * Gets whether this was a TTS (Text-To-Speech) message.
     *
     * @return {@code true} if this message was a TTS (Text-To-Speech) message, {@code false} otherwise.
     */
    public boolean isTts() {
        return data.tts();
    }

    /**
     * Gets whether this message mentions everyone.
     *
     * @return {@code true} if this message mentions everyone, {@code false} otherwise.
     */
    public boolean mentionsEveryone() {
        return data.mentionEveryone();
    }

    /**
     * Gets the IDs of the users specifically mentioned in this message, without duplication and with the same order
     * as in the message.
     *
     * @return The IDs of the users specifically mentioned in this message, without duplication and with the same order
     * as in the message.
     */
    public List<Snowflake> getUserMentionIds() {
        return data.mentions().stream()
                .map(UserData::id)
                .map(Snowflake::of)
                .collect(Collectors.toList());
    }

    /**
     * Gets the partial members specifically mentioned in this message, without duplication and with the same order
     * as in the message.
     *
     * @return The partial members specifically mentioned in this message, without duplication and with the same order
     * as in the message.
     */
    public List<PartialMember> getMemberMentions() {
        if (data.guildId().isAbsent()) {
            return Collections.emptyList();
        }
        long guildId = data.guildId().get().asLong();
        return data.mentions().stream()
            .map(data -> new PartialMember(gateway, data, data.member().get(), guildId))
            .collect(Collectors.toList());
    }

    /**
     * Gets the users specifically mentioned in this message, without duplication and with the same order
     * as in the message.
     *
     * @return The users specifically mentioned in this message, without duplication and with the same order
     * as in the message.
     */
    public List<User> getUserMentions() {
        return data.mentions().stream()
                .map(data -> new User(gateway, data))
                .collect(Collectors.toList());
    }

    /**
     * Gets the IDs of the roles specifically mentioned in this message, without duplication and with the same order
     * as in the message.
     *
     * @return The IDs of the roles specifically mentioned in this message, without duplication and with the same order
     * as in the message.
     */
    public List<Snowflake> getRoleMentionIds() {
        return data.mentionRoles().stream()
                .map(Snowflake::of)
                .collect(Collectors.toList());
    }

    /**
     * Requests to retrieve the roles specifically mentioned in this message.
     *
     * @return A {@link Flux} that continually emits {@link Role roles} specifically mentioned in this message. If an
     * error is received, it is emitted through the {@code Flux}.
     */
    public Flux<Role> getRoleMentions() {
        return Flux.fromIterable(getRoleMentionIds())
                .flatMap(roleId -> getGuild()
                        .map(Guild::getId)
                        .flatMap(guildId -> gateway.getRoleById(guildId, roleId)));
    }

    /**
     * Requests to retrieve the roles specifically mentioned in this message, using the given retrieval strategy.
     *
     * @param retrievalStrategy the strategy to use to get the roles
     * @return A {@link Flux} that continually emits {@link Role roles} specifically mentioned in this message. If an
     * error is received, it is emitted through the {@code Flux}.
     */
    public Flux<Role> getRoleMentions(EntityRetrievalStrategy retrievalStrategy) {
        return Flux.fromIterable(getRoleMentionIds())
                .flatMap(roleId -> getGuild()
                        .map(Guild::getId)
                        .flatMap(guildId -> gateway.withRetrievalStrategy(retrievalStrategy)
                                .getRoleById(guildId, roleId)));
    }

    /**
     * Gets any attached files, with the same order as in the message.
     *
     * @throws java.lang.UnsupportedOperationException if the {@link Intent#MESSAGE_CONTENT} intent is not enabled and
     * the content cannot be accessed
     * @return Any attached files, with the same order as in the message.
     */
    public List<Attachment> getAttachments() {
        List<Attachment> attachments = data.attachments().stream()
                .map(data -> new Attachment(gateway, data))
                .collect(Collectors.toList());

        // No need to check for intents if the attachments is not empty
        // This can happen without the intent in the following cases:
        // - DMs
        // - Interactions
        // - A message in which the bot is mentioned
        // - A message sent by the bot
        if (!attachments.isEmpty()) {
            return attachments;
        }

        checkIfMessageContentAccessIsAllowed();

        // Well, we should have access to the attachments, but it's actually empty
        return attachments;
    }

    /**
     * Gets any embedded content.
     *
     * @throws java.lang.UnsupportedOperationException if the {@link Intent#MESSAGE_CONTENT} intent is not enabled and
     * the content cannot be accessed
     * @return Any embedded content.
     */
    public List<Embed> getEmbeds() {
        List<Embed> embeds = data.embeds().stream()
                .map(data -> new Embed(gateway, data))
                .collect(Collectors.toList());

        // No need to check for intents if the embeds is not empty
        // This can happen without the intent in the following cases:
        // - DMs
        // - Interactions
        // - A message in which the bot is mentioned
        // - A message sent by the bot
        if (!embeds.isEmpty()) {
            return embeds;
        }

        checkIfMessageContentAccessIsAllowed();

        // Well, we should have access to the embeds, but it's actually empty
        return embeds;
    }

    /**
     * Gets the reactions to this message, the order is the same as in the message.
     *
     * @return The reactions to this message, the order is the same as in the message.
     */
    public List<Reaction> getReactions() {
        return data.reactions().toOptional()
                .map(reactions -> reactions.stream()
                        .map(data -> new Reaction(gateway, data))
                        .collect(Collectors.toList()))
                .orElse(Collections.emptyList());

    }

    /**
     * Requests to retrieve the reactors (users) for the specified emoji for this message.
     *
     * @param emoji The emoji to get the reactors (users) for this message.
     * @return A {@link Flux} that continually emits the {@link User reactors} for the specified emoji for this message.
     * If an error is received, it is emitted through the {@code Flux}.
     */
    public Flux<User> getReactors(final ReactionEmoji emoji) {
        final Function<Map<String, Object>, Flux<UserData>> makeRequest = params ->
                gateway.getRestClient().getChannelService()
                        .getReactions(getChannelId().asLong(), getId().asLong(),
                                EntityUtil.getEmojiString(emoji),
                                params);

        return PaginationUtil.paginateAfter(makeRequest, data -> Snowflake.asLong(data.id()), 0L, 100)
                .map(data -> new User(gateway, data));
    }

    /**
     * Gets whether this message is pinned.
     *
     * @return {@code true} if this message is pinned, {@code false} otherwise.
     */
    public boolean isPinned() {
        return data.pinned();
    }

    /**
     * Requests to retrieve the webhook that generated this message, if present.
     *
     * @return A {@link Mono} where, upon successful completion, emits the {@link Webhook webhook} that generated this
     * message, if present. If an error is received, it is emitted through the {@code Mono}.
     */
    public Mono<Webhook> getWebhook() {
        return Mono.justOrEmpty(getWebhookId()).flatMap(gateway::getWebhookById);
    }

    /**
     * Returns the {@link MessageReference} sent with crossposted messages and replies, if present.
     *
     * @return The {@link MessageReference} sent with crossposted messages and replies, if present.
     */
    public Optional<MessageReference> getMessageReference() {
        return data.messageReference().toOptional()
                .map(data -> new MessageReference(gateway, data));
    }

    /**
     * Returns the flags of this {@link Message}, describing its features.
     *
     * @return A {@code EnumSet} with the flags of this message.
     */
    public EnumSet<Flag> getFlags() {
        return data.flags().toOptional()
                .map(Flag::of)
                .orElse(EnumSet.noneOf(Flag.class));
    }

    /**
     * Gets the ID of the guild this message is associated to, if this {@code Message} was built from Gateway data,
     * like an incoming event. If requested from REST API, this field will be empty.
     *
     * @return The ID of the guild this message is associated to, if present.
     */
    public Optional<Snowflake> getGuildId() {
        return data.guildId().toOptional().map(Snowflake::of);
    }

    /**
     * Requests to retrieve the guild this message is associated to, if present.
     *
     * @return A {@link Mono} where, upon successful completion, emits the {@link Guild} this message is associated to,
     * if present. If an error is received, it is emitted through the {@code Mono}.
     */
    public Mono<Guild> getGuild() {
        return getChannel().ofType(GuildChannel.class).flatMap(GuildChannel::getGuild);
    }

    /**
     * Requests to retrieve the guild this message is associated to, if present, using the given retrieval strategy.
     *
     * @param retrievalStrategy the strategy to use to get the guild
     * @return A {@link Mono} where, upon successful completion, emits the {@link Guild} this message is associated to,
     * if present. If an error is received, it is emitted through the {@code Mono}.
     */
    public Mono<Guild> getGuild(EntityRetrievalStrategy retrievalStrategy) {
        return getChannel(retrievalStrategy).ofType(GuildChannel.class)
                .flatMap(guildChannel -> guildChannel.getGuild(retrievalStrategy));
    }

    /**
     * Gets the type of message.
     *
     * @return The type of message.
     */
    public Type getType() {
        return Type.of(data.type());
    }

    /**
     * Gets the partial stickers sent with the message.
     *
     * @return The partial stickers sent with the message.
     */
    @Experimental
    public List<PartialSticker> getStickersItems() {
        return data.stickerItems().toOptional()
            .map(partialStickers -> partialStickers.stream()
                .map(data -> new PartialSticker(gateway, data))
                .collect(Collectors.toList()))
            .orElse(Collections.emptyList());
    }

    /**
     * Gets the stickers sent with the message.
     *
     * @return The stickers sent with the message.
     */
    @Deprecated
    public List<Sticker> getStickers() {
        return data.stickers().toOptional()
                .orElse(Collections.emptyList())
                .stream()
                .map(data -> new Sticker(gateway, data))
                .collect(Collectors.toList());
    }

    /**
     * Returns the message associated with the {@link MessageReference}, if present.
     *
     * @return The message associated with the {@link MessageReference}, if present.
     */
    public Optional<Message> getReferencedMessage() {
        return Possible.flatOpt(data.referencedMessage())
                .map(data -> new Message(gateway, data));
    }

    /**
     * Gets the interaction data, if the message is a response to an {@link discord4j.rest.interaction.Interactions}.
     *
     * @return The interaction data, if the message is a response to an {@link discord4j.rest.interaction.Interactions}.
     */
    public Optional<MessageInteraction> getInteraction() {
        return data.interaction().toOptional()
                .map(data -> new MessageInteraction(gateway, data));
    }

    /**
     * Gets the components on the message.
     *
     * @throws java.lang.UnsupportedOperationException if the {@link Intent#MESSAGE_CONTENT} intent is not enabled and
     * the content cannot be accessed
     * @return The components on the message.
     */
    public List<LayoutComponent> getComponents() {
        List<LayoutComponent> components = data.components().toOptional()
                .map(componentList -> componentList.stream()
                        .map(MessageComponent::fromData)
                        // top level message components should only be LayoutComponents
                        .filter(component -> component instanceof LayoutComponent)
                        .map(component -> (LayoutComponent) component)
                        .collect(Collectors.toList()))
                .orElse(Collections.emptyList());

        // No need to check for intents if the components is not empty
        // This can happen without the intent in the following cases:
        // - DMs
        // - Interactions
        // - A message in which the bot is mentioned
        // - A message sent by the bot
        if (!components.isEmpty()) {
            return components;
        }

        checkIfMessageContentAccessIsAllowed();

        // Well, we should have access to the components, but it's actually empty
        return components;
    }

    /**
     * Requests to edit this message.
     *
     * @param spec A {@link Consumer} that provides a "blank" {@link LegacyMessageEditSpec} to be operated on.
     * @return A {@link Mono} where, upon successful completion, emits the edited {@link Message}. If an error is
     * received, it is emitted through the {@code Mono}.
     * @deprecated use {@link #edit(MessageEditSpec)}  or {@link #edit()} which offer an immutable approach to build
     * specs
     */
    @Deprecated
    public Mono<Message> edit(final Consumer<? super LegacyMessageEditSpec> spec) {
        return Mono.defer(
                () -> {
                    LegacyMessageEditSpec mutatedSpec = new LegacyMessageEditSpec();
                    getClient().getRestClient().getRestResources()
                            .getAllowedMentions()
                            .ifPresent(mutatedSpec::setAllowedMentions);
                    spec.accept(mutatedSpec);
                    return gateway.getRestClient().getChannelService()
                            .editMessage(getChannelId().asLong(), getId().asLong(),
                                    MultipartRequest.ofRequest(mutatedSpec.asRequest()));
                })
                .map(data -> new Message(gateway, data));
    }

    /**
     * Requests to edit this message.
     * <p>
     * To partially or completely replace attachments, see the docs for {@link #edit()} for examples and adapt them to
     * a standalone spec.
     *
     * @param spec an immutable object that specifies how to edit the message
     * @return A {@link Mono} where, upon successful completion, emits the edited {@link Message}. If an error is
     * received, it is emitted through the {@code Mono}.
     */
    public Mono<Message> edit(MessageEditSpec spec) {
        Objects.requireNonNull(spec);
        return Mono.defer(
                () -> {
                    MessageEditSpec actualSpec = getClient().getRestClient().getRestResources()
                            .getAllowedMentions()
                            .filter(allowedMentions -> !spec.isAllowedMentionsPresent())
                            .map(spec::withAllowedMentionsOrNull)
                            .orElse(spec);
                    return gateway.getRestClient().getChannelService()
                            .editMessage(getChannelId().asLong(), getId().asLong(), actualSpec.asRequest());
                })
                .map(data -> new Message(gateway, data));
    }

    /**
     * Requests to edit this message. Properties specifying how to edit this message can be set via the {@code
     * withXxx} methods of the returned {@link MessageEditMono}.
     * <p>
     * By default, this method will append any file added through {@code withFiles}. To replace or remove individual
     * attachments, use {@code withAttachments} along with {@link discord4j.core.object.entity.Attachment} objects from
     * the original message you want to keep. It is not required to include the new files as {@code Attachment} objects.
     * <p>
     * For example, to replace all previous attachments, provide an empty {@code withAttachments} and your files:
     * <pre>{@code
     *  message.edit()
     *     .withContentOrNull("Replaced all attachments")
     *     .withFiles(getFile())
     *     .withComponents(row)
     *     .withAttachments();
     * }</pre>
     * <p>
     * To replace a specific attachment, you need to pass the attachment details you want to keep. You could work from
     * the original {@link Message#getAttachments()} list and pass it to {@code withAttachments} and your files.
     * The following example removes only the first attachment:
     * <pre>{@code
     *  message.edit()
     *         .withContentOrNull("Replaced the first attachment")
     *         .withFiles(getFile())
     *         .withComponents(row)
     *         .withAttachmentsOrNull(message.getAttachments()
     *                 .stream()
     *                 .skip(1)
     *                 .collect(Collectors.toList()));
     * }</pre>
     * <p>
     * To clear all attachments, provide an empty {@code withAttachments}:
     * <pre>{@code
     *  message.edit()
     *     .withContentOrNull("Removed all attachments")
     *     .withComponents(row)
     *     .withAttachments();
     * }</pre>
     *
     * @return A {@link MessageEditMono} where, upon successful completion, emits the edited {@link Message}. If an
     * error is received, it is emitted through the {@code MessageEditMono}.
     * @see #edit(MessageEditSpec)
     */
    public MessageEditMono edit() {
        return MessageEditMono.of(this);
    }

    /**
     * Requests to delete this message.
     *
     * @return A {@link Mono} where, upon successful completion, emits nothing; indicating the message has been deleted.
     * If an error is received, it is emitted through the {@code Mono}.
     */
    public Mono<Void> delete() {
        return delete(null);
    }

    /**
     * Requests to delete this message while optionally specifying a reason.
     *
     * @param reason The reason, if present.
     * @return A {@link Mono} where, upon successful completion, emits nothing; indicating the message has been deleted.
     * If an error is received, it is emitted through the {@code Mono}.
     */
    public Mono<Void> delete(@Nullable final String reason) {
        return gateway.getRestClient().getChannelService()
                .deleteMessage(getChannelId().asLong(), getId().asLong(), reason);
    }

    /**
     * Requests to add a reaction on this message.
     *
     * @param emoji The reaction to add on this message.
     * @return A {@link Mono} where, upon successful completion, emits nothing; indicating the reaction was added on
     * this message. If an error is received, it is emitted through the {@code Mono}.
     */
    public Mono<Void> addReaction(final ReactionEmoji emoji) {
        return gateway.getRestClient().getChannelService()
                .createReaction(getChannelId().asLong(), getId().asLong(), EntityUtil.getEmojiString(emoji));
    }

    /**
     * Requests to remove a reaction from a specified user on this message.
     *
     * @param emoji The reaction to remove on this message.
     * @param userId The user to remove the reaction on this message.
     * @return A {@link Mono} where, upon successful completion, emits nothing; indicating the reaction from the
     * specified user was removed on this message. If an error is received, it is emitted through the {@code Mono}.
     */
    public Mono<Void> removeReaction(final ReactionEmoji emoji, final Snowflake userId) {
        return gateway.getRestClient().getChannelService()
                .deleteReaction(getChannelId().asLong(), getId().asLong(), EntityUtil.getEmojiString(emoji),
                        userId.asLong());
    }

    /**
     * Requests to remove all reactions of a specific emoji on this message.
     *
     * @param emoji The reaction to remove on this message
     * @return A {@link Mono} where, upon successful completion, emits nothing; indicating the reaction from the
     * specified user was removed on this message. If an error is received, it is emitted through the {@code Mono}.
     */
    public Mono<Void> removeReactions(final ReactionEmoji emoji) {
        return gateway.getRestClient().getChannelService()
                .deleteReactions(getChannelId().asLong(), getId().asLong(), EntityUtil.getEmojiString(emoji));
    }

    /**
     * Requests to remove a reaction from the current user on this message.
     *
     * @param emoji The reaction to remove on this message.
     * @return A {@link Mono} where, upon successful completion, emits nothing; indicating the reaction from the current
     * user was removed on this message. If an error is received, it is emitted through the {@code Mono}.
     */
    public Mono<Void> removeSelfReaction(final ReactionEmoji emoji) {
        return gateway.getRestClient().getChannelService()
                .deleteOwnReaction(getChannelId().asLong(), getId().asLong(), EntityUtil.getEmojiString(emoji));
    }

    /**
     * Requests to remove all the reactions on this message.
     *
     * @return A {@link Mono} where, upon successful completion, emits nothing; indicating all the reactions on this
     * message were removed. If an error is received, it is emitted through the {@code Mono}.
     */
    public Mono<Void> removeAllReactions() {
        return gateway.getRestClient().getChannelService()
                .deleteAllReactions(getChannelId().asLong(), getId().asLong());
    }

    /**
     * Requests to pin this message.
     *
     * @return A {@link Mono} where, upon successful completion, emits nothing; indicating the messaged was pinned. If
     * an error is received, it is emitted through the {@code Mono}.
     */
    public Mono<Void> pin() {
        return gateway.getRestClient().getChannelService()
                .addPinnedMessage(getChannelId().asLong(), getId().asLong());
    }

    /**
     * Requests to unpin this message.
     *
     * @return A {@link Mono} where, upon successful completion, emits nothing; indicating the message was unpinned. If
     * an error is received, it is emitted through the {@code Mono}.
     */
    public Mono<Void> unpin() {
        return gateway.getRestClient().getChannelService()
                .deletePinnedMessage(getChannelId().asLong(), getId().asLong());
    }

    /**
     * Requests to publish (crosspost) this message if the {@code channel} is of type 'news'.
     * Requires 'SEND_MESSAGES' permission if the current user sent the message, or additionally the
     * 'MANAGE_MESSAGES' permission, for all other messages, to be present for the current user.
     *
     * @return A {@link Mono} where, upon successful completion, emits the published {@link Message} in the guilds.
     * If an error is received, it is emitted through the {@code Mono}.
     */
    public Mono<Message> publish() {
        return gateway.getRestClient().getChannelService()
                .publishMessage(getChannelId().asLong(), getId().asLong())
                .map(data -> new Message(gateway, data));
    }

    /**
<<<<<<< HEAD
     * Creates a new thread from an existing message.
     *
     * @param spec an immutable object that specifies how to create the thread
     * @return A {@link Mono} where, upon successful completion, emits the created {@link ThreadChannel}.
     * If an error is received, it is emitted through the {@code Mono}.
     */
    public Mono<ThreadChannel> startThread(StartThreadFromMessageSpec spec) {
        return gateway.getRestClient().getChannelService()
                .startThreadWithMessage(getChannelId().asLong(), getId().asLong(), spec.asRequest())
                .map(data -> new ThreadChannel(gateway, data));
=======
     * Get the poll in the current message.
     *
     * @return An {@link Optional} containing the {@link Poll} if present, otherwise {@link Optional#empty()}.
     * @throws java.lang.UnsupportedOperationException if the {@link Intent#MESSAGE_CONTENT} intent is not enabled and
     * the content cannot be accessed
     */
    public Optional<Poll> getPoll() {
        Optional<PollData> pollData = this.data.poll().toOptional();

        // If we already have the poll data, we can create the Poll object
        if (pollData.isPresent()) {
            return pollData.map(data -> new Poll(this.gateway, data, this.data.channelId().asLong(), this.data.id().asLong()));
        }

        // We need the MESSAGE_CONTENT intent to access the poll
        this.checkIfMessageContentAccessIsAllowed();

        // Well, we should have access to the content, but it's actually empty
        return Optional.empty();
>>>>>>> 35ad904d
    }

    /**
     * Checks if the MESSAGE_CONTENT intent is enabled and if the content is accessible.
     *
     * @throws UnsupportedOperationException if the MESSAGE_CONTENT intent is not enabled and the content is empty
     */
    private void checkIfMessageContentAccessIsAllowed() {
        // DMs always have the content
        if (data.guildId().isAbsent()) {
            return;
        }

        // Messages sent by the bot always have the content
        if (data.author().id().asLong() == gateway.getSelfId().asLong()) {
            return;
        }

        // Sticker messages can only have stickers
        if (!data.stickerItems().toOptional().orElse(Collections.emptyList()).isEmpty()) {
            return;
        }

        // If we have access to one of these fields, we can read the content
        // This assume that one of these fields is not empty when the bot has access to the content
        if (!data.content().isEmpty()
                || !data.embeds().isEmpty()
                || !data.attachments().isEmpty()
                || !data.components().toOptional().orElse(Collections.emptyList()).isEmpty()) {
            return;
        }

        // Check if the MESSAGE_CONTENT intent is enabled
        if (!this.gateway.getGatewayResources().getIntents().contains(Intent.MESSAGE_CONTENT)) {
            throw new UnsupportedOperationException("The MESSAGE_CONTENT intent is required to access message content!" +
                    "\nSee https://github.com/Discord4J/Discord4J?tab=readme-ov-file#calling-messagegetcontent-without-enabling-the-message-content-intent" +
                    " for more information.");
        }

        // If we are here, then the MESSAGE_CONTENT intent is enabled, but we still don't have access to the content
        // This can happen in the following cases:
        // - The message is a notification message (ex. message pin), and thus don't have neither content nor embeds, etc.
        // - Discord broke their API :'(
    }

    /**
     * Request to create a thread from the current message with the given specification.
     *
     * @param spec The specification for the thread.
     * @return A {@link Mono} where, upon successful completion, emits the created {@link ThreadChannel}. If an error is
     * received, it is emitted through the {@code Mono}.
     */
    public Mono<ThreadChannel> createPublicThread(StartThreadFromMessageRequest spec) {
        return gateway.getRestClient().getChannelService()
                .startThreadWithMessage(getChannelId().asLong(), getId().asLong(), spec)
                .map(data -> new ThreadChannel(gateway, data));
    }

    /**
     * Request to create a thread from the current message with the given name. The thread can be configured further
     * by calling the "withXxx" methods on the returned {@link StartThreadFromMessageMono}.
     *
     * @param threadName The name of the thread.
     * @return A {@link StartThreadFromMessageMono} where, upon successful completion, emits the created {@link ThreadChannel}. If
     * an error is received, it is emitted through the {@link Mono}.
     */
    public StartThreadFromMessageMono createPublicThread(String threadName) {
        return StartThreadFromMessageMono.of(threadName, this);
    }

    @Override
    public boolean equals(@Nullable final Object obj) {
        return EntityUtil.equals(this, obj);
    }

    @Override
    public int hashCode() {
        return EntityUtil.hashCode(this);
    }

    /**
     * Describes extra features of a message.
     */
    public enum Flag {

        /** This message has been published to subscribed channels (via Channel Following). */
        CROSSPOSTED(0),

        /** This message originated from a message in another channel (via Channel Following). */
        IS_CROSSPOST(1),

        /** Do not include any embeds when serializing this message. */
        SUPPRESS_EMBEDS(2),

        /** The source message for this crosspost has been deleted (via Channel Following). */
        SOURCE_MESSAGE_DELETED(3),

        /** This message came from the urgent message system. */
        URGENT(4),

        /** This message has an associated thread, with the same id as the message. */
        HAS_THREAD(5),

        /** This message is an ephemeral interaction response. */
        EPHEMERAL(6),

        /** This message is an Interaction Response and the bot is "thinking". */
        LOADING(7),

        /** This message failed to mention some roles and add their members to the thread. */
        FAILED_TO_MENTION_SOME_ROLES_IN_THREAD(8),

        /** This message will not trigger push and desktop notifications. */
        SUPPRESS_NOTIFICATIONS(12),

        /** This message is a voice message. */
        IS_VOICE_MESSAGE(13);

        /**
         * The underlying value as represented by Discord.
         */
        private final int value;

        /**
         * The flag value as represented by Discord.
         */
        private final int flag;

        /**
         * Constructs a {@code Message.Flag}.
         */
        Flag(final int value) {
            this.value = value;
            this.flag = 1 << value;
        }

        /**
         * Gets the underlying value as represented by Discord.
         *
         * @return The underlying value as represented by Discord.
         */
        public int getValue() {
            return value;
        }

        /**
         * Gets the flag value as represented by Discord.
         *
         * @return The flag value as represented by Discord.
         */
        public int getFlag() {
            return flag;
        }

        /**
         * Gets the flags of message. It is guaranteed that invoking {@link #getValue()} from the returned enum will be
         * equal ({@code ==}) to the supplied {@code value}.
         *
         * @param value The flags value as represented by Discord.
         * @return The {@link EnumSet} of flags.
         */
        public static EnumSet<Flag> of(final int value) {
            final EnumSet<Flag> messageFlags = EnumSet.noneOf(Flag.class);
            for (Flag flag : Flag.values()) {
                long flagValue = flag.getFlag();
                if ((flagValue & value) == flagValue) {
                    messageFlags.add(flag);
                }
            }
            return messageFlags;
        }
    }

    /**
     * Represents the various types of messages.
     */
    public enum Type {

        /**
         * Unknown type.
         */
        UNKNOWN(-1, false),

        /**
         * A message created by a user.
         */
        DEFAULT(0),

        /**
         * A message created when a recipient was added to a DM or a thread.
         */
        RECIPIENT_ADD(1, false),

        /**
         * A message created when a recipient left a DM or a thread.
         */
        RECIPIENT_REMOVE(2, false),

        /**
         * A message created when a call was started.
         */
        CALL(3, false),

        /**
         * A message created when a thread's name changed.
         */
        CHANNEL_NAME_CHANGE(4, false),

        /**
         * A message created when a channel's icon changed.
         */
        CHANNEL_ICON_CHANGE(5, false),

        /**
         * A message created when a message was pinned.
         */
        CHANNEL_PINNED_MESSAGE(6),

        /**
         * A message created when a user joins a guild.
         */
        GUILD_MEMBER_JOIN(7),

        /**
         * A message created when a user boost a guild.
         */
        USER_PREMIUM_GUILD_SUBSCRIPTION(8),

        /**
         * A message created when a user boost a guild and the guild reach the tier 1.
         */
        USER_PREMIUM_GUILD_SUBSCRIPTION_TIER_1(9),

        /**
         * A message created when a user boost a guild and the guild reach the tier 2.
         */
        USER_PREMIUM_GUILD_SUBSCRIPTION_TIER_2(10),

        /**
         * A message created when a user boost a guild and the guild reach the tier 3.
         */
        USER_PREMIUM_GUILD_SUBSCRIPTION_TIER_3(11),

        /**
         * A message created when a user follows a channel from another guild into specific channel.
         *
         * @see <a href="https://support.discord.com/hc/en-us/articles/360028384531-Channel-Following-FAQ">Channel Following</a>
         */
        CHANNEL_FOLLOW_ADD(12),

        /** A message created when the Guild is disqualified for Discovery Feature **/
        GUILD_DISCOVERY_DISQUALIFIED(14),

        /** A message created when the Guild is requalified for Discovery Feature **/
        GUILD_DISCOVERY_REQUALIFIED(15),

        /** A message created for warning about the grace period of Guild Discovery **/
        GUILD_DISCOVERY_GRACE_PERIOD_INITIAL_WARNING(16),

        /** A message created for last warning about the grace period of Guild Discovery **/
        GUILD_DISCOVERY_GRACE_PERIOD_FINAL_WARNING(17),

        /**
         * A message created when a Thread is started ( <a href="https://support.discord.com/hc/es/articles/4403205878423-Threads">Threads</a> )
         */
        THREAD_CREATED(18),

        /** A message created with a reply */
        REPLY(19),

        /** A message created using an application (like slash commands) **/
        APPLICATION_COMMAND(20),

        /**
         * The first message in a thread pointing to a related message in the parent channel from which the thread was started
         * <br>
         * <b>Note:</b> Only supported from v9 of API
        **/
        THREAD_STARTER_MESSAGE(21),

        /** A message created for notice the servers owners about invite new users (only in new servers) **/
        GUILD_INVITE_REMINDER(22),

        CONTEXT_MENU_COMMAND(23),

        /**
         * A message created by AutoMod.
         * <br>
         * <b>Note:</b> For remove this type of message you need {@link discord4j.rest.util.Permission#MANAGE_MESSAGES}
         */
        AUTO_MODERATION_ACTION(24),

        ROLE_SUBSCRIPTION_PURCHASE(25),

        INTERACTION_PREMIUM_UPSELL(26),

        STAGE_START(27),

        STAGE_END(28),

        STAGE_SPEAKER(29),

        STAGE_TOPIC(31),

        GUILD_APPLICATION_PREMIUM_SUBSCRIPTION(32),

        GUILD_INCIDENT_ALERT_MODE_ENABLED(36),

        GUILD_INCIDENT_ALERT_MODE_DISABLED(37),

        GUILD_INCIDENT_REPORT_RAID(38),

        GUILD_INCIDENT_REPORT_FALSE_ALARM(39),

        PURCHASE_NOTIFICATION(40);

        /**
         * The underlying value as represented by Discord.
         */
        private final int value;

        /**
         * Define if this type of message are deletable
         */
        private final boolean deletable;

        /**
         * Constructs a {@code Message.Type}.
         *
         * @param value The underlying value as represented by Discord.
         */
        Type(final int value) {
            this(value, true);
        }

        /**
         * Constructs a {@code Message.Type}.
         *
         * @param value The underlying value as represented by Discord.
         * @param deletable If this type of message is deletable.
         */
        Type(final int value, final boolean deletable) {
            this.value = value;
            this.deletable = deletable;
        }

        /**
         * Gets the underlying value as represented by Discord.
         *
         * @return The underlying value as represented by Discord.
         */
        public int getValue() {
            return value;
        }

        /**
         * Gets if this type of Message can be deleted.
         *
         * @return {@code true} if this type of message can be deleted.
         */
        public boolean isDeletable() {
            return deletable;
        }

        /**
         * Gets the type of message. It is guaranteed that invoking {@link #getValue()} from the returned enum will be
         * equal ({@code ==}) to the supplied {@code value}.
         *
         * @param value The underlying value as represented by Discord.
         * @return The type of message.
         */
        public static Type of(final int value) {
            switch (value) {
                case 0: return DEFAULT;
                case 1: return RECIPIENT_ADD;
                case 2: return RECIPIENT_REMOVE;
                case 3: return CALL;
                case 4: return CHANNEL_NAME_CHANGE;
                case 5: return CHANNEL_ICON_CHANGE;
                case 6: return CHANNEL_PINNED_MESSAGE;
                case 7: return GUILD_MEMBER_JOIN;
                case 8: return USER_PREMIUM_GUILD_SUBSCRIPTION;
                case 9: return USER_PREMIUM_GUILD_SUBSCRIPTION_TIER_1;
                case 10: return USER_PREMIUM_GUILD_SUBSCRIPTION_TIER_2;
                case 11: return USER_PREMIUM_GUILD_SUBSCRIPTION_TIER_3;
                case 12: return CHANNEL_FOLLOW_ADD;
                case 14: return GUILD_DISCOVERY_DISQUALIFIED;
                case 15: return GUILD_DISCOVERY_REQUALIFIED;
                case 16: return GUILD_DISCOVERY_GRACE_PERIOD_INITIAL_WARNING;
                case 17: return GUILD_DISCOVERY_GRACE_PERIOD_FINAL_WARNING;
                case 18: return THREAD_CREATED;
                case 19: return REPLY;
                case 20: return APPLICATION_COMMAND;
                case 21: return THREAD_STARTER_MESSAGE;
                case 22: return GUILD_INVITE_REMINDER;
                case 23: return CONTEXT_MENU_COMMAND;
                case 24: return AUTO_MODERATION_ACTION;
                case 25: return ROLE_SUBSCRIPTION_PURCHASE;
                case 26: return INTERACTION_PREMIUM_UPSELL;
                case 27: return STAGE_START;
                case 28: return STAGE_END;
                case 29: return STAGE_SPEAKER;
                case 31: return STAGE_TOPIC;
                case 32: return GUILD_APPLICATION_PREMIUM_SUBSCRIPTION;
                case 36: return GUILD_INCIDENT_ALERT_MODE_ENABLED;
                case 37: return GUILD_INCIDENT_ALERT_MODE_DISABLED;
                case 38: return GUILD_INCIDENT_REPORT_RAID;
                case 39: return GUILD_INCIDENT_REPORT_FALSE_ALARM;
                case 44: return PURCHASE_NOTIFICATION;
                default: return UNKNOWN;
            }
        }
    }

    @Override
    public String toString() {
        return "Message{" +
                "data=" + data +
                '}';
    }
}<|MERGE_RESOLUTION|>--- conflicted
+++ resolved
@@ -26,11 +26,8 @@
 import discord4j.core.object.component.MessageComponent;
 import discord4j.core.object.entity.channel.GuildChannel;
 import discord4j.core.object.entity.channel.MessageChannel;
-<<<<<<< HEAD
 import discord4j.core.object.entity.channel.ThreadChannel;
-=======
 import discord4j.core.object.entity.poll.Poll;
->>>>>>> 35ad904d
 import discord4j.core.object.reaction.Reaction;
 import discord4j.core.object.reaction.ReactionEmoji;
 import discord4j.core.retriever.EntityRetrievalStrategy;
@@ -41,12 +38,8 @@
 import discord4j.core.spec.legacy.LegacyMessageEditSpec;
 import discord4j.core.util.EntityUtil;
 import discord4j.discordjson.json.MessageData;
-<<<<<<< HEAD
+import discord4j.discordjson.json.PollData;
 import discord4j.discordjson.json.StartThreadFromMessageRequest;
-=======
-import discord4j.discordjson.json.PollData;
-import discord4j.discordjson.json.SuppressEmbedsRequest;
->>>>>>> 35ad904d
 import discord4j.discordjson.json.UserData;
 import discord4j.discordjson.possible.Possible;
 import discord4j.gateway.intent.Intent;
@@ -832,7 +825,6 @@
     }
 
     /**
-<<<<<<< HEAD
      * Creates a new thread from an existing message.
      *
      * @param spec an immutable object that specifies how to create the thread
@@ -843,7 +835,9 @@
         return gateway.getRestClient().getChannelService()
                 .startThreadWithMessage(getChannelId().asLong(), getId().asLong(), spec.asRequest())
                 .map(data -> new ThreadChannel(gateway, data));
-=======
+    }
+
+    /**
      * Get the poll in the current message.
      *
      * @return An {@link Optional} containing the {@link Poll} if present, otherwise {@link Optional#empty()}.
@@ -863,7 +857,6 @@
 
         // Well, we should have access to the content, but it's actually empty
         return Optional.empty();
->>>>>>> 35ad904d
     }
 
     /**
