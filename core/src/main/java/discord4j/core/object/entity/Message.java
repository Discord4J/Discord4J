/*
 * This file is part of Discord4J.
 *
 * Discord4J is free software: you can redistribute it and/or modify
 * it under the terms of the GNU Lesser General Public License as published by
 * the Free Software Foundation, either version 3 of the License, or
 * (at your option) any later version.
 *
 * Discord4J is distributed in the hope that it will be useful,
 * but WITHOUT ANY WARRANTY; without even the implied warranty of
 * MERCHANTABILITY or FITNESS FOR A PARTICULAR PURPOSE.  See the
 * GNU Lesser General Public License for more details.
 *
 * You should have received a copy of the GNU Lesser General Public License
 * along with Discord4J.  If not, see <http://www.gnu.org/licenses/>.
 */
package discord4j.core.object.entity;

import discord4j.common.annotations.Experimental;
import discord4j.core.GatewayDiscordClient;
import discord4j.core.object.Embed;
import discord4j.core.object.MessageReference;
import discord4j.core.object.entity.channel.GuildChannel;
import discord4j.core.object.entity.channel.MessageChannel;
import discord4j.core.object.reaction.Reaction;
import discord4j.core.object.reaction.ReactionEmoji;
import discord4j.core.retriever.EntityRetrievalStrategy;
import discord4j.core.spec.MessageEditSpec;
import discord4j.core.util.EntityUtil;
import discord4j.discordjson.json.MessageData;
import discord4j.discordjson.json.SuppressEmbedsRequest;
import discord4j.discordjson.json.UserData;
import discord4j.rest.entity.RestChannel;
import discord4j.rest.entity.RestMessage;
import discord4j.rest.util.PaginationUtil;
import discord4j.rest.util.Snowflake;
import reactor.core.publisher.Flux;
import reactor.core.publisher.Mono;
import reactor.util.annotation.Nullable;

import java.time.Instant;
import java.time.format.DateTimeFormatter;
import java.util.*;
import java.util.function.Consumer;
import java.util.function.Function;
import java.util.stream.Collectors;

/**
 * A Discord message.
 * <p>
 * <a href="https://discordapp.com/developers/docs/resources/channel#message-object">Message Object</a>
 */
public final class Message implements Entity {

    /**
     * The maximum amount of characters that can be in the contents of a message.
     */
    public static final int MAX_CONTENT_LENGTH = 2000;

    /**
     * The gateway associated to this object.
     */
    private final GatewayDiscordClient gateway;

    /**
     * The raw data as represented by Discord.
     */
    private final MessageData data;

    /**
     * A handle to execute REST API operations for this entity.
     */
    private final RestMessage rest;

    /**
     * Constructs a {@code Message} with an associated ServiceMediator and Discord data.
     *
     * @param gateway The {@link GatewayDiscordClient} associated to this object, must be non-null.
     * @param data The raw data as represented by Discord, must be non-null.
     */
    public Message(final GatewayDiscordClient gateway, final MessageData data) {
        this.gateway = Objects.requireNonNull(gateway);
        this.data = Objects.requireNonNull(data);
        this.rest = RestMessage.create(gateway.getRestClient(), Snowflake.asLong(data.channelId()),
                Snowflake.asLong(data.id()));
    }

    @Override
    public GatewayDiscordClient getClient() {
        return gateway;
    }

    @Override
    public Snowflake getId() {
        return Snowflake.of(data.id());
    }

    /**
     * Return a {@link RestMessage} handle to execute REST API operations on this entity.
     */
    public RestMessage getRestMessage() {
        return rest;
    }

    /**
     * Return a {@link RestChannel} handle to execute REST API operations on the channel of this message.
     */
    public RestChannel getRestChannel() {
        return RestChannel.create(gateway.getRestClient(), Snowflake.asLong(data.channelId()));
    }

    /**
     * Gets the ID of the channel the message was sent in.
     *
     * @return The ID of the channel the message was sent in.
     */
    public Snowflake getChannelId() {
        return Snowflake.of(data.channelId());
    }

    /**
     * Requests to retrieve the channel the message was sent in.
     *
     * @return A {@link Mono} where, upon successful completion, emits the {@link MessageChannel channel} the message
     * was sent in. If an error is received, it is emitted through the {@code Mono}.
     */
    public Mono<MessageChannel> getChannel() {
        return gateway.getChannelById(getChannelId()).cast(MessageChannel.class);
    }

    /**
     * Requests to retrieve the channel the message was sent in, using the given retrieval strategy.
     *
     * @param retrievalStrategy the strategy to use to get the channel
     * @return A {@link Mono} where, upon successful completion, emits the {@link MessageChannel channel} the message
     * was sent in. If an error is received, it is emitted through the {@code Mono}.
     */
    public Mono<MessageChannel> getChannel(EntityRetrievalStrategy retrievalStrategy) {
        return gateway.withRetrievalStrategy(retrievalStrategy).getChannelById(getChannelId()).cast(MessageChannel.class);
    }

    /**
     * Gets the ID the webhook that generated this message, if present.
     *
     * @return The ID of the webhook that generated this message, if present.
     */
    public Optional<Snowflake> getWebhookId() {
        return data.webhookId().toOptional().map(Snowflake::of);
    }

    /**
     * Gets the author of this message, if present.
     *
     * @return The author of this message, if present.
     */
    public Optional<User> getAuthor() {
        return data.webhookId().isAbsent() ? Optional.of(new User(gateway, data.author())) : Optional.empty();
    }

    /**
     * Requests to retrieve the author of this message as a {@link Member member} of the guild in which it was sent.
     *
     * @return A {@link Mono} where, upon successful completion, emits the author of this message as a
     * {@link Member member} of the guild in which it was sent, if present. If an error is received, it is emitted
     * through the {@code Mono}.
     */
    public Mono<Member> getAuthorAsMember() {
        return Mono.justOrEmpty(getAuthor())
                .flatMap(author -> getGuild()
                        .map(Guild::getId)
                        .flatMap(author::asMember));
    }

    /**
     * Gets the raw author data of this message.
     *
     * @return The raw author data of this message.
     */
    @Experimental
    public UserData getUserData() {
        return data.author();
    }

    /**
     * Gets the contents of the message, if present.
     *
     * @return The contents of the message, if present.
     */
    public String getContent() {
        return data.content();
    }

    /**
     * Gets when this message was sent.
     *
     * @return When this message was sent.
     */
    public Instant getTimestamp() {
        return DateTimeFormatter.ISO_OFFSET_DATE_TIME.parse(data.timestamp(), Instant::from);
    }

    /**
     * Gets when this message was edited, if present.
     *
     * @return When this message was edited, if present.
     */
    public Optional<Instant> getEditedTimestamp() {
        return data.editedTimestamp()
                .map(timestamp -> DateTimeFormatter.ISO_OFFSET_DATE_TIME.parse(timestamp, Instant::from));
    }

    /**
     * Gets whether this was a TTS (Text-To-Speech) message.
     *
     * @return {@code true} if this message was a TTS (Text-To-Speech) message, {@code false} otherwise.
     */
    public boolean isTts() {
        return data.tts();
    }

    /**
     * Gets whether this message mentions everyone.
     *
     * @return {@code true} if this message mentions everyone, {@code false} otherwise.
     */
    public boolean mentionsEveryone() {
        return data.mentionEveryone();
    }

    /**
     * Gets the IDs of the users specifically mentioned in this message.
     *
     * @return The IDs of the users specifically mentioned in this message.
     */
    public Set<Snowflake> getUserMentionIds() {
        // TODO FIXME we throw away member data here
        return data.mentions().stream()
                .map(UserData::id)
                .map(Snowflake::of)
                .collect(Collectors.toSet());
    }

    /**
     * Requests to retrieve the users specifically mentioned in this message.
     *
     * @return A {@link Flux} that continually emits {@link User users} specifically mentioned in this message. If an
     * error is received, it is emitted through the {@code Flux}.
     */
    public Flux<User> getUserMentions() {
        return Flux.fromIterable(getUserMentionIds()).flatMap(gateway::getUserById);
    }

    /**
     * Requests to retrieve the users specifically mentioned in this message, using the given retrieval strategy.
     *
     * @param retrievalStrategy the strategy to use to get the users
     * @return A {@link Flux} that continually emits {@link User users} specifically mentioned in this message. If an
     * error is received, it is emitted through the {@code Flux}.
     */
    public Flux<User> getUserMentions(EntityRetrievalStrategy retrievalStrategy) {
        return Flux.fromIterable(getUserMentionIds())
                .flatMap(id -> gateway.withRetrievalStrategy(retrievalStrategy).getUserById(id));
    }

    /**
     * Gets the IDs of the roles specifically mentioned in this message.
     *
     * @return The IDs of the roles specifically mentioned in this message.
     */
    public Set<Snowflake> getRoleMentionIds() {
        return data.mentionRoles().stream()
                .map(Snowflake::of)
                .collect(Collectors.toSet());
    }

    /**
     * Requests to retrieve the roles specifically mentioned in this message.
     *
     * @return A {@link Flux} that continually emits {@link Role roles} specifically mentioned in this message. If an
     * error is received, it is emitted through the {@code Flux}.
     */
    public Flux<Role> getRoleMentions() {
        return Flux.fromIterable(getRoleMentionIds())
                .flatMap(roleId -> getGuild()
                        .map(Guild::getId)
                        .flatMap(guildId -> gateway.getRoleById(guildId, roleId)));
    }

    /**
     * Requests to retrieve the roles specifically mentioned in this message, using the given retrieval strategy.
     *
     * @param retrievalStrategy the strategy to use to get the roles
     * @return A {@link Flux} that continually emits {@link Role roles} specifically mentioned in this message. If an
     * error is received, it is emitted through the {@code Flux}.
     */
    public Flux<Role> getRoleMentions(EntityRetrievalStrategy retrievalStrategy) {
        return Flux.fromIterable(getRoleMentionIds())
                .flatMap(roleId -> getGuild()
                        .map(Guild::getId)
                        .flatMap(guildId -> gateway.withRetrievalStrategy(retrievalStrategy)
                                .getRoleById(guildId, roleId)));
    }

    /**
     * Gets any attached files.
     *
     * @return Any attached files.
     */
    public Set<Attachment> getAttachments() {
        return data.attachments().stream()
                .map(data -> new Attachment(gateway, data))
                .collect(Collectors.toSet());
    }

    /**
     * Gets any embedded content.
     *
     * @return Any embedded content.
     */
    public List<Embed> getEmbeds() {
        return data.embeds().stream()
                .map(data -> new Embed(gateway, data))
                .collect(Collectors.toList());
    }

    /**
     * Gets the reactions to this message.
     *
     * @return The reactions to this message.
     */
    public Set<Reaction> getReactions() {
        return data.reactions().toOptional()
                .map(reactions -> reactions.stream().map(data -> new Reaction(gateway, data)).collect(Collectors.toSet()))
                .orElse(Collections.emptySet());

    }

    /**
     * Requests to retrieve the reactors (users) for the specified emoji for this message.
     *
     * @param emoji The emoji to get the reactors (users) for this message.
     * @return A {@link Flux} that continually emits the {@link User reactors} for the specified emoji for this message.
     * If an error is received, it is emitted through the {@code Flux}.
     */
    public Flux<User> getReactors(final ReactionEmoji emoji) {
        final Function<Map<String, Object>, Flux<UserData>> makeRequest = params ->
                gateway.getRestClient().getChannelService()
                        .getReactions(getChannelId().asLong(), getId().asLong(),
                                EntityUtil.getEmojiString(emoji),
                                params);

        return PaginationUtil.paginateAfter(makeRequest, data -> Snowflake.asLong(data.id()), 0L, 100)
                .map(data -> new User(gateway, data));
    }

    /**
     * Gets whether this message is pinned.
     *
     * @return {@code true} if this message is pinned, {@code false} otherwise.
     */
    public boolean isPinned() {
        return data.pinned();
    }

    /**
     * Requests to retrieve the webhook that generated this message, if present.
     *
     * @return A {@link Mono} where, upon successful completion, emits the {@link Webhook webhook} that generated this
     * message, if present. If an error is received, it is emitted through the {@code Mono}.
     */
    public Mono<Webhook> getWebhook() {
        return Mono.justOrEmpty(getWebhookId()).flatMap(gateway::getWebhookById);
    }

    /**
     * Returns the {@link MessageReference} in this message (Server Following feature), if present.
     *
     * @return The {@code MessageReference}, if present.
     */
    public Optional<MessageReference> getMessageReference() {
        return data.messageReference().toOptional()
                .map(data -> new MessageReference(gateway, data));
    }

    /**
     * Returns the flags of this {@link Message}, describing its features.
     *
     * @return A {@code EnumSet} with the flags of this message.
     */
    public EnumSet<Flag> getFlags() {
        return data.flags().toOptional()
                .map(Flag::of)
                .orElse(EnumSet.noneOf(Flag.class));
    }

    /**
     * Requests to retrieve the guild this message is associated to, if present.
     *
     * @return A {@link Mono} where, upon successful completion, emits the {@link Guild} this message is associated to,
     * if present. If an error is received, it is emitted through the {@code Mono}.
     */
    public Mono<Guild> getGuild() {
        return getChannel().ofType(GuildChannel.class).flatMap(GuildChannel::getGuild);
    }

    /**
     * Requests to retrieve the guild this message is associated to, if present, using the given retrieval strategy.
     *
     * @param retrievalStrategy the strategy to use to get the guild
     * @return A {@link Mono} where, upon successful completion, emits the {@link Guild} this message is associated to,
     * if present. If an error is received, it is emitted through the {@code Mono}.
     */
    public Mono<Guild> getGuild(EntityRetrievalStrategy retrievalStrategy) {
        return getChannel(retrievalStrategy).ofType(GuildChannel.class)
                .flatMap(guildChannel -> guildChannel.getGuild(retrievalStrategy));
    }

    /**
     * Gets the type of message.
     *
     * @return The type of message.
     */
    public Type getType() {
        return Type.of(data.type());
    }

    /**
     * Requests to edit this message.
     *
     * @param spec A {@link Consumer} that provides a "blank" {@link MessageEditSpec} to be operated on.
     * @return A {@link Mono} where, upon successful completion, emits the edited {@link Message}. If an error is
     * received, it is emitted through the {@code Mono}.
     */
    public Mono<Message> edit(final Consumer<? super MessageEditSpec> spec) {
        final MessageEditSpec mutatedSpec = new MessageEditSpec();
        spec.accept(mutatedSpec);

        return gateway.getRestClient().getChannelService()
                .editMessage(getChannelId().asLong(), getId().asLong(), mutatedSpec.asRequest())
                .map(data -> new Message(gateway, data));
    }

    /**
     * Requests to delete this message.
     *
     * @return A {@link Mono} where, upon successful completion, emits nothing; indicating the message has been deleted.
     * If an error is received, it is emitted through the {@code Mono}.
     */
    public Mono<Void> delete() {
        return delete(null);
    }

    /**
     * Requests to delete this message while optionally specifying a reason.
     *
     * @param reason The reason, if present.
     * @return A {@link Mono} where, upon successful completion, emits nothing; indicating the message has been deleted.
     * If an error is received, it is emitted through the {@code Mono}.
     */
    public Mono<Void> delete(@Nullable final String reason) {
        return gateway.getRestClient().getChannelService()
                .deleteMessage(getChannelId().asLong(), getId().asLong(), reason);
    }

    /**
     * Requests to suppress all embeds in this message. If the message have the embeds suppressed then this action
     * can undo the suppressed embeds.
     *
     * @param suppress Determine if you need suppress or not the embeds.
     * @return A {@link Mono} where, upon successful completion, emits nothing; indicating the process has been
     * completed. If an error is received, it is emitted through the {@code Mono}.
     */
    @Experimental
    public Mono<Void> suppressEmbeds(final boolean suppress) {
        return gateway.getRestClient().getChannelService()
                .suppressEmbeds(getChannelId().asLong(), getId().asLong(),
                        SuppressEmbedsRequest.builder().suppress(suppress).build());
    }

    /**
     * Requests to add a reaction on this message.
     *
     * @param emoji The reaction to add on this message.
     * @return A {@link Mono} where, upon successful completion, emits nothing; indicating the reaction was added on
     * this message. If an error is received, it is emitted through the {@code Mono}.
     */
    public Mono<Void> addReaction(final ReactionEmoji emoji) {
        return gateway.getRestClient().getChannelService()
                .createReaction(getChannelId().asLong(), getId().asLong(), EntityUtil.getEmojiString(emoji));
    }

    /**
     * Requests to remove a reaction from a specified user on this message.
     *
     * @param emoji The reaction to remove on this message.
     * @param userId The user to remove the reaction on this message.
     * @return A {@link Mono} where, upon successful completion, emits nothing; indicating the reaction from the
     * specified user was removed on this message. If an error is received, it is emitted through the {@code Mono}.
     */
    public Mono<Void> removeReaction(final ReactionEmoji emoji, final Snowflake userId) {
        return gateway.getRestClient().getChannelService()
                .deleteReaction(getChannelId().asLong(), getId().asLong(), EntityUtil.getEmojiString(emoji),
                        userId.asLong());
    }

    /**
     * Requests to remove all reactions of a specific emoji on this message.
     *
     * @param emoji The reaction to remove on this message
     * @return A {@link Mono} where, upon successful completion, emits nothing; indicating the reaction from the
     * specified user was removed on this message. If an error is received, it is emitted through the {@code Mono}.
     */
    public Mono<Void> removeReactions(final ReactionEmoji emoji) {
        return gateway.getRestClient().getChannelService()
            .deleteReactions(getChannelId().asLong(), getId().asLong(), EntityUtil.getEmojiString(emoji));
    }

    /**
     * Requests to remove a reaction from the current user on this message.
     *
     * @param emoji The reaction to remove on this message.
     * @return A {@link Mono} where, upon successful completion, emits nothing; indicating the reaction from the current
     * user was removed on this message. If an error is received, it is emitted through the {@code Mono}.
     */
    public Mono<Void> removeSelfReaction(final ReactionEmoji emoji) {
        return gateway.getRestClient().getChannelService()
                .deleteOwnReaction(getChannelId().asLong(), getId().asLong(), EntityUtil.getEmojiString(emoji));
    }

    /**
     * Requests to remove all the reactions on this message.
     *
     * @return A {@link Mono} where, upon successful completion, emits nothing; indicating all the reactions on this
     * message were removed. If an error is received, it is emitted through the {@code Mono}.
     */
    public Mono<Void> removeAllReactions() {
        return gateway.getRestClient().getChannelService()
                .deleteAllReactions(getChannelId().asLong(), getId().asLong());
    }

    /**
     * Requests to pin this message.
     *
     * @return A {@link Mono} where, upon successful completion, emits nothing; indicating the messaged was pinned. If
     * an error is received, it is emitted through the {@code Mono}.
     */
    public Mono<Void> pin() {
        return gateway.getRestClient().getChannelService()
                .addPinnedMessage(getChannelId().asLong(), getId().asLong());
    }

    /**
     * Requests to unpin this message.
     *
     * @return A {@link Mono} where, upon successful completion, emits nothing; indicating the message was unpinned. If
     * an error is received, it is emitted through the {@code Mono}.
     */
    public Mono<Void> unpin() {
        return gateway.getRestClient().getChannelService()
                .deletePinnedMessage(getChannelId().asLong(), getId().asLong());
    }

    /**
     * Requests to publish (crosspost) this message if the {@code channel} is of type 'news'.
     *
     * @return A {@link Mono} where, upon successful completion, emits nothing; indicating the message was published (crossposted) in the guilds. If
     * an error is received, it is emitted through the {@code Mono}.
     */
    @Experimental
    public Mono<Void> publish() {
        return serviceMediator.getRestClient().getChannelService()
            .crosspostMessage(getChannelId().asLong(), getId().asLong())
            .subscriberContext(ctx -> ctx.put("shard", serviceMediator.getClientConfig().getShardIndex()));
    }

    @Override
    public boolean equals(@Nullable final Object obj) {
        return EntityUtil.equals(this, obj);
    }

    @Override
    public int hashCode() {
        return EntityUtil.hashCode(this);
    }

    /**
     * Describes extra features of a message.
     */
    public enum Flag {

        /**
         * This message has been published to subscribed channels (via Channel Following).
         */
        CROSSPOSTED(0),

        /**
         * This message originated from a message in another channel (via Channel Following).
         */
        IS_CROSSPOST(1),

        /**
         * Do not include any embeds when serializing this message.
         */
        SUPPRESS_EMBEDS(2),

        /** The source message for this crosspost has been deleted (via Channel Following). */
        SOURCE_MESSAGE_DELETED(3),

        /** This message came from the urgent message system. */
        URGENT(4);

        /**
         * The underlying value as represented by Discord.
         */
        private final int value;

        /**
         * The flag value as represented by Discord.
         */
        private final int flag;

        /**
         * Constructs a {@code Message.Flag}.
         */
        Flag(final int value) {
            this.value = value;
            this.flag = 1 << value;
        }

        /**
         * Gets the underlying value as represented by Discord.
         *
         * @return The underlying value as represented by Discord.
         */
        public int getValue() {
            return value;
        }

        /**
         * Gets the flag value as represented by Discord.
         *
         * @return The flag value as represented by Discord.
         */
        public int getFlag() {
            return flag;
        }

        /**
         * Gets the flags of message. It is guaranteed that invoking {@link #getValue()} from the returned enum will be
         * equal ({@code ==}) to the supplied {@code value}.
         *
         * @param value The flags value as represented by Discord.
         * @return The {@link EnumSet} of flags.
         */
        public static EnumSet<Flag> of(final int value) {
            final EnumSet<Flag> messageFlags = EnumSet.noneOf(Flag.class);
            for (Flag flag : Flag.values()) {
                long flagValue = flag.getFlag();
                if ((flagValue & value) == flagValue) {
                    messageFlags.add(flag);
                }
            }
            return messageFlags;
        }
    }

    /**
     * Represents the various types of messages.
     */
    public enum Type {

        /**
         * Unknown type.
         */
        UNKNOWN(-1),

        /**
         * A message created by a user.
         */
        DEFAULT(0),

        /**
         * A message created when a recipient was added to a DM.
         */
        RECIPIENT_ADD(1),

        /**
         * A message created when a recipient left a DM.
         */
        RECIPIENT_REMOVE(2),

        /**
         * A message created when a call was started.
         */
        CALL(3),

        /**
         * A message created when a channel's name changed.
         */
        CHANNEL_NAME_CHANGE(4),

        /**
         * A message created when a channel's icon changed.
         */
        CHANNEL_ICON_CHANGE(5),

        /**
         * A message created when a message was pinned.
         */
        CHANNEL_PINNED_MESSAGE(6),

        /**
         * A message created when an user joins a guild.
         */
        GUILD_MEMBER_JOIN(7),

        /**
         * A message created when an user boost a guild.
         */
        USER_PREMIUM_GUILD_SUBSCRIPTION(8),

        /**
         * A message created when an user boost a guild and the guild reach the tier 1.
         */
        USER_PREMIUM_GUILD_SUBSCRIPTION_TIER_1(9),

        /**
         * A message created when an user boost a guild and the guild reach the tier 2.
         */
        USER_PREMIUM_GUILD_SUBSCRIPTION_TIER_2(10),

        /**
         * A message created when an user boost a guild and the guild reach the tier 3.
         */
        USER_PREMIUM_GUILD_SUBSCRIPTION_TIER_3(11),

        /**
         * A message created when a user follows a channel from another guild into specific channel (
         * <a href="https://support.discordapp.com/hc/en-us/articles/360028384531-Server-Following-FAQ">Server Following</a>).
         */
        CHANNEL_FOLLOW_ADD(12),

        /** A message created when the Guild is disqualified for Discovery Feature **/
        GUILD_DISCOVERY_DISQUALIFIED(14),

        /** A message created when the Guild is requalified for Discovery Feature **/
        GUILD_DISCOVERY_REQUALIFIED(15);

        /**
         * The underlying value as represented by Discord.
         */
        private final int value;

        /**
         * Constructs a {@code Message.Type}.
         *
         * @param value The underlying value as represented by Discord.
         */
        Type(final int value) {
            this.value = value;
        }

        /**
         * Gets the underlying value as represented by Discord.
         *
         * @return The underlying value as represented by Discord.
         */
        public int getValue() {
            return value;
        }

        /**
         * Gets the type of message. It is guaranteed that invoking {@link #getValue()} from the returned enum will be
         * equal ({@code ==}) to the supplied {@code value}.
         *
         * @param value The underlying value as represented by Discord.
         * @return The type of message.
         */
        public static Type of(final int value) {
            switch (value) {
<<<<<<< HEAD
                case 0:
                    return DEFAULT;
                case 1:
                    return RECIPIENT_ADD;
                case 2:
                    return RECIPIENT_REMOVE;
                case 3:
                    return CALL;
                case 4:
                    return CHANNEL_NAME_CHANGE;
                case 5:
                    return CHANNEL_ICON_CHANGE;
                case 6:
                    return CHANNEL_PINNED_MESSAGE;
                case 7:
                    return GUILD_MEMBER_JOIN;
                case 8:
                    return USER_PREMIUM_GUILD_SUBSCRIPTION;
                case 9:
                    return USER_PREMIUM_GUILD_SUBSCRIPTION_TIER_1;
                case 10:
                    return USER_PREMIUM_GUILD_SUBSCRIPTION_TIER_2;
                case 11:
                    return USER_PREMIUM_GUILD_SUBSCRIPTION_TIER_3;
                case 12:
                    return CHANNEL_FOLLOW_ADD;
                default:
                    return UNKNOWN;
=======
                case 0: return DEFAULT;
                case 1: return RECIPIENT_ADD;
                case 2: return RECIPIENT_REMOVE;
                case 3: return CALL;
                case 4: return CHANNEL_NAME_CHANGE;
                case 5: return CHANNEL_ICON_CHANGE;
                case 6: return CHANNEL_PINNED_MESSAGE;
                case 7: return GUILD_MEMBER_JOIN;
                case 8: return USER_PREMIUM_GUILD_SUBSCRIPTION;
                case 9: return USER_PREMIUM_GUILD_SUBSCRIPTION_TIER_1;
                case 10: return USER_PREMIUM_GUILD_SUBSCRIPTION_TIER_2;
                case 11: return USER_PREMIUM_GUILD_SUBSCRIPTION_TIER_3;
                case 12: return CHANNEL_FOLLOW_ADD;
                case 14: return GUILD_DISCOVERY_DISQUALIFIED;
                case 15: return GUILD_DISCOVERY_REQUALIFIED;
                default: return UNKNOWN;
>>>>>>> 05d7876c
            }
        }
    }

    @Override
    public String toString() {
        return "Message{" +
                "data=" + data +
                '}';
    }
}<|MERGE_RESOLUTION|>--- conflicted
+++ resolved
@@ -512,7 +512,7 @@
      */
     public Mono<Void> removeReactions(final ReactionEmoji emoji) {
         return gateway.getRestClient().getChannelService()
-            .deleteReactions(getChannelId().asLong(), getId().asLong(), EntityUtil.getEmojiString(emoji));
+                .deleteReactions(getChannelId().asLong(), getId().asLong(), EntityUtil.getEmojiString(emoji));
     }
 
     /**
@@ -563,14 +563,13 @@
     /**
      * Requests to publish (crosspost) this message if the {@code channel} is of type 'news'.
      *
-     * @return A {@link Mono} where, upon successful completion, emits nothing; indicating the message was published (crossposted) in the guilds. If
-     * an error is received, it is emitted through the {@code Mono}.
+     * @return A {@link Mono} where, upon successful completion, emits nothing; indicating the message was published
+     * (crossposted) in the guilds. If an error is received, it is emitted through the {@code Mono}.
      */
     @Experimental
     public Mono<Void> publish() {
-        return serviceMediator.getRestClient().getChannelService()
-            .crosspostMessage(getChannelId().asLong(), getId().asLong())
-            .subscriberContext(ctx -> ctx.put("shard", serviceMediator.getClientConfig().getShardIndex()));
+        return gateway.getRestClient().getChannelService()
+                .publishMessage(getChannelId().asLong(), getId().asLong());
     }
 
     @Override
@@ -778,7 +777,6 @@
          */
         public static Type of(final int value) {
             switch (value) {
-<<<<<<< HEAD
                 case 0:
                     return DEFAULT;
                 case 1:
@@ -805,26 +803,12 @@
                     return USER_PREMIUM_GUILD_SUBSCRIPTION_TIER_3;
                 case 12:
                     return CHANNEL_FOLLOW_ADD;
+                case 14:
+                    return GUILD_DISCOVERY_DISQUALIFIED;
+                case 15:
+                    return GUILD_DISCOVERY_REQUALIFIED;
                 default:
                     return UNKNOWN;
-=======
-                case 0: return DEFAULT;
-                case 1: return RECIPIENT_ADD;
-                case 2: return RECIPIENT_REMOVE;
-                case 3: return CALL;
-                case 4: return CHANNEL_NAME_CHANGE;
-                case 5: return CHANNEL_ICON_CHANGE;
-                case 6: return CHANNEL_PINNED_MESSAGE;
-                case 7: return GUILD_MEMBER_JOIN;
-                case 8: return USER_PREMIUM_GUILD_SUBSCRIPTION;
-                case 9: return USER_PREMIUM_GUILD_SUBSCRIPTION_TIER_1;
-                case 10: return USER_PREMIUM_GUILD_SUBSCRIPTION_TIER_2;
-                case 11: return USER_PREMIUM_GUILD_SUBSCRIPTION_TIER_3;
-                case 12: return CHANNEL_FOLLOW_ADD;
-                case 14: return GUILD_DISCOVERY_DISQUALIFIED;
-                case 15: return GUILD_DISCOVERY_REQUALIFIED;
-                default: return UNKNOWN;
->>>>>>> 05d7876c
             }
         }
     }
