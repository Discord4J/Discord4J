--- conflicted
+++ resolved
@@ -16,22 +16,17 @@
  */
 package discord4j.core.object.entity.channel;
 
-<<<<<<< HEAD
 import discord4j.core.object.ExtendedInvite;
-=======
 import discord4j.common.util.Snowflake;
->>>>>>> 0e297203
 import discord4j.core.object.entity.Guild;
 import discord4j.core.object.entity.Member;
 import discord4j.core.object.entity.Message;
 import discord4j.core.object.entity.Webhook;
-<<<<<<< HEAD
+import discord4j.core.spec.WebhookCreateMono;
 import discord4j.core.retriever.EntityRetrievalStrategy;
 import discord4j.core.spec.InviteCreateSpec;
-=======
-import discord4j.core.spec.WebhookCreateMono;
->>>>>>> 0e297203
 import discord4j.core.spec.WebhookCreateSpec;
+import discord4j.core.spec.legacy.LegacyInviteCreateSpec;
 import discord4j.core.spec.legacy.LegacyWebhookCreateSpec;
 import org.reactivestreams.Publisher;
 import reactor.core.publisher.Flux;
@@ -115,6 +110,7 @@
      * @return A {@link Mono} where, upon successful completion, emits the created {@link Webhook}. If an error is
      * received, it is emitted through the {@code Mono}.
      */
+    @Deprecated
     default WebhookCreateMono createWebhook(String name) {
         return WebhookCreateMono.of(name, this);
     }
@@ -126,12 +122,7 @@
      * @return A {@link Mono} where, upon successful completion, emits the created {@link Webhook}. If an error is
      * received, it is emitted through the {@code Mono}.
      */
-<<<<<<< HEAD
-    @Deprecated
-    Mono<Webhook> createWebhook(final Consumer<? super WebhookCreateSpec> spec);
-=======
     Mono<Webhook> createWebhook(WebhookCreateSpec spec);
->>>>>>> 0e297203
 
     /**
      * Requests to retrieve the webhooks of the channel.
@@ -164,7 +155,7 @@
 
     @Override
     @Deprecated
-    Mono<ExtendedInvite> createInvite(final Consumer<? super InviteCreateSpec> spec);
+    Mono<ExtendedInvite> createInvite(final Consumer<? super LegacyInviteCreateSpec> spec);
 
     @Override
     @Deprecated
