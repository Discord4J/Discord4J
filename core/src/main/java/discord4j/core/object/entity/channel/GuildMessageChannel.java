--- conflicted
+++ resolved
@@ -16,22 +16,18 @@
  */
 package discord4j.core.object.entity.channel;
 
-<<<<<<< HEAD
 import discord4j.core.object.ExtendedInvite;
-=======
 import discord4j.common.util.Snowflake;
->>>>>>> f78337b6
 import discord4j.core.object.entity.Guild;
 import discord4j.core.object.entity.Member;
 import discord4j.core.object.entity.Message;
 import discord4j.core.object.entity.Webhook;
-<<<<<<< HEAD
 import discord4j.core.retriever.EntityRetrievalStrategy;
+import discord4j.core.spec.InviteCreateMono;
 import discord4j.core.spec.InviteCreateSpec;
-=======
 import discord4j.core.spec.WebhookCreateMono;
->>>>>>> f78337b6
 import discord4j.core.spec.WebhookCreateSpec;
+import discord4j.core.spec.legacy.LegacyInviteCreateSpec;
 import discord4j.core.spec.legacy.LegacyWebhookCreateSpec;
 import org.reactivestreams.Publisher;
 import reactor.core.publisher.Flux;
@@ -115,6 +111,7 @@
      * @return A {@link Mono} where, upon successful completion, emits the created {@link Webhook}. If an error is
      * received, it is emitted through the {@code Mono}.
      */
+    @Deprecated
     default WebhookCreateMono createWebhook(String name) {
         return WebhookCreateMono.of(name, this);
     }
@@ -126,12 +123,7 @@
      * @return A {@link Mono} where, upon successful completion, emits the created {@link Webhook}. If an error is
      * received, it is emitted through the {@code Mono}.
      */
-<<<<<<< HEAD
-    @Deprecated
-    Mono<Webhook> createWebhook(final Consumer<? super WebhookCreateSpec> spec);
-=======
     Mono<Webhook> createWebhook(WebhookCreateSpec spec);
->>>>>>> f78337b6
 
     /**
      * Requests to retrieve the webhooks of the channel.
@@ -164,7 +156,16 @@
 
     @Override
     @Deprecated
-    Mono<ExtendedInvite> createInvite(final Consumer<? super InviteCreateSpec> spec);
+    Mono<ExtendedInvite> createInvite(final Consumer<? super LegacyInviteCreateSpec> spec);
+
+    @Override
+    @Deprecated
+    default InviteCreateMono createInvite() {
+        return CategorizableChannel.super.createInvite();
+    }
+    @Override
+    @Deprecated
+    Mono<ExtendedInvite> createInvite(InviteCreateSpec spec);
 
     @Override
     @Deprecated
