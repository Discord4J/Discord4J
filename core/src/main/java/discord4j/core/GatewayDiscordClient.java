--- conflicted
+++ resolved
@@ -830,7 +830,6 @@
     }
 
     @Override
-<<<<<<< HEAD
     public Mono<ThreadMember> getThreadMemberById(Snowflake threadId, Snowflake userId) {
         return entityRetriever.getThreadMemberById(threadId, userId);
     }
@@ -838,9 +837,10 @@
     @Override
     public Flux<ThreadMember> getThreadMembers(Snowflake threadId) {
         return entityRetriever.getThreadMembers(threadId);
-=======
+    }
+
+    @Override
     public Flux<AutoModRule> getGuildAutoModRules(Snowflake guildId) {
         return entityRetriever.getGuildAutoModRules(guildId);
->>>>>>> 56ff706c
     }
 }