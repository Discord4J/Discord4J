/*
 * This file is part of Discord4J.
 *
 * Discord4J is free software: you can redistribute it and/or modify
 * it under the terms of the GNU Lesser General Public License as published by
 * the Free Software Foundation, either version 3 of the License, or
 * (at your option) any later version.
 *
 * Discord4J is distributed in the hope that it will be useful,
 * but WITHOUT ANY WARRANTY; without even the implied warranty of
 * MERCHANTABILITY or FITNESS FOR A PARTICULAR PURPOSE. See the
 * GNU Lesser General Public License for more details.
 *
 * You should have received a copy of the GNU Lesser General Public License
 * along with Discord4J. If not, see <http://www.gnu.org/licenses/>.
 */

package discord4j.core;


import discord4j.common.JacksonResources;
import discord4j.common.LogUtil;
import discord4j.common.ReactorResources;
import discord4j.common.annotations.Experimental;
import discord4j.common.store.action.read.ReadActions;
import discord4j.common.util.Snowflake;
import discord4j.core.event.EventDispatcher;
import discord4j.core.event.ReactiveEventAdapter;
import discord4j.core.event.domain.Event;
import discord4j.core.object.GuildTemplate;
import discord4j.core.object.Invite;
import discord4j.core.object.Region;
import discord4j.core.object.ScheduledEventUser;
import discord4j.core.object.SoundboardSound;
import discord4j.core.object.VoiceState;
import discord4j.core.object.automod.AutoModRule;
import discord4j.core.object.entity.*;
import discord4j.core.object.entity.channel.Channel;
import discord4j.core.object.entity.channel.GuildChannel;
import discord4j.core.object.monetization.Entitlement;
import discord4j.core.object.monetization.SKU;
import discord4j.core.object.monetization.Subscription;
import discord4j.core.object.presence.ClientPresence;
import discord4j.core.object.presence.Presence;
import discord4j.core.retriever.EntityRetrievalStrategy;
import discord4j.core.retriever.EntityRetriever;
import discord4j.core.shard.GatewayBootstrap;
import discord4j.core.spec.CreateTestEntitlementMono;
import discord4j.core.spec.EntitlementListRequestFlux;
import discord4j.core.spec.GuildCreateMono;
import discord4j.core.spec.GuildCreateSpec;
import discord4j.core.spec.SubscriptionListRequestFlux;
import discord4j.core.spec.UserEditMono;
import discord4j.core.spec.UserEditSpec;
import discord4j.core.spec.legacy.LegacyGuildCreateSpec;
import discord4j.core.spec.legacy.LegacyUserEditSpec;
import discord4j.core.util.ValidationUtil;
import discord4j.discordjson.json.EmojiData;
import discord4j.discordjson.json.GuildData;
import discord4j.discordjson.json.GuildUpdateData;
import discord4j.discordjson.json.ImmutableSendSoundboardSoundRequest;
import discord4j.discordjson.json.RoleData;
import discord4j.discordjson.json.SendSoundboardSoundRequest;
import discord4j.discordjson.json.gateway.GuildMembersChunk;
import discord4j.discordjson.json.gateway.RequestGuildMembers;
import discord4j.discordjson.json.gateway.RequestSoundboardSounds;
import discord4j.discordjson.possible.Possible;
import discord4j.gateway.GatewayClient;
import discord4j.gateway.GatewayClientGroup;
import discord4j.gateway.json.GatewayPayload;
import discord4j.gateway.json.ShardGatewayPayload;
import discord4j.rest.RestClient;
import discord4j.rest.RestResources;
import discord4j.voice.LocalVoiceConnectionRegistry;
import discord4j.voice.VoiceConnection;
import discord4j.voice.VoiceConnectionFactory;
import discord4j.voice.VoiceConnectionRegistry;
import io.netty.handler.timeout.TimeoutException;
import org.reactivestreams.Publisher;
import reactor.core.publisher.Flux;
import reactor.core.publisher.Mono;
import reactor.util.Logger;
import reactor.util.Loggers;
import reactor.util.annotation.Nullable;

import java.time.Duration;
import java.time.ZonedDateTime;
import java.time.format.DateTimeFormatter;
import java.util.*;
import java.util.function.Consumer;
import java.util.function.Function;
import java.util.function.Supplier;
import java.util.stream.Collectors;

import static discord4j.common.LogUtil.format;

/**
 * An aggregation of all dependencies Discord4J requires to operate with the Discord Gateway, REST API and Voice
 * Gateway. Maintains a set of connections to every shard logged in from the same {@link GatewayBootstrap} and therefore
 * tracks state updates from all connected shards.
 * <p>
 * The following are some resources available through this aggregate:
 * <ul>
 *     <li>Access to the base {@link DiscordClient} for direct REST API operations through {@link #rest()}.</li>
 *     <li>Access to {@link CoreResources} like the {@link RestClient} used to perform API requests.</li>
 *     <li>Access to {@link GatewayResources} that configure Gateway stores, actions and coordination among shards.</li>
 *     <li>Access to {@link EventDispatcher} publishing events from all participating shards.</li>
 * </ul>
 */
public class GatewayDiscordClient implements EntityRetriever {

    private static final Logger log = Loggers.getLogger(GatewayDiscordClient.class);

    private final DiscordClient discordClient;
    private final GatewayResources gatewayResources;
    private final Mono<Void> onDisconnect;
    private final GatewayClientGroup gatewayClientGroup;
    private final VoiceConnectionFactory voiceConnectionFactory;
    private final VoiceConnectionRegistry voiceConnectionRegistry;
    private final EntityRetriever entityRetriever;
    private final Set<String> completingChunkNonces;

    public GatewayDiscordClient(DiscordClient discordClient, GatewayResources gatewayResources,
                                Mono<Void> onDisconnect, GatewayClientGroup gatewayClientGroup,
                                VoiceConnectionFactory voiceConnectionFactory,
                                EntityRetrievalStrategy entityRetrievalStrategy,
                                Set<String> completingChunkNonces) {
        this.discordClient = discordClient;
        this.gatewayResources = gatewayResources;
        this.onDisconnect = onDisconnect;
        this.gatewayClientGroup = gatewayClientGroup;
        this.voiceConnectionFactory = voiceConnectionFactory;
        this.voiceConnectionRegistry = new LocalVoiceConnectionRegistry();
        this.entityRetriever = entityRetrievalStrategy.apply(this);
        this.completingChunkNonces = completingChunkNonces;
    }

    /**
     * Access the parent {@link DiscordClient} capable of performing direct REST API requests and REST entities.
     *
     * @return the {@link DiscordClient} that created this {@link GatewayDiscordClient}
     */
    public DiscordClient rest() {
        return discordClient;
    }

    /**
     * Returns the set of resources essential to operate on a {@link DiscordClient} for entity manipulation,
     * scheduling and API communication, like the {@link RestClient}, {@link JacksonResources} and
     * {@link ReactorResources}.
     *
     * @return the {@link RestResources} for the parent {@link DiscordClient}
     */
    public CoreResources getCoreResources() {
        return discordClient.getCoreResources();
    }

    /**
     * Returns the set of resources essential to build {@link GatewayClient} instances and manage multiple Discord
     * Gateway connections.
     *
     * @return the {@link GatewayResources} tied to this {@link GatewayDiscordClient}
     */
    public GatewayResources getGatewayResources() {
        return gatewayResources;
    }

    /**
     * Distributes events to subscribers. Starting from v3.1, the {@link EventDispatcher} is capable of distributing
     * events from all {@link GatewayClient} connections (shards) that were specified when this
     * {@link GatewayDiscordClient} was created.
     *
     * @return the {@link EventDispatcher} tied to this {@link GatewayDiscordClient}
     */
    public EventDispatcher getEventDispatcher() {
        return gatewayResources.getEventDispatcher();
    }

    /**
     * Returns a {@link GatewayClient} instance created by this {@link GatewayDiscordClient}, which is associated to
     * a given shard index.
     *
     * @param shardId the shard index used to get the client instance
     * @return a {@link GatewayClient} instance represented by the given shard, if present
     */
    public Optional<GatewayClient> getGatewayClient(int shardId) {
        return gatewayClientGroup.find(shardId);
    }

    /**
     * Returns the {@link GatewayClientGroup} capable of performing operations across all {@link GatewayClient}
     * instances created or managed by this {@link GatewayDiscordClient}.
     *
     * @return a {@link GatewayClientGroup} to aggregate gateway operations
     */
    public GatewayClientGroup getGatewayClientGroup() {
        return gatewayClientGroup;
    }

    /**
     * Returns the {@link VoiceConnectionFactory} instance created by this {@link GatewayDiscordClient}.
     *
     * @return a {@link VoiceConnectionFactory} instance capable of initiating voice connections
     */
    public VoiceConnectionFactory getVoiceConnectionFactory() {
        return voiceConnectionFactory;
    }

    /**
     * Return the {@link VoiceConnectionRegistry} for this {@link GatewayDiscordClient}. This allows you to retrieve
     * currently registered {@link VoiceConnection} instances.
     *
     * @return a {@link VoiceConnectionRegistry} for voice connections
     */
    public VoiceConnectionRegistry getVoiceConnectionRegistry() {
        return voiceConnectionRegistry;
    }

    /**
     * Returns the {@link RestClient} used to execute REST API requests.
     *
     * @return the {@link RestClient} tied to this Gateway client.
     */
    public RestClient getRestClient() {
        return rest();
    }

    /**
     * Requests to retrieve the webhook represented by the supplied ID. The bot must have the MANAGE_WEBHOOKS
     * permission in the webhook's channel.
     *
     * @param webhookId The ID of the webhook.
     * @return A {@link Mono} where, upon successful completion, emits the {@link Webhook} as represented by the
     * supplied ID. If an error is received, it is emitted through the {@code Mono}.
     */
    public Mono<Webhook> getWebhookById(final Snowflake webhookId) {
        return getRestClient().getWebhookService()
                .getWebhook(webhookId.asLong())
                .map(data -> new Webhook(this, data));
    }

    /**
     * Requests to retrieve the webhook represented by the supplied ID and token. Doesn't
     * return the user who created the webhook object. Doesn't require the bot to have the MANAGE_WEBHOOKS permission.
     *
     * @param webhookId The ID of the webhook.
     * @param token The authentication token of the webhook.
     * @return A {@link Mono} where, upon successful completion, emits the {@link Webhook} as represented by the
     * supplied ID without the user field and with the token field. If an error is received,
     * it is emitted through the {@code Mono}.
     */
    public Mono<Webhook> getWebhookByIdWithToken(final Snowflake webhookId, final String token) {
        return getRestClient().getWebhookService()
                .getWebhookWithToken(webhookId.asLong(), token)
                .map(data -> new Webhook(this, data));
    }


    /**
     * Requests to retrieve the application info.
     *
     * @return A {@link Mono} where, upon successful completion, emits the {@link ApplicationInfo application info}. If
     * an error is received, it is emitted through the {@code Mono}.
     */
    public Mono<ApplicationInfo> getApplicationInfo() {
        return getRestClient().getApplicationService()
                .getCurrentApplicationInfo()
                .map(data -> new ApplicationInfo(this, data));
    }

    /**
     * Retrieve the currently stored (cached) users.
     *
     * @return A {@link Flux} that continually emits the {@link User users} that the current client has stored. If an
     * error is received, it is emitted through the {@code Flux}.
     */
    public Flux<User> getUsers() {
        return Flux.from(gatewayResources.getStore().execute(ReadActions.getUsers()))
                .map(data -> new User(this, data));
    }

    /**
     * Requests to retrieve the voice regions that are available.
     *
     * @return A {@link Flux} that continually emits the {@link Region regions} that are available. If an error is
     * received, it is emitted through the {@code Flux}.
     */
    public Flux<Region> getRegions() {
        return getRestClient().getVoiceService().getVoiceRegions()
                .map(data -> new Region(this, data));
    }

    /**
     * Requests to retrieve the template represented by the supplied code.
     *
     * @param templateCode The code of the template.
     * @return A {@link Mono} where, upon successful completion, emits the {@link GuildTemplate} as represented by the
     * supplied code. If an error is received, it is emitted through the {@code Mono}.
     */
    public Mono<GuildTemplate> getTemplateByCode(String templateCode) {
        return getRestClient().getTemplateService()
                .getTemplate(templateCode)
                .map(data -> new GuildTemplate(this, data));
    }

    /**
     * Gets the bot user's ID.
     *
     * @return The bot user's ID.
     */
    public Snowflake getSelfId() {
        return getCoreResources().getSelfId();
    }

    /**
     * Requests to create a guild.
     *
     * @param spec A {@link Consumer} that provides a "blank" {@link LegacyGuildCreateSpec} to be operated on.
     * @return A {@link Mono} where, upon successful completion, emits the created {@link Guild}. If an error is
     * received, it is emitted through the {@code Mono}.
     * @deprecated use {@link #createGuild(GuildCreateSpec)} or {@link #createGuild(String, Region)} which offer an
     * immutable approach to build specs
     */
    @Deprecated
    public Mono<Guild> createGuild(final Consumer<? super LegacyGuildCreateSpec> spec) {
        return Mono.defer(
                () -> {
                    LegacyGuildCreateSpec mutatedSpec = new LegacyGuildCreateSpec();
                    spec.accept(mutatedSpec);
                    return getRestClient().getGuildService().createGuild(mutatedSpec.asRequest());
                })
                .map(data -> new Guild(this, toGuildData(data)));
    }

    /**
     * Requests to create a guild. Properties specifying how to create the guild can be set via the {@code withXxx}
     * methods of the returned {@link GuildCreateMono}.
     *
     * @param name   the name of the guild to create
     * @param region the region of the guild to create
     * @return A {@link GuildCreateMono} where, upon successful completion, emits the created {@link Guild}. If an error
     * is received, it is emitted through the {@code GuildCreateMono}.
     */
    public GuildCreateMono createGuild(String name, Region region) {
        return GuildCreateMono.of(name, region, this);
    }

    /**
     * Requests to create a guild.
     *
     * @param spec an immutable object that specifies how to create the guild
     * @return A {@link Mono} where, upon successful completion, emits the created {@link Guild}. If an error is
     * received, it is emitted through the {@code Mono}.
     */
    public Mono<Guild> createGuild(GuildCreateSpec spec) {
        Objects.requireNonNull(spec);
        return Mono.defer(() -> getRestClient().getGuildService().createGuild(spec.asRequest()))
                .map(data -> new Guild(this, toGuildData(data)));
    }

    private GuildData toGuildData(GuildUpdateData guild) {
        return GuildData.builder()
                .from(guild)
                .roles(guild.roles().stream()
                        .map(RoleData::id)
                        .collect(Collectors.toList()))
                .emojis(guild.emojis().stream()
                        .map(EmojiData::id)
                        .filter(Optional::isPresent)
                        .map(Optional::get)
                        .collect(Collectors.toList()))
                .channels(Collections.emptyList())
                .members(Collections.emptyList())
                .joinedAt(DateTimeFormatter.ISO_OFFSET_DATE_TIME.format(ZonedDateTime.now())) // we just created this
                .large(false)
                .memberCount(1)
                .build();
    }

    /**
     * Update the bot's {@link ClientPresence} (client status) for every shard in this shard group.
     *
     * @param clientPresence The updated client status.
     * @return A {@link Mono} that signals completion upon successful update. If an error is received, it is emitted
     * through the {@code Mono}.
     */
    public Mono<Void> updatePresence(final ClientPresence clientPresence) {
        return gatewayClientGroup.multicast(GatewayPayload.statusUpdate(clientPresence.getStatusUpdate()));
    }

    /**
     * Update the bot's {@link Presence} (status) for the given shard index, provided it belongs in this shard group.
     *
     * @param clientPresence The updated client presence.
     * @return A {@link Mono} that signals completion upon successful update. If an error is received, it is emitted
     * through the {@code Mono}.
     */
    public Mono<Void> updatePresence(final ClientPresence clientPresence, final int shardId) {
        return gatewayClientGroup.unicast(ShardGatewayPayload.statusUpdate(clientPresence.getStatusUpdate(), shardId));
    }

    /**
     * Requests to retrieve an invite.
     *
     * @param inviteCode The code for the invite (e.g. "xdYkpp").
     * @return A {@link Mono} where, upon successful completion, emits the {@link Invite} as represented by the
     * supplied invite code. If an error is received, it is emitted through the {@code Mono}.
     */
    public Mono<Invite> getInvite(final String inviteCode) {
        return getRestClient().getInviteService()
                .getInvite(inviteCode)
                .map(data -> new Invite(this, data));
    }

    /**
     * Requests to retrieve an invite.
     *
     * @param inviteCode the code for the invite (e.g. "xdYkpp").
     * @param withCounts whether the invite should contain approximate member counts
     * @param withExpiration whether the invite should contain the expiration date
     * @param guildScheduledEventId the guild scheduled event to include with the invite, can be {@code null}
     * @return A {@link Mono} where, upon successful completion, emits the {@link Invite} as represented by the
     * supplied invite code. If an error is received, it is emitted through the {@code Mono}.
     */
    public Mono<Invite> getInvite(String inviteCode, boolean withCounts, boolean withExpiration,
                                  @Nullable Snowflake guildScheduledEventId) {
        Map<String, Object> queryParams = new HashMap<>();
        queryParams.put("with_counts", withCounts);
        queryParams.put("with_expiration", withExpiration);
        if (guildScheduledEventId != null) {
            queryParams.put("guild_scheduled_event_id", guildScheduledEventId.asString());
        }
        return getRestClient().getInviteService()
                .getInvite(inviteCode, queryParams)
                .map(data -> new Invite(this, data));
    }

    /**
     * Requests to edit this client (i.e., modify the current bot user).
     *
     * @param spec A {@link Consumer} that provides a "blank" {@link LegacyUserEditSpec} to be operated on.
     * @return A {@link Mono} where, upon successful completion, emits the edited {@link User}. If an error is received,
     * it is emitted through the {@code Mono}.
     * @deprecated use {@link #edit(UserEditSpec)} or {@link #edit()} which offer an immutable approach to build specs
     */
    @Deprecated
    public Mono<User> edit(final Consumer<? super LegacyUserEditSpec> spec) {
        return Mono.defer(
                () -> {
                    LegacyUserEditSpec mutatedSpec = new LegacyUserEditSpec();
                    spec.accept(mutatedSpec);
                    return getRestClient().getUserService().modifyCurrentUser(mutatedSpec.asRequest());
                })
                .map(data -> new User(this, data));
    }

    /**
     * Requests to edit this client (i.e., modify the current bot user). Properties specifying how to edit this client
     * can be set via the {@code withXxx} methods of the returned {@link UserEditMono}.
     *
     * @return A {@link Mono} where, upon successful completion, emits the edited {@link User}. If an error is received,
     * it is emitted through the {@code Mono}.
     */
    public UserEditMono edit() {
        return UserEditMono.of(this);
    }

    /**
     * Requests to edit this client (i.e., modify the current bot user).
     *
     * @param spec an immutable object that specifies how to edit this client
     * @return A {@link Mono} where, upon successful completion, emits the edited {@link User}. If an error is received,
     * it is emitted through the {@code Mono}.
     */
    public Mono<User> edit(UserEditSpec spec) {
        Objects.requireNonNull(spec);
        return Mono.defer(() -> getRestClient().getUserService().modifyCurrentUser(spec.asRequest()))
                .map(data -> new User(this, data));
    }

    /**
     * Disconnects this {@link GatewayDiscordClient} from Discord upon subscribing. All {@link GatewayClient}
     * instances in this shard group will attempt to close their current Gateway session and complete this
     * {@link Mono} after all of them have disconnected.
     *
     * @return A {@link Mono} that upon subscription, will disconnect each Gateway connection established by this
     * {@link GatewayDiscordClient} and complete after all of them have closed.
     */
    public Mono<Void> logout() {
        return gatewayClientGroup.logout();
    }

    /**
     * Return a {@link Mono} that signals completion when all {@link GatewayClient} instances in this shard group have
     * disconnected.
     *
     * @return a {@link Mono} that will complete once all {@link GatewayClient} instances in this shard group have
     * disconnected.
     */
    public Mono<Void> onDisconnect() {
        return onDisconnect;
    }

    /**
     * Retrieves a {@link Flux} with elements of the given {@link Event} type. This {@link Flux} has to be subscribed to
     * in order to start processing. See {@link Event} class for the list of possible event classes.
     * <p>
     * <strong>Note: </strong> Errors occurring while processing events will terminate your sequence. If you wish to use
     * a version capable of handling errors for you, use {@link #on(Class, Function)}. See
     * <a href="https://github.com/reactive-streams/reactive-streams-jvm#1.7">Reactive Streams Spec</a>
     * explaining this behavior.
     * <p>
     * A recommended pattern to use this method is wrapping your code that may throw exceptions within a {@code
     * flatMap} block and use {@link Mono#onErrorResume(Function)}, {@link Flux#onErrorResume(Function)} or
     * equivalent methods to maintain the sequence active:
     * <pre>
     * client.on(MessageCreateEvent.class)
     *     .flatMap(event -&gt; myCodeThatMightThrow(event)
     *             .onErrorResume(error -&gt; {
     *                 // log and then discard the error to keep the sequence alive
     *                 log.error("Failed to handle event!", error);
     *                 return Mono.empty();
     *             }))
     *     .subscribe();
     * </pre>
     * <p>
     * For more alternatives to handling errors, please see
     * <a href="https://docs.discord4j.com/error-handling">Error Handling</a> docs page.
     *
     * @param eventClass the event class to obtain events from
     * @param <E> the type of the event class
     * @return a new {@link reactor.core.publisher.Flux} with the requested events
     */
    public <E extends Event> Flux<E> on(Class<E> eventClass) {
        return getEventDispatcher().on(eventClass)
                .contextWrite(ctx -> ctx.put(LogUtil.KEY_GATEWAY_ID, Integer.toHexString(hashCode())));
    }

    /**
     * Retrieves a {@link Flux} with elements of the given {@link Event} type, to be processed through a given
     * {@link Function} upon subscription. Errors occurring within the mapper will be logged and discarded, preventing
     * the termination of the "infinite" event sequence. See {@link Event} class for the list of possible event classes.
     * <p>
     * There are multiple ways of using this event handling method, for example:
     * <pre>
     * client.on(MessageCreateEvent.class, event -&gt; {
     *         // myCodeThatMightThrow should return a Reactor type (Mono or Flux)
     *         return myCodeThatMightThrow(event);
     *     })
     *     .subscribe();
     *
     * client.on(MessageCreateEvent.class, event -&gt; {
     *         // myCodeThatMightThrow *can* be blocking, so wrap it in a Reactor type
     *         return Mono.fromRunnable(() -&gt; myCodeThatMightThrow(event));
     *     })
     *     .subscribe();
     * </pre>
     * <p>
     * Continuing the chain after {@code on(class, event -> ...)} will require your own error handling strategy.
     * Check the docs for {@link #on(Class)} for more details.
     *
     * @param eventClass the event class to obtain events from
     * @param mapper an event mapping function called on each event. If you do not wish to perform further operations
     * you can return {@code Mono.empty()}.
     * @param <E> the type of the event class
     * @param <T> the type of the event mapper function
     * @return a new {@link Flux} with the type resulting from the given event mapper
     */
    public <E extends Event, T> Flux<T> on(Class<E> eventClass, Function<E, Publisher<T>> mapper) {
        return getEventDispatcher().on(eventClass, mapper)
                .contextWrite(ctx -> ctx.put(LogUtil.KEY_GATEWAY_ID, Integer.toHexString(hashCode())));
    }

    /**
     * Applies a given {@code adapter} to all events from this dispatcher. Errors occurring within the mapper will be
     * logged and discarded, preventing the termination of the "infinite" event sequence. This variant allows you to
     * have a single subscriber to this dispatcher, which is useful to collect all startup events.
     * <p>
     * A standard approach to this method is to subclass {@link ReactiveEventAdapter}, overriding the methods you want
     * to listen for:
     * <pre>
     * client.on(new ReactiveEventAdapter() {
     *
     *     public Publisher&lt;?&gt; onReady(ReadyEvent event) {
     *         return Mono.fromRunnable(() -&gt;
     *                 System.out.println("Connected as " + event.getSelf().getTag()));
     *     }
     *
     *     public Publisher&lt;?&gt; onMessageCreate(MessageCreateEvent event) {
     *         if (event.getMessage().getContent().equals("!ping")) {
     *             return event.getMessage().getChannel()
     *                     .flatMap(channel -&gt; channel.createMessage("Pong!"));
     *         }
     *         return Mono.empty();
     *     }
     *
     * }).subscribe(); // nothing happens until you subscribe
     * </pre>
     * <p>
     * Each method requires a {@link Publisher} return like {@link Mono} or {@link Flux} and all errors
     * will be logged and discarded. To use a synchronous implementation you can wrap your code with
     * {@link Mono#fromRunnable(Runnable)}.
     * <p>
     * Continuing the chain will require your own error handling strategy.
     * Check the docs for {@link #on(Class)} for more details.
     *
     * @param adapter an adapter meant to be subclassed with its appropriate methods overridden
     * @return a new {@link Flux} with the type resulting from the given event mapper
     */
    public Flux<Event> on(ReactiveEventAdapter adapter) {
        return getEventDispatcher().on(adapter)
                .contextWrite(ctx -> ctx.put(LogUtil.KEY_GATEWAY_ID, Integer.toHexString(hashCode())));
    }

    /**
     * Return all {@link Member members} from the given {@link Guild guildId} using the current Gateway connection.
     * This method performs a check to validate whether the given guild's data can be obtained from this
     * {@link GatewayDiscordClient}.
     *
     * @param guildId the {@link Snowflake} of the guild to obtain members from
     * @return a {@link Flux} of {@link Member} for the given {@link Guild}. If an error occurs, it is emitted through
     * the {@link Flux}.
     */
    public Flux<Member> requestMembers(Snowflake guildId) {
        return requestMembers(RequestGuildMembers.builder()
                .guildId(guildId.asString())
                .query("")
                .limit(0)
                .build());
    }

    /**
     * Return a set of {@link Member members} from the given {@link Guild guildId} using the current Gateway connection.
     * This method performs a check to validate whether the given guild's data can be obtained from this
     * {@link GatewayDiscordClient}.
     *
     * @param guildId the {@link Snowflake} of the guild to obtain members from
     * @param userIds the {@link Snowflake} set of users to request
     * @return a {@link Flux} of {@link Member} for the given {@link Guild}. If an error occurs, it is emitted through
     * the {@link Flux}.
     */
    public Flux<Member> requestMembers(Snowflake guildId, Set<Snowflake> userIds) {
        return Flux.fromIterable(userIds)
                .map(Snowflake::asString)
                .buffer(100)
                .concatMap(userIdBuffer -> requestMembers(RequestGuildMembers.builder()
                        .guildId(guildId.asString())
                        .userIds(userIdBuffer)
                        .limit(0)
                        .build()));
    }

    /**
     * Submit a {@link RequestGuildMembers} payload using the current Gateway connection and wait for its completion,
     * delivering {@link Member} elements asynchronously through a {@link Flux}. This method performs a check to
     * validate whether the given guild's data can be obtained from this {@link GatewayDiscordClient}.
     *
     * @param request the member request to submit. Create one using {@link RequestGuildMembers#builder()}.
     * @return a {@link Flux} of {@link Member} for the given {@link Guild}. If an error occurs, it is emitted through
     * the {@link Flux}.
     */
    public Flux<Member> requestMembers(RequestGuildMembers request) {
        Snowflake guildId = Snowflake.of(request.guildId());
        return requestMemberChunks(request)
                .flatMapIterable(chunk -> chunk.members().stream()
                        .map(data -> new Member(this, data, guildId.asLong()))
                        .collect(Collectors.toList()));
    }

    /**
     * Submit a {@link RequestGuildMembers} payload using the current Gateway connection and wait for its completion,
     * delivering raw {@link GuildMembersChunk} elements asynchronously through a {@link Flux}. This method performs a
     * check to validate whether the given guild's data can be obtained from this {@link GatewayDiscordClient}.
     * <p>
     * A timeout given by is used to fail this request if the operation is unable to complete due to disallowed or
     * disabled members intent. This is particularly relevant when requesting a complete member list. If the timeout is
     * triggered, a {@link TimeoutException} is forwarded through the {@link Flux}.
     *
     * @param request the member request to submit. Create one using {@link RequestGuildMembers#builder()}.
     * {@link Flux#timeout(Duration)}
     * @return a {@link Flux} of {@link GuildMembersChunk} for the given {@link Guild}. If an error occurs, it is
     * emitted through the {@link Flux}.
     */
    public Flux<GuildMembersChunk> requestMemberChunks(RequestGuildMembers request) {
        try {
            // client-side validation is required to avoid indefinitely waiting for a response
            ValidationUtil.validateRequestGuildMembers(request, Possible.of(gatewayResources.getIntents()));
        } catch (Throwable t) {
            return Flux.error(t);
        }
        Snowflake guildId = Snowflake.of(request.guildId());
        int shardId = gatewayClientGroup.computeShardIndex(guildId);
        String nonce = String.valueOf(System.nanoTime());
        Supplier<Flux<GuildMembersChunk>> incomingMembers = () -> gatewayClientGroup.find(shardId)
                .map(gatewayClient -> gatewayClient.dispatch()
                        .ofType(GuildMembersChunk.class)
                        .takeUntilOther(onDisconnect)
                        .filter(chunk -> chunk.nonce().toOptional()
                                .map(s -> s.equals(nonce))
                                .orElse(false))
                        .takeUntil(chunk -> chunk.chunkIndex() + 1 == chunk.chunkCount()))
                .orElseThrow(() -> new IllegalStateException("Unable to find gateway client"));
        return Flux.deferContextual(ctx -> getGuildById(guildId)
                .then(gatewayClientGroup.unicast(ShardGatewayPayload.requestGuildMembers(
                        RequestGuildMembers.builder()
                                .from(request)
                                .nonce(nonce)
                                .build(), shardId))
                        .then(Mono.fromRunnable(() -> {
                            if (request.query().toOptional().map(String::isEmpty).orElse(false)
                                    && request.limit() == 0) {
                                completingChunkNonces.add(nonce);
                            }
                        })))
                .thenMany(Flux.defer(incomingMembers))
                .doOnComplete(() -> log.debug(format(ctx, "Member request completed: {}"), request)));
    }

    /**
     * Applies the given strategy to retrieve entities using this {@link GatewayDiscordClient}.
     *
     * @param retrievalStrategy the strategy to apply
     * @return an EntityRetriever able to retrieve entities using the given strategy
     */
    public EntityRetriever withRetrievalStrategy(EntityRetrievalStrategy retrievalStrategy) {
        return retrievalStrategy.apply(this);
    }

    @Override
    public Mono<Channel> getChannelById(Snowflake channelId) {
        return entityRetriever.getChannelById(channelId);
    }

    @Override
    public Mono<Guild> getGuildById(Snowflake guildId) {
        return entityRetriever.getGuildById(guildId);
    }

    @Override
    public Mono<GuildSticker> getGuildStickerById(Snowflake guildId, Snowflake stickerId) {
        return entityRetriever.getGuildStickerById(guildId, stickerId);
    }

    @Override
    public Mono<GuildEmoji> getGuildEmojiById(Snowflake guildId, Snowflake emojiId) {
        return entityRetriever.getGuildEmojiById(guildId, emojiId);
    }

    @Override
    public Mono<Member> getMemberById(Snowflake guildId, Snowflake userId) {
        return entityRetriever.getMemberById(guildId, userId);
    }

    @Override
    public Mono<Message> getMessageById(Snowflake channelId, Snowflake messageId) {
        return entityRetriever.getMessageById(channelId, messageId);
    }

    @Override
    public Mono<Role> getRoleById(Snowflake guildId, Snowflake roleId) {
        return entityRetriever.getRoleById(guildId, roleId);
    }

    @Override
    public Mono<User> getUserById(Snowflake userId) {
        return entityRetriever.getUserById(userId);
    }

    @Override
    public Flux<Guild> getGuilds() {
        return entityRetriever.getGuilds();
    }

    @Override
    public Mono<User> getSelf() {
        return entityRetriever.getSelf();
    }

    @Override
    public Mono<Member> getSelfMember(Snowflake guildId) {
        return entityRetriever.getSelfMember(guildId);
    }

    @Override
    public Flux<Member> getGuildMembers(Snowflake guildId) {
        return entityRetriever.getGuildMembers(guildId);
    }

    @Override
    public Flux<GuildChannel> getGuildChannels(Snowflake guildId) {
        return entityRetriever.getGuildChannels(guildId);
    }

    @Override
    public Flux<Role> getGuildRoles(Snowflake guildId) {
        return entityRetriever.getGuildRoles(guildId);
    }

    @Override
    public Flux<GuildEmoji> getGuildEmojis(Snowflake guildId) {
        return entityRetriever.getGuildEmojis(guildId);
    }

    @Override
    public Flux<GuildSticker> getGuildStickers(Snowflake guildId) {
        return entityRetriever.getGuildStickers(guildId);
    }

    @Override
    public Flux<AutoModRule> getGuildAutoModRules(Snowflake guildId) {
        return entityRetriever.getGuildAutoModRules(guildId);
    }

    @Override
    public Mono<ScheduledEvent> getScheduledEventById(Snowflake guildId, Snowflake eventId) {
        return entityRetriever.getScheduledEventById(guildId, eventId);
    }

    @Override
    public Flux<ScheduledEvent> getScheduledEvents(Snowflake guildId) {
        return entityRetriever.getScheduledEvents(guildId);
    }

    @Override
    public Flux<ScheduledEventUser> getScheduledEventUsers(Snowflake guildId, Snowflake eventId) {
        return entityRetriever.getScheduledEventUsers(guildId, eventId);
    }

    @Override
    public Mono<VoiceState> getVoiceStateById(Snowflake guildId, Snowflake userId) {
        return entityRetriever.getVoiceStateById(guildId, userId);
    }

    /**
     * Request to retrieve all the {@link SKU SKUs} for the current application.
     *
     * @return A {@link Flux} that emits the {@link SKU SKUs} for the application upon successful completion. If an
     * error is received, it is emitted through the {@code Flux}.
     */
    @Experimental // This method could not be tested due to the lack of a Discord verified application
    public Flux<SKU> getSKUs() {
        return getApplicationInfo().flatMapMany(applicationInfo -> {
            return getRestClient().getMonetizationService()
                .getAllSkus(applicationInfo.getId().asLong())
                .map(data -> new SKU(this, data));
        });
    }

    /**
     * Request to retrieve the {@link SKU SKU} for the application with the given ID.
     *
     * @param applicationId The ID of the application.
     * @return A {@link Mono} that emits the {@link SKU SKU} for the application with the given ID upon successful
     * completion. If an error is received, it is emitted through the {@code Mono}.
     */
    @Experimental // This method could not be tested due to the lack of a Discord verified application
    public Flux<SKU> getSKUs(long applicationId) {
        return getRestClient().getMonetizationService()
            .getAllSkus(applicationId)
            .map(data -> new SKU(this, data));
    }

    /**
     * Request to retrieve all the {@link Entitlement} for the current application.
     * The request can be filtered using the "withXXX" methods of the returned {@link EntitlementListRequestFlux}.
     *
     * @return A {@link EntitlementListRequestFlux} that emits the {@link Entitlement} for the application with the given ID upon successful
     * completion. If an error is received, it is emitted through the {@code Mono}.
     */
    @Experimental // This method could not be tested due to the lack of a Discord verified application
    public EntitlementListRequestFlux getEntitlements() {
        return EntitlementListRequestFlux.of(this, discordClient);
    }

    /**
     * Create a test entitlement for the given {@link SKU} and guild ID.
     *
     * @param skuId   The ID of the SKU.
     * @param guildId The ID of the guild.
     * @return A {@link CreateTestEntitlementMono} that emits the created {@link Entitlement} upon successful
     * completion. If an error is received, it is emitted through the {@code Mono}.
     */
    @Experimental // This method could not be tested due to the lack of a Discord verified application
    public CreateTestEntitlementMono createTestEntitlementForGuild(Snowflake skuId, Snowflake guildId) {
        return CreateTestEntitlementMono.of(skuId, guildId, Entitlement.OwnerType.GUILD, this, discordClient);
    }

    /**
     * Create a test entitlement for the given {@link SKU} and user ID.
     *
     * @param skuId  The ID of the SKU.
     * @param userId The ID of the user.
     * @return A {@link CreateTestEntitlementMono} that emits the created {@link Entitlement} upon successful
     * completion. If an error is received, it is emitted through the {@code Mono}.
     */
    @Experimental // This method could not be tested due to the lack of a Discord verified application
    public CreateTestEntitlementMono createTestEntitlementForUser(Snowflake skuId, Snowflake userId) {
        return CreateTestEntitlementMono.of(skuId, userId, Entitlement.OwnerType.USER, this, discordClient);
    }

    /**
     * Delete a test entitlement with the given ID.
     *
     * @param entitlementId The ID of the entitlement.
     * @return A {@link Mono} that completes upon successful deletion.
     * If an error is received, it is emitted through the {@code Mono}.
     */
    @Experimental // This method could not be tested due to the lack of a Discord verified application
    public Mono<Void> deleteTestEntitlement(Snowflake entitlementId) {
        return getApplicationInfo().flatMap(applicationInfo -> {
            return getRestClient().getMonetizationService()
                .deleteTestEntitlement(applicationInfo.getId().asLong(), entitlementId.asLong());
        });
    }

    /**
<<<<<<< HEAD
     * Request send a soundboard sound to the current connected voice channel in a guild.
     *
     * @param guildId the guild for get the current voice connection
     * @param sound the sound to play
     * @return A {@link Mono} that completes upon successful request
     */
    public Mono<Void> sendSoundboardSound(Snowflake guildId, SoundboardSound sound) {
        return getVoiceConnectionRegistry()
            .getVoiceConnection(guildId)
            .flatMap(VoiceConnection::getChannelId)
            .flatMap(channelId -> {
                ImmutableSendSoundboardSoundRequest.Builder builder = SendSoundboardSoundRequest.builder()
                    .soundId(sound.getId().asLong());

                if (sound.getGuildId().isPresent()) {
                    builder.sourceGuildId(sound.getGuildId().get().asLong());
                }

                return rest().getSoundboardService().sendSoundboardSound(channelId.asLong(), builder.build());
            });
    }

    public Flux<SoundboardSound> getDefaultSoundboardSounds() {
        return rest()
            .getSoundboardService()
            .getDefaultSoundboardSounds()
            .map(data -> new SoundboardSound(this, data));
=======
     * Request to retrieve all the {@link Subscription} for an {@link SKU}.
     * The request can be filtered using the "withXXX" methods of the returned {@link SubscriptionListRequestFlux}.
     *
     * @return A {@link SubscriptionListRequestFlux} that emits the {@link Subscription} for the SKU with the given ID upon successful
     * completion. If an error is received, it is emitted through the {@code Mono}.
     */
    @Experimental // This method could not be tested due to the lack of a Discord verified application
    public SubscriptionListRequestFlux getAllSubscriptionsForSku(Snowflake skuId) {
        return SubscriptionListRequestFlux.of(this, discordClient, skuId);
>>>>>>> 0b56603f
    }

}<|MERGE_RESOLUTION|>--- conflicted
+++ resolved
@@ -914,7 +914,18 @@
     }
 
     /**
-<<<<<<< HEAD
+     * Request to retrieve all the {@link Subscription} for an {@link SKU}.
+     * The request can be filtered using the "withXXX" methods of the returned {@link SubscriptionListRequestFlux}.
+     *
+     * @return A {@link SubscriptionListRequestFlux} that emits the {@link Subscription} for the SKU with the given ID upon successful
+     * completion. If an error is received, it is emitted through the {@code Mono}.
+     */
+    @Experimental // This method could not be tested due to the lack of a Discord verified application
+    public SubscriptionListRequestFlux getAllSubscriptionsForSku(Snowflake skuId) {
+        return SubscriptionListRequestFlux.of(this, discordClient, skuId);
+    }
+
+    /**
      * Request send a soundboard sound to the current connected voice channel in a guild.
      *
      * @param guildId the guild for get the current voice connection
@@ -942,17 +953,6 @@
             .getSoundboardService()
             .getDefaultSoundboardSounds()
             .map(data -> new SoundboardSound(this, data));
-=======
-     * Request to retrieve all the {@link Subscription} for an {@link SKU}.
-     * The request can be filtered using the "withXXX" methods of the returned {@link SubscriptionListRequestFlux}.
-     *
-     * @return A {@link SubscriptionListRequestFlux} that emits the {@link Subscription} for the SKU with the given ID upon successful
-     * completion. If an error is received, it is emitted through the {@code Mono}.
-     */
-    @Experimental // This method could not be tested due to the lack of a Discord verified application
-    public SubscriptionListRequestFlux getAllSubscriptionsForSku(Snowflake skuId) {
-        return SubscriptionListRequestFlux.of(this, discordClient, skuId);
->>>>>>> 0b56603f
     }
 
 }