/*
 *     This file is part of Discord4J.
 *
 *     Discord4J is free software: you can redistribute it and/or modify
 *     it under the terms of the GNU Lesser General Public License as published by
 *     the Free Software Foundation, either version 3 of the License, or
 *     (at your option) any later version.
 *
 *     Discord4J is distributed in the hope that it will be useful,
 *     but WITHOUT ANY WARRANTY; without even the implied warranty of
 *     MERCHANTABILITY or FITNESS FOR A PARTICULAR PURPOSE.  See the
 *     GNU Lesser General Public License for more details.
 *
 *     You should have received a copy of the GNU Lesser General Public License
 *     along with Discord4J.  If not, see <http://www.gnu.org/licenses/>.
 */

package sx.blah.discord.util;

import sx.blah.discord.api.IDiscordClient;
import sx.blah.discord.handle.obj.IChannel;
import sx.blah.discord.handle.obj.IGuild;
import sx.blah.discord.handle.obj.IMessage;

import java.util.*;

/**
 * A READ-ONLY collection of {@link IMessage messages}. A MessageHistory is a view of the requested range of messages at
 * the time is was created.
 *
 * @see IChannel#getMessageHistory()
 * @see IChannel#getFullMessageHistory()
 * @see IChannel#getMessageHistory(int)
 * @see IChannel#getMessageHistoryFrom(java.time.LocalDateTime)
 * @see IChannel#getMessageHistoryFrom(java.time.LocalDateTime, int)
 * @see IChannel#getMessageHistoryFrom(String)
 * @see IChannel#getMessageHistoryFrom(String, int)
 * @see IChannel#getMessageHistoryIn(java.time.LocalDateTime, java.time.LocalDateTime)
 * @see IChannel#getMessageHistoryIn(java.time.LocalDateTime, java.time.LocalDateTime, int)
 * @see IChannel#getMessageHistoryIn(String, String)
 * @see IChannel#getMessageHistoryIn(String, String, int)
 * @see IChannel#getMessageHistoryTo(java.time.LocalDateTime)
 * @see IChannel#getMessageHistoryTo(java.time.LocalDateTime, int)
 * @see IChannel#getMessageHistoryTo(String)
 * @see IChannel#getMessageHistoryTo(String, int)
 */
public class MessageHistory extends AbstractList<IMessage> implements List<IMessage>, RandomAccess {

	/**
	 * The underlying collection of messages.
	 */
	private final IMessage[] backing; //Backed by an array because they are faster than lists

	private MessageHistory(IMessage[] messages) {
		this.backing = messages;
	}

	public MessageHistory(Collection<IMessage> messages) {
		this(messages.stream().distinct().sorted(MessageComparator.REVERSED).toArray(IMessage[]::new));
	}

	@Override
	public IMessage get(int index) {
		return backing[index];
	}

	@Override
	public int size() {
		return backing.length;
	}

	/**
	 * Gets the oldest message in the collection.
	 *
	 * @return The oldest message in the collection.
	 */
	public IMessage getEarliestMessage() {
		return Arrays.stream(backing)
				.min(MessageComparator.DEFAULT)
				.orElse(null);
	}

	/**
	 * Gets the youngest message in the collection.
	 *
	 * @return The youngest message in the collection.
	 */
	public IMessage getLatestMessage() {
		return Arrays.stream(backing)
				.max(MessageComparator.DEFAULT)
				.orElse(null);
	}

	/**
	 * Gets a message by its unique snowflake ID.
	 *
	 * @param id The ID of the desired role.
	 * @return The message with the provided ID (or null if one was not found).
<<<<<<< HEAD
=======
	 * @deprecated Use {@link #get(long)} instead.
	 */
	@Deprecated
	public IMessage get(String id) {
		if (id == null) return null;
		return get(Long.parseUnsignedLong(id));
	}

	/**
	 * Gets a message by its unique snowflake ID.
	 *
	 * @param id The ID of the desired role.
	 * @return The message with the provided ID (or null if one was not found).
>>>>>>> 6e94a411
	 */
	public IMessage get(long id) {
		return Arrays.stream(backing)
				.filter(msg -> msg.getLongID() == id)
				.findFirst()
				.orElse(null);
	}

	/**
	 * Gets whether the collection contains a message with the given ID.
	 *
	 * @param id The ID to search for.
	 * @return Whether the collection contains a message with the given ID.
<<<<<<< HEAD
	 */
=======
	 * @deprecated Use {@link #contains(long)} instead.
	 */
	@Deprecated
	public boolean contains(String id) {
		if (id == null) return false;
		return contains(Long.parseUnsignedLong(id));
	}

	/**
	 * Gets whether the collection contains a message with the given ID.
	 *
	 * @param id The ID to search for.
	 * @return Whether the collection contains a message with the given ID.
	 */
>>>>>>> 6e94a411
	public boolean contains(long id) {
		return Arrays.stream(backing)
				.anyMatch(msg -> msg.getLongID() == id);
	}

	/**
	 * Creates a copy of the collection.
	 *
	 * @return A copy of the collection.
	 */
	public MessageHistory copy() {
		return new MessageHistory(Arrays.copyOf(backing, backing.length));
	}

	/**
	 * Creates a copy of the collection made up of copies of the individual messages in the collection.
	 *
	 * @return A copy of the collection made up of copies of the individual messages in the collection.
	 */
	public MessageHistory deepCopy() {
		IMessage[] copied = new IMessage[backing.length];
		for (int i = 0; i < backing.length; i++)
			copied[i] = backing[i].copy();
		return new MessageHistory(copied);
	}

	/**
	 * The parent guild of the channel the messages were sent in.
	 *
	 * @return The parent guild of the channel the messages were sent in.
	 */
	public IGuild getGuild() {
		return getChannel().isPrivate() ? null : getChannel().getGuild();
	}

	/**
	 * Gets the channel the messages were sent in.
	 *
	 * @return The channel the messages were sent in.
	 */
	public IChannel getChannel() {
		return backing[0].getChannel();
	}

	/**
	 * Gets the client the history belongs to.
	 *
	 * @return The client the history belongs to.
	 */
	public IDiscordClient getClient() {
		return backing[0].getClient();
	}

	/**
	 * Gets the history as an array.
	 *
	 * @return The history as an array.
	 */
	public IMessage[] asArray() {
		return Arrays.copyOf(backing, backing.length);
	}

	/**
	 * Deletes the message at the specified index. The deleted message is NOT removed from the collection.
	 *
	 * @param index The index of the message to delete.
	 * @return The deleted message.
	 */
	public IMessage delete(int index) {
		IMessage message = get(index);
		message.delete();
		return message;
	}

	/**
	 * Deletes the message with the given ID. The deleted message is NOT removed from the collection.
	 *
	 * @param id The ID of the message to delete.
	 * @return The deleted message (or null if no message was found).
<<<<<<< HEAD
=======
	 * @deprecated Use {@link #delete(long)} instead.
	 */
	@Deprecated
	public IMessage delete(String id) {
		if (id == null) return null;
		return delete(Long.parseUnsignedLong(id));
	}

	/**
	 * Deletes the message with the given ID. The deleted message is NOT removed from the collection.
	 *
	 * @param id The ID of the message to delete.
	 * @return The deleted message (or null if no message was found).
>>>>>>> 6e94a411
	 */
	public IMessage delete(long id) {
		IMessage message = get(id);

		if (message == null)
			return null;

		message.delete();
		return message;
	}

	@Override
	public void sort(Comparator<? super IMessage> c) {
		Arrays.sort(backing, c);
	}

	/**
	 * Bulk deletes the messages in the collection.
	 *
	 * @return The messages that were deleted.
	 * @see IChannel#bulkDelete()
	 */
	public List<IMessage> bulkDelete() {
		return getChannel().bulkDelete(this);
	}
}<|MERGE_RESOLUTION|>--- conflicted
+++ resolved
@@ -96,22 +96,6 @@
 	 *
 	 * @param id The ID of the desired role.
 	 * @return The message with the provided ID (or null if one was not found).
-<<<<<<< HEAD
-=======
-	 * @deprecated Use {@link #get(long)} instead.
-	 */
-	@Deprecated
-	public IMessage get(String id) {
-		if (id == null) return null;
-		return get(Long.parseUnsignedLong(id));
-	}
-
-	/**
-	 * Gets a message by its unique snowflake ID.
-	 *
-	 * @param id The ID of the desired role.
-	 * @return The message with the provided ID (or null if one was not found).
->>>>>>> 6e94a411
 	 */
 	public IMessage get(long id) {
 		return Arrays.stream(backing)
@@ -125,24 +109,7 @@
 	 *
 	 * @param id The ID to search for.
 	 * @return Whether the collection contains a message with the given ID.
-<<<<<<< HEAD
-	 */
-=======
-	 * @deprecated Use {@link #contains(long)} instead.
-	 */
-	@Deprecated
-	public boolean contains(String id) {
-		if (id == null) return false;
-		return contains(Long.parseUnsignedLong(id));
-	}
-
-	/**
-	 * Gets whether the collection contains a message with the given ID.
-	 *
-	 * @param id The ID to search for.
-	 * @return Whether the collection contains a message with the given ID.
-	 */
->>>>>>> 6e94a411
+	 */
 	public boolean contains(long id) {
 		return Arrays.stream(backing)
 				.anyMatch(msg -> msg.getLongID() == id);
@@ -222,22 +189,6 @@
 	 *
 	 * @param id The ID of the message to delete.
 	 * @return The deleted message (or null if no message was found).
-<<<<<<< HEAD
-=======
-	 * @deprecated Use {@link #delete(long)} instead.
-	 */
-	@Deprecated
-	public IMessage delete(String id) {
-		if (id == null) return null;
-		return delete(Long.parseUnsignedLong(id));
-	}
-
-	/**
-	 * Deletes the message with the given ID. The deleted message is NOT removed from the collection.
-	 *
-	 * @param id The ID of the message to delete.
-	 * @return The deleted message (or null if no message was found).
->>>>>>> 6e94a411
 	 */
 	public IMessage delete(long id) {
 		IMessage message = get(id);
