package sx.blah.discord.api.internal;

import com.google.gson.JsonElement;
import com.google.gson.JsonParseException;
import com.google.gson.JsonParser;
import org.apache.http.HttpEntity;
import org.apache.http.client.methods.*;
import org.apache.http.impl.client.CloseableHttpClient;
import org.apache.http.impl.client.HttpClients;
import org.apache.http.message.BasicNameValuePair;
import org.apache.http.util.EntityUtils;
import sx.blah.discord.Discord4J;
import sx.blah.discord.api.IDiscordClient;
import sx.blah.discord.json.responses.RateLimitResponse;
import sx.blah.discord.util.DiscordException;
import sx.blah.discord.util.RateLimitException;
import sx.blah.discord.util.LogMarkers;

import java.io.IOException;
import java.lang.reflect.InvocationTargetException;
import java.util.HashMap;
import java.util.Locale;
import java.util.Map;
import java.util.concurrent.ConcurrentHashMap;
import java.util.concurrent.atomic.AtomicInteger;
import java.util.concurrent.atomic.AtomicLong;

import static sx.blah.discord.Discord4J.*;

/**
 * Represents request types to be sent.
 */
public class Requests {

	/**
	 * This is used when the requests class must be used from a static context.
	 */
	public static final Requests GENERAL_REQUESTS = new Requests(null);

	/**
	 * Used to send POST Requests
	 */
	public final Request POST;
	/**
	 * Used to send GET requests
	 */
	public final Request GET;
	/**
	 * Used to send DELETE requests
	 */
	public final Request DELETE;
	/**
	 * Used to send PATCH requests
	 */
	public final Request PATCH;
	/**
	 * Used to send PUT requests
	 */
	public final Request PUT;

	/**
	 * The client used for these requests.
	 */
	private final IDiscordClient client;

	public Requests(IDiscordClient client) {
		this.client = client;

		POST = new Request(HttpPost.class, client);
		GET = new Request(HttpGet.class, client);
		DELETE = new Request(HttpDelete.class, client);
		PATCH = new Request(HttpPatch.class, client);
		PUT = new Request(HttpPut.class, client);
	}

	/**
	 * This represents a specific request.
	 */
	public final class Request {
		/**
		 * The user-agent, as per @Jake's request
		 */
		private final String userAgent = String.format("DiscordBot (%s v%s) - %s %s", URL, VERSION, NAME, DESCRIPTION);
		/**
		 * The client used for these requests.
		 */
		private final IDiscordClient client;

		//Same as HttpClients.createDefault() but with the proper user-agent
		private final CloseableHttpClient CLIENT = HttpClients.custom().setUserAgent(userAgent).build();

		final Class<? extends HttpUriRequest> requestClass;

		/**
		 * Keeps track of the time when the global rate limit retry-after interval is over
		 */
		private final AtomicLong globalRetryAfter = new AtomicLong(-1);
		/**
		 * Keeps track of per-method rate limits.
		 */
		private final Map<String, Long> retryAfters = new ConcurrentHashMap<>();

		private Request(Class<? extends HttpUriRequest> clazz, IDiscordClient client) {
			this.requestClass = clazz;
			this.client = client;
		}

		/**
		 * Gets the HttpRequest.class represented by the enum.
		 *
		 * @return The Http request class.
		 */
		public Class<? extends HttpUriRequest> getRequestClass() {
			return requestClass;
		}

		/**
		 * Makes a request.
		 *
		 * @param url The url to make the request to.
		 * @param headers The headers to include in the request.
		 * @return The result (if any) returned by the request.
		 *
		 * @throws RateLimitException
		 * @throws DiscordException
		 */
		public String makeRequest(String url, BasicNameValuePair... headers) throws RateLimitException, DiscordException {
			try {
				HttpUriRequest request = this.requestClass.getConstructor(String.class).newInstance(url);
				for (BasicNameValuePair header : headers) {
					request.addHeader(header.getName(), header.getValue());
				}

				return request(request);
			} catch (NoSuchMethodException | IllegalAccessException | InvocationTargetException | InstantiationException e) {
				Discord4J.LOGGER.error(LogMarkers.API, "Discord4J Internal Exception", e);
				return null;
			}
		}

<<<<<<< HEAD
			String message = "";
			if (response.getEntity() != null)
				message = EntityUtils.toString(response.getEntity());

			if (responseCode == 404) {
				if (!request.getURI().toString().contains("invite"))
					LOGGER.error(LogMarkers.API, "Received 404 error, please notify the developer and include the URL ({})", request.getURI());
				return null;
			} else if (responseCode == 403) {
				LOGGER.error(LogMarkers.API, "Received 403 forbidden error for url {}. If you believe this is a Discord4J error, report this!", request.getURI());
				return null;
			} else if (responseCode == 204) { //There is a no content response when deleting messages
				return null;
			} else if (responseCode == 502) {
				LOGGER.trace(LogMarkers.API, "502 response on request to {}, response text: {}", request.getURI(), message); //This can be used to verify if it was cloudflare causing the 502.
				
				if (message.toLowerCase(Locale.ROOT).contains("cloudflare")) {
					throw new DiscordException("502 error on request to " + request.getURI()
							+ ". This is due to CloudFlare.");
=======
		/**
		 * Makes a request.
		 *
		 * @param entity Any data to send with the request.
		 * @param url The url to make the request to.
		 * @param headers The headers to include in the request.
		 * @return The result (if any) returned by the request.
		 *
		 * @throws RateLimitException
		 * @throws DiscordException
		 */
		public String makeRequest(String url, HttpEntity entity, BasicNameValuePair... headers) throws RateLimitException, DiscordException {
			try {
				if (HttpEntityEnclosingRequestBase.class.isAssignableFrom(this.requestClass)) {
					HttpEntityEnclosingRequestBase request = (HttpEntityEnclosingRequestBase)
							this.requestClass.getConstructor(String.class).newInstance(url);
					for (BasicNameValuePair header : headers) {
						request.addHeader(header.getName(), header.getValue());
					}
					request.setEntity(entity);
					return request(request);
				} else {
					LOGGER.error(LogMarkers.API, "Tried to attach HTTP entity to invalid type! ({})",
							this.requestClass.getSimpleName());
>>>>>>> 44f70245
				}
			} catch (NoSuchMethodException | IllegalAccessException | InvocationTargetException | InstantiationException e) {
				Discord4J.LOGGER.error(LogMarkers.API, "Discord4J Internal Exception", e);
			}
			return null;
		}

		private String request(HttpUriRequest request) throws DiscordException, RateLimitException {
			if (globalRetryAfter.get() != -1) {
				if (System.currentTimeMillis() > globalRetryAfter.get())
					globalRetryAfter.set(-1);
				else
					throw new RateLimitException("Global rate limit exceeded.",
							globalRetryAfter.get() - System.currentTimeMillis(), request.getMethod(), true);
			}

			if (retryAfters.containsKey(request.getMethod())) {
				if (System.currentTimeMillis() > retryAfters.get(request.getMethod()))
					retryAfters.remove(request.getMethod());
				else
					throw new RateLimitException("Rate limit exceeded.",
							retryAfters.get(request.getMethod()) - System.currentTimeMillis(), request.getMethod(), false);
			}

			try (CloseableHttpResponse response = CLIENT.execute(request)){
				int responseCode = response.getStatusLine().getStatusCode();

				if (responseCode != 429 && response.containsHeader("X-RateLimit-Remaining")) {
					int remaining = Integer.parseInt(response.getFirstHeader("X-RateLimit-Remaining").getValue());
					if (remaining == 0) {
						retryAfters.put(request.getMethod(), Long.parseLong(response.getFirstHeader("X-RateLimit-Reset").getValue()));
					}
				}

				String message = "";
				if (response.getEntity() != null)
					message = EntityUtils.toString(response.getEntity());

				if (responseCode == 404) {
					LOGGER.error(LogMarkers.API, "Received 404 error, please notify the developer and include the URL ({})", request.getURI());
					return null;
				} else if (responseCode == 403) {
					LOGGER.error(LogMarkers.API, "Received 403 forbidden error for url {}. If you believe this is a Discord4J error, report this!", request.getURI());
					return null;
				} else if (responseCode == 204) { //There is a no content response when deleting messages
					return null;
				} else if (responseCode == 502) {
					LOGGER.trace(LogMarkers.API, "502 response on request to {}, response text: {}", request.getURI(), message); //This can be used to verify if it was cloudflare causing the 502.

					if (message.toLowerCase(Locale.ROOT).contains("cloudflare")) {
						throw new DiscordException("502 error on request to " + request.getURI()
								+ ". This is due to CloudFlare.");
					}

					throw new DiscordException("502 error on request to "+request.getURI()+". With response text: "+message);
				} else if ((responseCode < 200 || responseCode > 299) && responseCode != 429) {
					throw new DiscordException("Error on request to "+request.getURI()+". Received response code "+responseCode+". With response text: "+message);
				}

				JsonParser parser = new JsonParser();
				JsonElement element;
				try {
					element = parser.parse(message);
				} catch (JsonParseException e) {
					return null;
				}

				if (responseCode == 429) {
					RateLimitResponse rateLimitResponse = DiscordUtils.GSON.fromJson(element, RateLimitResponse.class);

					if (rateLimitResponse.global) {
						globalRetryAfter.set(System.currentTimeMillis()+rateLimitResponse.retry_after);
					} else {
						retryAfters.put(request.getMethod(), System.currentTimeMillis()+rateLimitResponse.retry_after);
					}

					throw new RateLimitException(rateLimitResponse.message, rateLimitResponse.retry_after,
							request.getMethod(), rateLimitResponse.global);
				}

				if (element.isJsonObject() && parser.parse(message).getAsJsonObject().has("message"))
					throw new DiscordException(element.getAsJsonObject().get("message").getAsString());

				return message;
			} catch (IOException e) {
				Discord4J.LOGGER.error(LogMarkers.API, "Discord4J Internal Exception", e);
				return null;
			}
		}
	}
}<|MERGE_RESOLUTION|>--- conflicted
+++ resolved
@@ -138,27 +138,6 @@
 			}
 		}
 
-<<<<<<< HEAD
-			String message = "";
-			if (response.getEntity() != null)
-				message = EntityUtils.toString(response.getEntity());
-
-			if (responseCode == 404) {
-				if (!request.getURI().toString().contains("invite"))
-					LOGGER.error(LogMarkers.API, "Received 404 error, please notify the developer and include the URL ({})", request.getURI());
-				return null;
-			} else if (responseCode == 403) {
-				LOGGER.error(LogMarkers.API, "Received 403 forbidden error for url {}. If you believe this is a Discord4J error, report this!", request.getURI());
-				return null;
-			} else if (responseCode == 204) { //There is a no content response when deleting messages
-				return null;
-			} else if (responseCode == 502) {
-				LOGGER.trace(LogMarkers.API, "502 response on request to {}, response text: {}", request.getURI(), message); //This can be used to verify if it was cloudflare causing the 502.
-				
-				if (message.toLowerCase(Locale.ROOT).contains("cloudflare")) {
-					throw new DiscordException("502 error on request to " + request.getURI()
-							+ ". This is due to CloudFlare.");
-=======
 		/**
 		 * Makes a request.
 		 *
@@ -183,7 +162,6 @@
 				} else {
 					LOGGER.error(LogMarkers.API, "Tried to attach HTTP entity to invalid type! ({})",
 							this.requestClass.getSimpleName());
->>>>>>> 44f70245
 				}
 			} catch (NoSuchMethodException | IllegalAccessException | InvocationTargetException | InstantiationException e) {
 				Discord4J.LOGGER.error(LogMarkers.API, "Discord4J Internal Exception", e);
@@ -223,7 +201,8 @@
 					message = EntityUtils.toString(response.getEntity());
 
 				if (responseCode == 404) {
-					LOGGER.error(LogMarkers.API, "Received 404 error, please notify the developer and include the URL ({})", request.getURI());
+					if (!request.getURI().toString().contains("invite"))
+					    LOGGER.error(LogMarkers.API, "Received 404 error, please notify the developer and include the URL ({})", request.getURI());
 					return null;
 				} else if (responseCode == 403) {
 					LOGGER.error(LogMarkers.API, "Received 403 forbidden error for url {}. If you believe this is a Discord4J error, report this!", request.getURI());
