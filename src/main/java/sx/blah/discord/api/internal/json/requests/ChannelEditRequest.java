--- conflicted
+++ resolved
@@ -103,23 +103,4 @@
 		this.topic = topic;
 		this.nsfw = nsfw;
 	}
-<<<<<<< HEAD
-=======
-
-	public String getName() {
-		return name;
-	}
-
-	public Integer getPosition() {
-		return position;
-	}
-
-	public String getTopic() {
-		return topic;
-	}
-
-	public Boolean isNSFW() {
-		return nsfw;
-	}
->>>>>>> 6e94a411
 }