--- conflicted
+++ resolved
@@ -41,17 +41,13 @@
 	 * The ID of the gateway session. Used for resuming.
 	 */
 	public String session_id;
-<<<<<<< HEAD
 	/**
 	 * Array of DM channels the bot has.
 	 */
-	public PrivateChannelObject[] private_channels;
+	public ChannelObject[] private_channels;
 	/**
 	 * Array of unavailable guilds.
 	 */
-=======
-	public ChannelObject[] private_channels;
->>>>>>> d2dc54df
 	public UnavailableGuildObject[] guilds;
 	/**
 	 * Array of servers connected to. Used for debugging.
