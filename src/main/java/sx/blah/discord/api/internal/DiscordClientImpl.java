package sx.blah.discord.api.internal;

import org.apache.commons.lang3.tuple.Pair;
import org.apache.http.entity.StringEntity;
import org.apache.http.message.BasicNameValuePair;
import sx.blah.discord.Discord4J;
import sx.blah.discord.api.IDiscordClient;
import sx.blah.discord.api.events.EventDispatcher;
import sx.blah.discord.handle.impl.events.DiscordDisconnectedEvent;
import sx.blah.discord.handle.impl.events.PresenceUpdateEvent;
import sx.blah.discord.handle.impl.events.StatusChangeEvent;
import sx.blah.discord.handle.impl.obj.User;
import sx.blah.discord.handle.obj.*;
import sx.blah.discord.api.internal.json.requests.*;
import sx.blah.discord.api.internal.json.responses.*;
import sx.blah.discord.modules.ModuleLoader;
import sx.blah.discord.util.DiscordException;
import sx.blah.discord.util.Image;
import sx.blah.discord.util.LogMarkers;
import sx.blah.discord.util.RateLimitException;

import java.io.UnsupportedEncodingException;
import java.time.LocalDateTime;
import java.util.*;
import java.util.concurrent.ConcurrentHashMap;
import java.util.concurrent.CopyOnWriteArrayList;
import java.util.stream.Collectors;

/**
 * Defines the client.
 * This class receives and
 * sends messages, as well
 * as holds our user data.
 */
public final class DiscordClientImpl implements IDiscordClient {

	static {
		ServiceUtil.loadServices();
	}

	/**
	 * Used for keep alive. Keeps last time (in ms)
	 * that we sent the keep alive so we can accurately
	 * time our keep alive messages.
	 */
	protected volatile long timer = System.currentTimeMillis();

	/**
	 * User we are logged in as
	 */
	protected volatile User ourUser;

	/**
	 * Our token, so we can send XHR to Discord.
	 */
	protected volatile String token;

	/**
	 * Time (in ms) between keep alive
	 * messages.
	 */
	protected volatile long heartbeat;

	/**
	 * Local copy of all guilds/servers.
	 */
	protected final List<IGuild> guildList = new CopyOnWriteArrayList<>();

	/**
	 * Private copy of the email you logged in with.
	 */
	protected volatile String email;

	/**
	 * Private copy of the password you used to log in.
	 */
	protected volatile String password;

	/**
	 * WebSocket over which to communicate with Discord.
	 */
	public volatile DiscordWS ws;

	/**
	 * Holds the active connections to voice sockets.
	 */
	public final Map<IGuild, DiscordVoiceWS> voiceConnections = new ConcurrentHashMap<>();

	/**
	 * Event dispatcher.
	 */
	protected volatile EventDispatcher dispatcher;

	/**
	 * All of the private message channels that the bot is connected to.
	 */
	protected final List<IPrivateChannel> privateChannels = new CopyOnWriteArrayList<>();

	/**
	 * Whether the api is logged in.
	 */
	protected volatile boolean isReady = false;

	/**
	 * The websocket session id.
	 */
	protected volatile String sessionId;

	/**
	 * Caches the last operation done by the websocket, required for handling redirects.
	 */
	protected volatile long lastSequence = 0;

	/**
	 * Caches the available regions for discord.
	 */
	protected final List<IRegion> REGIONS = new CopyOnWriteArrayList<>();

	/**
	 * The module loader for this client.
	 */
	protected volatile ModuleLoader loader;

	/**
	 * The time for the client to timeout.
	 */
	protected final long timeoutTime;

	/**
	 * The maximum amount of pings discord can miss.
	 */
	protected final int maxMissedPingCount;

	/**
	 * Whether the websocket should act as a daemon.
	 */
	protected final boolean isDaemon;
	
	/**
	 * The shard this client represents. [shard_id, num_shards]
	 */
	protected final Pair<Integer, Integer> shard;

	/**
	 * Whether this client represents a bot.
	 */
	protected volatile boolean isBot;

	/**
	 * The maximum amount of attempts before reconnections are aborted.
	 */
	protected final int reconnectAttempts;

	/**
	 * When this client was logged into. Useful for determining uptime.
	 */
	protected volatile LocalDateTime launchTime;

<<<<<<< HEAD
	/**
	 * The requests holder object.
	 */
	public final Requests REQUESTS = new Requests(this);

	private DiscordClientImpl(long timeoutTime, int maxMissedPingCount, boolean isDaemon, boolean isBot, int reconnectAttempts) {
=======
	private DiscordClientImpl(long timeoutTime, int maxMissedPingCount, boolean isDaemon, boolean isBot, boolean withReconnects, Pair<Integer, Integer> shard) {
>>>>>>> 7f0e6ee4
		this.timeoutTime = timeoutTime;
		this.maxMissedPingCount = maxMissedPingCount;
		this.isDaemon = isDaemon;
		this.isBot = isBot;
		this.reconnectAttempts = reconnectAttempts;
		this.dispatcher = new EventDispatcher(this);
		this.loader = new ModuleLoader(this);
		this.shard = shard;
	}

<<<<<<< HEAD
	public DiscordClientImpl(String email, String password, long timeoutTime, int maxMissedPingCount, boolean isDaemon, int reconnectAttempts) {
		this(timeoutTime, maxMissedPingCount, isDaemon, false, reconnectAttempts);
=======
	public DiscordClientImpl(String email, String password, long timeoutTime, int maxMissedPingCount, boolean isDaemon, boolean withReconnects) {
		this(timeoutTime, maxMissedPingCount, isDaemon, false, withReconnects, null);
>>>>>>> 7f0e6ee4
		this.email = email;
		this.password = password;
	}

<<<<<<< HEAD
	public DiscordClientImpl(String token, long timeoutTime, int maxMissedPingCount, boolean isDaemon, int reconnectAttempts) {
		this(timeoutTime, maxMissedPingCount, isDaemon, true, reconnectAttempts);
		this.token = isBot ? "Bot " + token : token;
=======
	public DiscordClientImpl(String token, long timeoutTime, int maxMissedPingCount, boolean isDaemon, boolean withReconnects, Pair<Integer, Integer> shard) {
		this(timeoutTime, maxMissedPingCount, isDaemon, true, withReconnects, shard);
		this.token = token;
>>>>>>> 7f0e6ee4
	}

	@Override
	public EventDispatcher getDispatcher() {
		return dispatcher;
	}

	@Override
	public ModuleLoader getModuleLoader() {
		return loader;
	}

	@Override
	public String getToken() {
		return token;
	}

	@Override
	public void login(boolean async) throws DiscordException {
		try {
			if (ws != null) {
				ws.disconnect(DiscordDisconnectedEvent.Reason.RECONNECTING);

				lastSequence = 0;
				sessionId = null; //Prevents the websocket from sending a resume request.
			}

			if (!isBot) {
				LoginResponse response = DiscordUtils.GSON.fromJson(REQUESTS.POST.makeRequest(DiscordEndpoints.LOGIN,
						new StringEntity(DiscordUtils.GSON.toJson(new LoginRequest(email, password))),
						new BasicNameValuePair("content-type", "application/json")), LoginResponse.class);
				this.token = response.token;
			} else {
				if (!validateToken())
					throw new DiscordException("Invalid token!");
			}

<<<<<<< HEAD
			this.ws = new DiscordWS(this, obtainGateway(getToken()), timeoutTime, maxMissedPingCount, isDaemon,
					reconnectAttempts, async);
=======
			this.ws = new DiscordWS(this, obtainGateway(getToken()), timeoutTime, maxMissedPingCount, isDaemon, withReconnects, shard);
>>>>>>> 7f0e6ee4

			launchTime = LocalDateTime.now();
		} catch (Exception e) {
			Discord4J.LOGGER.error(LogMarkers.API, "Exception caught, logging in!", e);
			throw new DiscordException("Login error occurred! Are your login details correct?");
		}
	}

	@Override
	public void login() throws DiscordException {
		login(false);
	}

	private boolean validateToken() {
		try {
			REQUESTS.GET.makeRequest(DiscordEndpoints.USERS + "@me",
					new BasicNameValuePair("authorization", getToken()));
			return true;
		} catch (RateLimitException | DiscordException e) {
			return false;
		}
	}

	@Override
	public void logout() throws RateLimitException, DiscordException {
		if (isReady()) {
			if (!isBot())
				REQUESTS.POST.makeRequest(DiscordEndpoints.LOGOUT,
						new BasicNameValuePair("authorization", getToken()));

			ws.disconnect(DiscordDisconnectedEvent.Reason.LOGGED_OUT);
		} else
			Discord4J.LOGGER.error(LogMarkers.API, "Bot has not signed in yet!");
	}

	/**
	 * Gets the WebSocket gateway
	 *
	 * @param token Our login token
	 * @return the WebSocket URL of which to connect
	 */
	private String obtainGateway(String token) {
		String gateway = null;
		try {
			GatewayResponse response = DiscordUtils.GSON.fromJson(REQUESTS.GET.makeRequest(DiscordEndpoints.GATEWAY,
					new BasicNameValuePair("authorization", token)), GatewayResponse.class);
			gateway = response.url;//.replaceAll("wss", "ws");
		} catch (RateLimitException | DiscordException e) {
			Discord4J.LOGGER.error(LogMarkers.API, "Discord4J Internal Exception", e);
		}
		Discord4J.LOGGER.debug(LogMarkers.API, "Obtained gateway {}.", gateway);
		return gateway;
	}

	private void changeAccountInfo(Optional<String> username, Optional<String> email, Optional<String> password, Optional<Image> avatar) throws RateLimitException, DiscordException {
		Discord4J.LOGGER.debug(LogMarkers.API, "Changing account info.");

		if (!isReady()) {
			Discord4J.LOGGER.error(LogMarkers.API, "Bot has not signed in yet!");
			return;
		}

		try {
			AccountInfoChangeResponse response = DiscordUtils.GSON.fromJson(REQUESTS.PATCH.makeRequest(DiscordEndpoints.USERS+"@me",
					new StringEntity(DiscordUtils.GSON.toJson(new AccountInfoChangeRequest(email.orElse(this.email),
							this.password, password.orElse(this.password), username.orElse(getOurUser().getName()),
							avatar == null ? Image.forUser(ourUser).getData() :
									(avatar.isPresent() ? avatar.get().getData() : Image.defaultAvatar().getData())))),
					new BasicNameValuePair("Authorization", getToken()),
					new BasicNameValuePair("content-type", "application/json; charset=UTF-8")), AccountInfoChangeResponse.class);

			if (!this.getToken().equals(response.token)) {
				Discord4J.LOGGER.debug(LogMarkers.API, "Token changed, updating it.");
				this.token = response.token;
			}
		} catch (UnsupportedEncodingException e) {
			Discord4J.LOGGER.error(LogMarkers.API, "Discord4J Internal Exception", e);
		}
	}

	@Override
	public void changeUsername(String username) throws DiscordException, RateLimitException {
		changeAccountInfo(Optional.of(username), Optional.empty(), Optional.empty(), null);
	}

	@Override
	public void changeEmail(String email) throws DiscordException, RateLimitException {
		changeAccountInfo(Optional.empty(), Optional.of(email), Optional.empty(), null);
	}

	@Override
	public void changePassword(String password) throws DiscordException, RateLimitException {
		changeAccountInfo(Optional.empty(), Optional.empty(), Optional.of(password), null);
	}

	@Override
	public void changeAvatar(Image avatar) throws DiscordException, RateLimitException {
		changeAccountInfo(Optional.empty(), Optional.empty(), Optional.empty(), Optional.of(avatar));
	}

	private void updatePresence(boolean isIdle, Status status) {
		if (!isReady()) {
			Discord4J.LOGGER.error(LogMarkers.API, "Bot has not signed in yet!");
			return;
		}

		if (!status.equals(getOurUser().getStatus())) {
			Status oldStatus = getOurUser().getStatus();
			((User) getOurUser()).setStatus(status);
			dispatcher.dispatch(new StatusChangeEvent(getOurUser(), oldStatus, status));
		}

		if ((getOurUser().getPresence() != Presences.IDLE && isIdle)
				|| (getOurUser().getPresence() == Presences.IDLE && !isIdle)
				|| (getOurUser().getPresence() != Presences.STREAMING && status.getType() == Status.StatusType.STREAM)) {
			Presences oldPresence = getOurUser().getPresence();
			Presences newPresence = isIdle ? Presences.IDLE :
					(status.getType() == Status.StatusType.STREAM ? Presences.STREAMING : Presences.ONLINE);
			((User) getOurUser()).setPresence(newPresence);
			dispatcher.dispatch(new PresenceUpdateEvent(getOurUser(), oldPresence, newPresence));
		}

		ws.send(DiscordUtils.GSON.toJson(new PresenceUpdateRequest(isIdle ? System.currentTimeMillis() : null, status)));
	}

	@Override
	public void changePresence(boolean isIdle) {
		updatePresence(isIdle, getOurUser().getStatus());
	}

	@Override
	public void changeStatus(Status status) {
		updatePresence(getOurUser().getPresence() == Presences.IDLE, status);
	}

	@Override
	public boolean isReady() {
		return isReady && ws != null && ws.isConnected.get() && !ws.isReconnecting.get();
	}

	@Override
	public IUser getOurUser() {
		if (!isReady()) {
			Discord4J.LOGGER.error(LogMarkers.API, "Bot has not signed in yet!");
			return null;
		}
		return ourUser;
	}

	@Override
	public List<IChannel> getChannels(boolean priv) {
		List<IChannel> channels = guildList.stream()
				.map(IGuild::getChannels)
				.flatMap(List::stream)
				.collect(Collectors.toList());
		if (priv)
			channels.addAll(privateChannels);
		return channels;
	}

	@Override
	public List<IChannel> getChannels() {
		return getChannels(false);
	}

	@Override
	public IChannel getChannelByID(String id) {
		return getChannels(true).stream()
				.filter(c -> c.getID().equalsIgnoreCase(id))
				.findAny().orElse(null);
	}

	@Override
	public List<IVoiceChannel> getVoiceChannels() {
		return guildList.stream()
				.map(IGuild::getVoiceChannels)
				.flatMap(List::stream)
				.collect(Collectors.toList());
	}

	@Override
	public IVoiceChannel getVoiceChannelByID(String id) {
		return getVoiceChannels().stream()
				.filter(c -> c.getID().equalsIgnoreCase(id))
				.findAny().orElse(null);
	}

	@Override
	public List<IGuild> getGuilds() {
		return guildList;
	}

	@Override
	public IGuild getGuildByID(String guildID) {
		return guildList.stream()
				.filter(g -> g.getID().equalsIgnoreCase(guildID))
				.findAny().orElse(null);
	}

	@Override
	public List<IUser> getUsers() {
		return guildList.stream()
				.map(IGuild::getUsers)
				.flatMap(List::stream)
				.distinct()
				.collect(Collectors.toList());
	}

	@Override
	public IUser getUserByID(String userID) {
		IGuild guild = guildList.stream()
				.filter(g -> g.getUserByID(userID) != null)
				.findFirst()
				.orElse(null);

		IUser user = guild != null ? guild.getUserByID(userID) : null;

		return ourUser != null && ourUser.getID().equals(userID) ? ourUser : user; // List of users doesn't include the bot user. Check if the id is that of the bot.
	}

	@Override
	public List<IRole> getRoles() {
		return guildList.stream()
				.map(IGuild::getRoles)
				.flatMap(List::stream)
				.collect(Collectors.toList());
	}

	@Override
	public IRole getRoleByID(String roleID) {
		return getRoles().stream()
				.filter(r -> r.getID().equalsIgnoreCase(roleID))
				.findAny().orElse(null);
	}

	@Override
	public List<IMessage> getMessages(boolean includePrivate) {
		return getChannels(includePrivate).stream()
				.map(IChannel::getMessages)
				.flatMap(List::stream)
				.collect(Collectors.toList());
	}

	@Override
	public List<IMessage> getMessages() {
		return getMessages(false);
	}

	@Override
	public IMessage getMessageByID(String messageID) {
		for (IGuild guild : guildList) {
			IMessage message = guild.getMessageByID(messageID);
			if (message != null)
				return message;
		}

		for (IPrivateChannel privateChannel : privateChannels) {
			IMessage message = privateChannel.getMessageByID(messageID);
			if (message != null)
				return message;
		}

		return null;
	}

	@Override
	public IPrivateChannel getOrCreatePMChannel(IUser user) throws DiscordException, RateLimitException {
		if (!isReady()) {
			Discord4J.LOGGER.error(LogMarkers.API, "Bot has not signed in yet!");
			return null;
		}

		if (user.equals(getOurUser()))
			throw new DiscordException("Cannot PM yourself!");

		Optional<IPrivateChannel> opt = privateChannels.stream()
				.filter(c -> c.getRecipient().getID().equalsIgnoreCase(user.getID()))
				.findAny();
		if (opt.isPresent())
			return opt.get();

		PrivateChannelResponse response = null;
		try {
			response = DiscordUtils.GSON.fromJson(REQUESTS.POST.makeRequest(DiscordEndpoints.USERS+this.ourUser.getID()+"/channels",
					new StringEntity(DiscordUtils.GSON.toJson(new PrivateChannelRequest(user.getID()))),
					new BasicNameValuePair("authorization", getToken()),
					new BasicNameValuePair("content-type", "application/json")), PrivateChannelResponse.class);

			IPrivateChannel channel = DiscordUtils.getPrivateChannelFromJSON(this, response);
			privateChannels.add(channel);
			return channel;
		} catch (UnsupportedEncodingException e) {
			Discord4J.LOGGER.error(LogMarkers.API, "Error creating creating a private channel!", e);
		}

		return null;
	}

	@Override
	public IInvite getInviteForCode(String code) {
		if (!isReady()) {
			Discord4J.LOGGER.error(LogMarkers.API, "Bot has not signed in yet!");
			return null;
		}

		try {
			InviteJSONResponse response = DiscordUtils.GSON.fromJson(REQUESTS.GET.makeRequest(DiscordEndpoints.INVITE+code,
					new BasicNameValuePair("authorization", getToken())), InviteJSONResponse.class);

			return DiscordUtils.getInviteFromJSON(this, response);
		} catch (Exception e) {
			return null;
		}
	}

	@Override
	public List<IRegion> getRegions() throws RateLimitException, DiscordException {
		if (REGIONS.isEmpty()) {
			RegionResponse[] regions = DiscordUtils.GSON.fromJson(REQUESTS.GET.makeRequest(
					DiscordEndpoints.VOICE+"regions",
					new BasicNameValuePair("authorization", getToken())),
					RegionResponse[].class);

			Arrays.stream(regions)
					.map(DiscordUtils::getRegionFromJSON)
					.forEach(REGIONS::add);
		}

		return REGIONS;
	}

	@Override
	public IRegion getRegionByID(String regionID) {
		try {
			return getRegions().stream()
					.filter(r -> r.getID().equals(regionID))
					.findAny().orElse(null);
		} catch (RateLimitException | DiscordException e) {
			Discord4J.LOGGER.error(LogMarkers.API, "Discord4J Internal Exception", e);
		}
		return null;
	}

	@Override
	public IGuild createGuild(String name, IRegion region) throws RateLimitException, DiscordException {
		return createGuild(name, region, (Image) null);
	}

	@Override
	public IGuild createGuild(String name, IRegion region, Image icon) throws RateLimitException, DiscordException {
		if (isBot())
			throw new DiscordException("This action can only be performed by as user");

		try {
			GuildResponse guildResponse = DiscordUtils.GSON.fromJson(REQUESTS.POST.makeRequest(DiscordEndpoints.APIBASE+"/guilds",
					new StringEntity(DiscordUtils.GSON_NO_NULLS.toJson(
							new CreateGuildRequest(name, region.getID(), icon))),
					new BasicNameValuePair("authorization", getToken()),
					new BasicNameValuePair("content-type", "application/json")), GuildResponse.class);
			IGuild guild = DiscordUtils.getGuildFromJSON(this, guildResponse);
			guildList.add(guild);
			return guild;
		} catch (UnsupportedEncodingException e) {
			Discord4J.LOGGER.error(LogMarkers.API, "Discord4J Internal Exception", e);
		}
		return null;
	}

	@Override
	public long getResponseTime() {
		return ws.getResponseTime();
	}

	@Override
	public List<IVoiceChannel> getConnectedVoiceChannels() {
		return ourUser.getConnectedVoiceChannels();
	}

	@Override
	public boolean isBot() {
		return isBot;
	}
	
	@Override
	public int getCurrentShard() {
		return shard == null ? 0 : shard.getLeft();
	}
	
	@Override
	public int getShardCount() {
		return shard == null ? 1 : shard.getRight();
	}
	
	/**
	 * FOR INTERNAL USE ONLY: Converts this user client to a bot client.
	 *
	 * @param token The bot's new token.
	 */
	public void convert(String token) {
		isBot = true;
		email = null;
		password = null;
		this.token = token;

		if (isReady()) {
			((User) getOurUser()).convertToBot();
		}
	}

	@Override
	public List<IApplication> getApplications() throws RateLimitException, DiscordException {
		if (isBot())
			throw new DiscordException("This action can only be performed by a user");

		List<IApplication> applications = new ArrayList<>();

		ApplicationResponse[] responses = DiscordUtils.GSON.fromJson(REQUESTS.GET.makeRequest(DiscordEndpoints.APPLICATIONS,
				new BasicNameValuePair("authorization", getToken()),
				new BasicNameValuePair("content-type", "application/json")), ApplicationResponse[].class);

		for (ApplicationResponse response : responses)
			applications.add(DiscordUtils.getApplicationFromJSON(this, response));

		return applications;
	}

	@Override
	public IApplication createApplication(String name) throws DiscordException, RateLimitException {
		if (isBot())
			throw new DiscordException("This action can only be performed by a user");

		ApplicationResponse response = null;
		try {
			response = DiscordUtils.GSON.fromJson(REQUESTS.POST.makeRequest(DiscordEndpoints.APPLICATIONS,
					new StringEntity(DiscordUtils.GSON.toJson(new ApplicationCreateRequest(name))),
					new BasicNameValuePair("authorization", getToken()),
					new BasicNameValuePair("content-type", "application/json")), ApplicationResponse.class);
			return DiscordUtils.getApplicationFromJSON(this, response);

		} catch (UnsupportedEncodingException e) {
			Discord4J.LOGGER.error(LogMarkers.API, "Discord4J Internal Exception", e);
		}

		return null;
	}

	@Override
	public LocalDateTime getLaunchTime() {
		return launchTime;
	}

	private ApplicationInfoResponse getApplicationInfo() throws DiscordException, RateLimitException {
		return DiscordUtils.GSON.fromJson(REQUESTS.GET.makeRequest(DiscordEndpoints.APPLICATIONS+"/@me",
				new BasicNameValuePair("authorization", getToken()),
				new BasicNameValuePair("content-type", "application/json")), ApplicationInfoResponse.class);
	}

	@Override
	public String getDescription() throws DiscordException {
		try {
			return getApplicationInfo().description;
		} catch (RateLimitException e) {
			Discord4J.LOGGER.error(LogMarkers.API, "Discord4J Internal Exception", e);
		}
		return null;
	}

	@Override
	public String getApplicationIconURL() throws DiscordException {
		try {
			ApplicationInfoResponse info = getApplicationInfo();
			return String.format(DiscordEndpoints.APPLICATION_ICON, info.id, info.icon);
		} catch (RateLimitException e) {
			Discord4J.LOGGER.error(LogMarkers.API, "Discord4J Internal Exception", e);
		}
		return null;
	}

	@Override
	public String getApplicationClientID() throws DiscordException {
		try {
			return getApplicationInfo().id;
		} catch (RateLimitException e) {
			Discord4J.LOGGER.error(LogMarkers.API, "Discord4J Internal Exception", e);
		}
		return null;
	}

	@Override
	public String getApplicationName() throws DiscordException {
		try {
			return getApplicationInfo().name;
		} catch (RateLimitException e) {
			Discord4J.LOGGER.error(LogMarkers.API, "Discord4J Internal Exception", e);
		}
		return null;
	}

	@Override
	public IUser getApplicationOwner() throws DiscordException {
		try {
			UserResponse owner = getApplicationInfo().owner;

			IUser user = getUserByID(owner.id);
			if (user == null)
				user = DiscordUtils.getUserFromJSON(this, owner);

			return user;
		} catch (RateLimitException e) {
			Discord4J.LOGGER.error(LogMarkers.API, "Discord4J Internal Exception", e);
		}
		return null;
	}
}<|MERGE_RESOLUTION|>--- conflicted
+++ resolved
@@ -135,7 +135,7 @@
 	 * Whether the websocket should act as a daemon.
 	 */
 	protected final boolean isDaemon;
-	
+
 	/**
 	 * The shard this client represents. [shard_id, num_shards]
 	 */
@@ -156,16 +156,12 @@
 	 */
 	protected volatile LocalDateTime launchTime;
 
-<<<<<<< HEAD
 	/**
 	 * The requests holder object.
 	 */
 	public final Requests REQUESTS = new Requests(this);
 
-	private DiscordClientImpl(long timeoutTime, int maxMissedPingCount, boolean isDaemon, boolean isBot, int reconnectAttempts) {
-=======
-	private DiscordClientImpl(long timeoutTime, int maxMissedPingCount, boolean isDaemon, boolean isBot, boolean withReconnects, Pair<Integer, Integer> shard) {
->>>>>>> 7f0e6ee4
+	private DiscordClientImpl(long timeoutTime, int maxMissedPingCount, boolean isDaemon, boolean isBot, int reconnectAttempts, Pair<Integer, Integer> shard) {
 		this.timeoutTime = timeoutTime;
 		this.maxMissedPingCount = maxMissedPingCount;
 		this.isDaemon = isDaemon;
@@ -176,26 +172,15 @@
 		this.shard = shard;
 	}
 
-<<<<<<< HEAD
 	public DiscordClientImpl(String email, String password, long timeoutTime, int maxMissedPingCount, boolean isDaemon, int reconnectAttempts) {
-		this(timeoutTime, maxMissedPingCount, isDaemon, false, reconnectAttempts);
-=======
-	public DiscordClientImpl(String email, String password, long timeoutTime, int maxMissedPingCount, boolean isDaemon, boolean withReconnects) {
-		this(timeoutTime, maxMissedPingCount, isDaemon, false, withReconnects, null);
->>>>>>> 7f0e6ee4
+		this(timeoutTime, maxMissedPingCount, isDaemon, false, reconnectAttempts, null);
 		this.email = email;
 		this.password = password;
 	}
 
-<<<<<<< HEAD
-	public DiscordClientImpl(String token, long timeoutTime, int maxMissedPingCount, boolean isDaemon, int reconnectAttempts) {
-		this(timeoutTime, maxMissedPingCount, isDaemon, true, reconnectAttempts);
+	public DiscordClientImpl(String token, long timeoutTime, int maxMissedPingCount, boolean isDaemon, int reconnectAttempts, Pair<Integer, Integer> shard) {
+		this(timeoutTime, maxMissedPingCount, isDaemon, true, reconnectAttempts, shard);
 		this.token = isBot ? "Bot " + token : token;
-=======
-	public DiscordClientImpl(String token, long timeoutTime, int maxMissedPingCount, boolean isDaemon, boolean withReconnects, Pair<Integer, Integer> shard) {
-		this(timeoutTime, maxMissedPingCount, isDaemon, true, withReconnects, shard);
-		this.token = token;
->>>>>>> 7f0e6ee4
 	}
 
 	@Override
@@ -233,12 +218,8 @@
 					throw new DiscordException("Invalid token!");
 			}
 
-<<<<<<< HEAD
 			this.ws = new DiscordWS(this, obtainGateway(getToken()), timeoutTime, maxMissedPingCount, isDaemon,
-					reconnectAttempts, async);
-=======
-			this.ws = new DiscordWS(this, obtainGateway(getToken()), timeoutTime, maxMissedPingCount, isDaemon, withReconnects, shard);
->>>>>>> 7f0e6ee4
+					reconnectAttempts, async, shard);
 
 			launchTime = LocalDateTime.now();
 		} catch (Exception e) {
@@ -621,17 +602,17 @@
 	public boolean isBot() {
 		return isBot;
 	}
-	
+
 	@Override
 	public int getCurrentShard() {
 		return shard == null ? 0 : shard.getLeft();
 	}
-	
+
 	@Override
 	public int getShardCount() {
 		return shard == null ? 1 : shard.getRight();
 	}
-	
+
 	/**
 	 * FOR INTERNAL USE ONLY: Converts this user client to a bot client.
 	 *
