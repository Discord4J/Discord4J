package sx.blah.discord.api.internal;

import com.google.gson.JsonElement;
import com.google.gson.JsonObject;
import com.google.gson.JsonParser;
import org.apache.commons.lang3.tuple.Pair;
import org.eclipse.jetty.util.ssl.SslContextFactory;
import org.eclipse.jetty.websocket.api.Session;
import org.eclipse.jetty.websocket.api.annotations.*;
import org.eclipse.jetty.websocket.api.extensions.Frame;
import org.eclipse.jetty.websocket.client.ClientUpgradeRequest;
import org.eclipse.jetty.websocket.client.WebSocketClient;
import sx.blah.discord.Discord4J;
import sx.blah.discord.api.IDiscordClient;
import sx.blah.discord.handle.impl.events.*;
import sx.blah.discord.handle.impl.obj.*;
import sx.blah.discord.handle.obj.*;
import sx.blah.discord.api.internal.json.requests.ConnectRequest;
import sx.blah.discord.api.internal.json.requests.KeepAliveRequest;
import sx.blah.discord.api.internal.json.requests.ResumeRequest;
import sx.blah.discord.api.internal.json.responses.*;
import sx.blah.discord.api.internal.json.responses.events.*;
import sx.blah.discord.util.LogMarkers;
import sx.blah.discord.util.MessageList;
import sx.blah.discord.util.RequestBuilder;

import java.io.BufferedReader;
import java.io.ByteArrayInputStream;
import java.io.IOException;
import java.io.InputStreamReader;
import java.net.URI;
import java.net.URISyntaxException;
import java.nio.ByteBuffer;
import java.nio.channels.UnresolvedAddressException;
import java.time.LocalDateTime;
import java.util.*;
import java.util.concurrent.Executors;
import java.util.concurrent.ScheduledExecutorService;
import java.util.concurrent.ThreadLocalRandom;
import java.util.concurrent.TimeUnit;
import java.util.concurrent.atomic.AtomicBoolean;
import java.util.concurrent.atomic.AtomicInteger;
import java.util.concurrent.atomic.AtomicLong;
import java.util.function.Supplier;
import java.util.stream.Collectors;
import java.util.zip.InflaterInputStream;

import static sx.blah.discord.Discord4J.LOGGER;

//This is what Hlaaftana uses so it must be good :shrug:
@WebSocket(maxBinaryMessageSize = Integer.MAX_VALUE, maxIdleTime = Integer.MAX_VALUE, maxTextMessageSize = Integer.MAX_VALUE)
public class DiscordWS {

	private final WebSocketClient wsClient;
	private final String gateway;
	private volatile DiscordClientImpl client;
	private volatile Session session;
	protected final AtomicBoolean isConnected = new AtomicBoolean(false);
	private volatile ScheduledExecutorService executorService;
	private final AtomicBoolean startingUp = new AtomicBoolean(false);
	protected final AtomicBoolean isReconnecting = new AtomicBoolean(false);
	private final Supplier<TimerTask> cancelReconnectTaskSupplier = new Supplier<TimerTask>() {
		private volatile CancelTask task;

		@Override
		public TimerTask get() {
			if (task == null || task.ranOrCancelled)
				task = new CancelTask();

			return task;
		}

		class CancelTask extends TimerTask {

			volatile boolean ranOrCancelled = false;

			@Override
			public void run() {
				if (!ranOrCancelled) {
					ranOrCancelled = true;
					Discord4J.LOGGER.error(LogMarkers.WEBSOCKET, "Reconnection attempt timed out.");
					disconnect(DiscordDisconnectedEvent.Reason.RECONNECTION_FAILED);
				}
			}

			@Override
			public boolean cancel() {
				ranOrCancelled = true;
				return super.cancel();
			}
		}
	};
	private final Timer cancelReconnectTimer = new Timer("Reconnection Timer", true);
	private final boolean isDaemon;
	private final boolean withReconnects;
<<<<<<< HEAD
	private final boolean async;
=======
	private final Pair<Integer, Integer> shard;
>>>>>>> 7f0e6ee4
	private final AtomicBoolean sentPing = new AtomicBoolean(false);
	private final AtomicLong pingResponseTime = new AtomicLong(-1L);
	private final long timeoutTime;
	private final int maxMissedPingCount;
	private final AtomicInteger missedPingCount = new AtomicInteger(0);
	private final AtomicInteger reconnectAttempts = new AtomicInteger(0);
	private final int maxReconnectAttempts;
	private static final int INITIAL_RECONNECT_TIME = 15; //The factor by which the reconnect time is exponentially increased by on successive failures
	private static final String GATEWAY_VERSION = "5";
	private static final int READY_TIMEOUT = 10; //Time in seconds where the ready event will timeout from wait for guilds
	private final Thread shutdownHook = new Thread() {//Ensures this websocket is closed properly
		@Override
		public void run() {
			isConnected.set(false);
			try {
				if (session != null && session.isOpen())
					session.disconnect(); //Harsh disconnect to close the process ASAP
			} catch (IOException e) {
				Discord4J.LOGGER.error(LogMarkers.WEBSOCKET, "Error disconnecting the websocket on jvm shutdown!", e);
			}
		}
	};

	/**
	 * The amount of users a guild must have to be considered "large"
	 */
	public static final int LARGE_THRESHOLD = 250; //250 is currently the max handled by discord

<<<<<<< HEAD
	public DiscordWS(IDiscordClient client, String gateway, long timeout, int maxMissedPingCount, boolean isDaemon,
					 int reconnectAttempts, boolean async) throws Exception {
=======
	public DiscordWS(IDiscordClient client, String gateway, long timeout, int maxMissedPingCount, boolean isDaemon, boolean withReconnects, Pair<Integer, Integer> shard) throws Exception {
>>>>>>> 7f0e6ee4
		this.client = (DiscordClientImpl)client;
		this.timeoutTime = timeout;
		this.maxMissedPingCount = maxMissedPingCount;
		this.isDaemon = isDaemon;
<<<<<<< HEAD
		this.withReconnects = reconnectAttempts > 0;
		this.maxReconnectAttempts = reconnectAttempts;
=======
		this.withReconnects = withReconnects;
		this.shard = shard;
>>>>>>> 7f0e6ee4
		this.startingUp.set(true);
		this.async = async;
		//Ensuring gateway is ready
		if (!gateway.endsWith("/"))
			gateway += "/";
		gateway += "?encoding=json&v="+GATEWAY_VERSION;
		this.gateway = gateway;

		SslContextFactory sslFactory = new SslContextFactory();
		wsClient = new WebSocketClient(sslFactory);
		wsClient.setDaemon(true);
		if (timeout != -1) {
			wsClient.setConnectTimeout(timeout);
			wsClient.setAsyncWriteTimeout(timeout);
		}
		wsClient.start();
		connect();
		Runtime.getRuntime().addShutdownHook(shutdownHook);
		if (!isDaemon) {
			new Timer("WebSocketClient Keep-Alive").scheduleAtFixedRate(new TimerTask() { //Required b/c the ws client doesn't close correctly unless it is a daemon
				@Override
				public void run() { //Prevents the WebSocketClient from closing until the websocket is disconnected
					if (!isConnected.get() && !startingUp.get() && !isReconnecting.get()) {
						this.cancel();
					}
				}
			}, 0, 1000);
		}
	}

	private void connect() throws URISyntaxException, IOException {
		ClientUpgradeRequest upgradeRequest = new ClientUpgradeRequest();
		upgradeRequest.setHeader("Accept-Encoding", "gzip, deflate");
		wsClient.connect(this, new URI(gateway), upgradeRequest);
	}

	/**
	 * Disconnects the client WS.
	 */
	public synchronized void disconnect(DiscordDisconnectedEvent.Reason reason) {
		if (startingUp.get() && reason != DiscordDisconnectedEvent.Reason.INIT_ERROR)
			reason = DiscordDisconnectedEvent.Reason.INIT_ERROR;

		if (reason == DiscordDisconnectedEvent.Reason.LOGGED_OUT
				|| reason == DiscordDisconnectedEvent.Reason.INIT_ERROR
				|| reason == DiscordDisconnectedEvent.Reason.INVALID_SESSION) {
			clearCache();
		}

<<<<<<< HEAD
		isConnected.set(false);
		if (withReconnects && (reason == DiscordDisconnectedEvent.Reason.UNKNOWN
				|| reason == DiscordDisconnectedEvent.Reason.MISSED_PINGS
				|| reason == DiscordDisconnectedEvent.Reason.TIMEOUT
				|| reason == DiscordDisconnectedEvent.Reason.INIT_ERROR
				|| reason == DiscordDisconnectedEvent.Reason.INVALID_SESSION
				|| (reason == DiscordDisconnectedEvent.Reason.RECONNECTION_FAILED
				&& reconnectAttempts.get() <= maxReconnectAttempts))) {

			isReconnecting.set(true);
=======
		if (isConnected.get()) {
			isConnected.set(false);
			if (withReconnects && (reason == DiscordDisconnectedEvent.Reason.UNKNOWN
					|| reason == DiscordDisconnectedEvent.Reason.MISSED_PINGS
					|| reason == DiscordDisconnectedEvent.Reason.TIMEOUT
					|| reason == DiscordDisconnectedEvent.Reason.INIT_ERROR
					|| reason == DiscordDisconnectedEvent.Reason.INVALID_SESSION
					|| (reason == DiscordDisconnectedEvent.Reason.RECONNECTION_FAILED
						&& reconnectAttempts.get() <= MAX_RECONNECT_ATTEMPTS))) {

				isReconnecting.set(true);

				if (reconnectAttempts.incrementAndGet() > MAX_RECONNECT_ATTEMPTS) {
					Discord4J.LOGGER.error(LogMarkers.WEBSOCKET, "Reconnection was attempted too many times ({} attempts)", reconnectAttempts);
					disconnect(DiscordDisconnectedEvent.Reason.RECONNECTION_FAILED);
					return;
				} else {
					if (reason == DiscordDisconnectedEvent.Reason.INIT_ERROR || reason == DiscordDisconnectedEvent.Reason.INVALID_SESSION) {
						try {
							client.ws = new DiscordWS(client, gateway, timeoutTime, maxMissedPingCount, isDaemon, withReconnects, shard);
							disconnect(DiscordDisconnectedEvent.Reason.RECONNECTING);
						} catch (Exception e) {
							Discord4J.LOGGER.error(LogMarkers.WEBSOCKET, "Error caught while attempting to reconnect.", e);
						}
					} else if (session == null || !session.isOpen()) {
						try {
							connect();
						} catch (URISyntaxException | IOException e) {
							Discord4J.LOGGER.error(LogMarkers.WEBSOCKET, "Error caught while attempting to reconnect.", e);
							disconnect(DiscordDisconnectedEvent.Reason.RECONNECTION_FAILED);
							return;
						}
					}
>>>>>>> 7f0e6ee4

			if (reconnectAttempts.incrementAndGet() > maxReconnectAttempts) {
				Discord4J.LOGGER.error(LogMarkers.WEBSOCKET, "Reconnection was attempted too many times ({} attempts)", reconnectAttempts);
				isReconnecting.set(false);//When reconnect has timed out then allow the bot to fully disconnect
				disconnect(DiscordDisconnectedEvent.Reason.RECONNECTION_FAILED);
				return;
			} else {
				final TimerTask cancelReconnectTask = cancelReconnectTaskSupplier.get();
				Discord4J.LOGGER.info(LogMarkers.WEBSOCKET, "Attempting to reconnect...");

				cancelReconnectTimer.schedule(cancelReconnectTask, TimeUnit.SECONDS.toMillis(((int)
						(INITIAL_RECONNECT_TIME*Math.pow(2, reconnectAttempts.get())))
						+ThreadLocalRandom.current().nextLong(-2, 2))); //Applies jitter to not spam discord servers with tons of simultaneous reconnections at the same time

				if (reason == DiscordDisconnectedEvent.Reason.INIT_ERROR || reason == DiscordDisconnectedEvent.Reason.INVALID_SESSION) {
					try {
						client.ws = new DiscordWS(client, gateway, timeoutTime, maxMissedPingCount, isDaemon, maxReconnectAttempts, async);
						disconnect(DiscordDisconnectedEvent.Reason.RECONNECTING);
					} catch (Exception e) {
						Discord4J.LOGGER.error(LogMarkers.WEBSOCKET, "Error caught while attempting to reconnect.", e);
					}
				} else if (session == null || !session.isOpen()) {
					try {
						connect();
					} catch (UnresolvedAddressException | URISyntaxException | IOException e) {
						Discord4J.LOGGER.error(LogMarkers.WEBSOCKET, "Error caught while attempting to reconnect.", e);
						disconnect(DiscordDisconnectedEvent.Reason.RECONNECTION_FAILED);
						return;
					}
				}
			}
		}
		client.dispatcher.dispatch(new DiscordDisconnectedEvent(reason));
		executorService.shutdownNow();
		startingUp.set(false);
		sentPing.set(false);
		missedPingCount.set(0);
		if(!isReconnecting.get()) { //Doesn't let the bot actually disconnect unless reconnecting has failed
			client.ws = null;
			for (DiscordVoiceWS vws : client.voiceConnections.values()) { //Ensures that voice connections are closed.
				VoiceDisconnectedEvent.Reason voiceReason;
				try {
					voiceReason = VoiceDisconnectedEvent.Reason.valueOf(reason.toString());
				} catch (IllegalArgumentException e) {
					voiceReason = VoiceDisconnectedEvent.Reason.UNKNOWN;
				}
				vws.disconnect(voiceReason);
			}
			Runtime.getRuntime().removeShutdownHook(shutdownHook);
			if (reason != DiscordDisconnectedEvent.Reason.INIT_ERROR) {
				session.close();
			}
			try {
				wsClient.stop();
			} catch (Exception e) {
				LOGGER.error(LogMarkers.WEBSOCKET, "Error caught attempting to close the WebSocketClient!", e);
			}
		}
	}

	/**
	 * Clears the api's cache
	 */
	protected void clearCache() {
		client.sessionId = null;
		client.voiceConnections.clear();
		client.guildList.clear();
		client.heartbeat = 0;
		client.lastSequence = 0;
		client.ourUser = null;
		client.privateChannels.clear();
		client.REGIONS.clear();
	}

	/**
	 * Sends a message through the websocket.
	 *
	 * @param message The json message to send.
	 */
	public void send(String message) {
		if (session == null || !session.isOpen()) {
			Discord4J.LOGGER.error(LogMarkers.WEBSOCKET, "Socket attempting to send a message ({}) without a valid session!", message);
			return;
		}
		if (isConnected.get()) {
			try {
				session.getRemote().sendString(message);
			} catch (IOException e) {
				Discord4J.LOGGER.error(LogMarkers.WEBSOCKET, "Error caught attempting to send a websocket message", e);
			}
		}
	}

	/**
	 * Sends a message through the websocket.
	 *
	 * @param object This object is converted to json and sent to the websocket.
	 */
	public void send(Object object) {
		send(DiscordUtils.GSON.toJson(object));
	}

	@OnWebSocketConnect
	public void onOpen(Session session) {
		this.session = session;
	}

	private void startKeepalive() {
		if (executorService == null || executorService.isShutdown() || executorService.isTerminated()) {
			executorService = Executors.newScheduledThreadPool(1, r -> {
				Thread thread = Executors.defaultThreadFactory().newThread(r);
				thread.setName("Discord4J WebSocket Heartbeat Executor");
				return thread;
			});
		}

		Runnable keepAlive = () -> {
			if (this.isConnected.get() && !this.isReconnecting.get()) {
				if (sentPing.get()) {
					if (missedPingCount.get() > maxMissedPingCount && maxMissedPingCount > 0) {
						Discord4J.LOGGER.warn(LogMarkers.KEEPALIVE, "Missed {} heartbeat responses in a row, disconnecting...", missedPingCount);
						disconnect(DiscordDisconnectedEvent.Reason.MISSED_PINGS);
					} else if ((System.currentTimeMillis()-client.timer) > timeoutTime && timeoutTime > 0) {
						Discord4J.LOGGER.warn(LogMarkers.KEEPALIVE, "Connection timed out at {}ms", System.currentTimeMillis()-client.timer);
						disconnect(DiscordDisconnectedEvent.Reason.TIMEOUT);
					}
					Discord4J.LOGGER.debug(LogMarkers.KEEPALIVE, "Last ping was not responded to!");
					missedPingCount.incrementAndGet();
				}

				long l = System.currentTimeMillis()-client.timer;
				Discord4J.LOGGER.debug(LogMarkers.KEEPALIVE, "Sending keep alive... ({}). Took {} ms.", System.currentTimeMillis(), l);
				send(DiscordUtils.GSON.toJson(new KeepAliveRequest(client.lastSequence)));
				client.timer = System.currentTimeMillis();
				sentPing.set(true);
			}
		};
		executorService.scheduleAtFixedRate(keepAlive,
				client.timer+client.heartbeat-System.currentTimeMillis(),
				client.heartbeat, TimeUnit.MILLISECONDS);
	}

	/**
	 * Called when the websocket receives a message.
	 * This method is parses from raw JSON to objects,
	 * then dispatches them in the form of events.
	 *
	 * @param message raw JSON data from Discord servers
	 */
	@OnWebSocketMessage
	public final void onMessage(Session session, String message) {
		JsonParser parser = new JsonParser();
		JsonObject object = parser.parse(message).getAsJsonObject();
		if (object.has("message")) {
			String msg = object.get("message").getAsString();
			if (msg == null || msg.isEmpty()) {
				Discord4J.LOGGER.error(LogMarkers.WEBSOCKET, "Received unknown error from Discord. Frame: {}", message);
			} else
				Discord4J.LOGGER.error(LogMarkers.WEBSOCKET, "Received error from Discord: {}. Frame: {}", msg, message);
		}
		int op = object.get("op").getAsInt();

		if (object.has("s") && !object.get("s").isJsonNull())
			client.lastSequence = object.get("s").getAsLong();

		if (op == GatewayOps.DISPATCH.ordinal()) { //Event dispatched
			String type = object.get("t").getAsString();
			JsonElement eventObject = object.get("d");

			switch (type) {
				case "RESUMED":
					resumed();
					break;

				case "READY":
					ready(eventObject);
					break;

				case "MESSAGE_CREATE":
					messageCreate(eventObject);
					break;

				case "TYPING_START":
					typingStart(eventObject);
					break;

				case "GUILD_CREATE":
					guildCreate(eventObject);
					break;

				case "GUILD_MEMBER_ADD":
					guildMemberAdd(eventObject);
					break;

				case "GUILD_MEMBER_REMOVE":
					guildMemberRemove(eventObject);
					break;

				case "GUILD_MEMBER_UPDATE":
					guildMemberUpdate(eventObject);
					break;

				case "MESSAGE_UPDATE":
					messageUpdate(eventObject);
					break;

				case "MESSAGE_DELETE":
					messageDelete(eventObject);
					break;

				case "MESSAGE_DELETE_BULK":
					messageDeleteBulk(eventObject);
					break;

				case "PRESENCE_UPDATE":
					presenceUpdate(eventObject);
					break;

				case "GUILD_DELETE":
					guildDelete(eventObject);
					break;

				case "CHANNEL_CREATE":
					channelCreate(eventObject);
					break;

				case "CHANNEL_DELETE":
					channelDelete(eventObject);
					break;

				case "CHANNEL_PINS_UPDATE"://Fired when pins are changed, this is mostly intended for clients and I already implemented this functionality on MESSAGE_UPDATE so I'm ignoring it
					//Payload for future reference is:
					// {
					// 		"last_pin_timestamp": "TIMESTAMP",
					// 		"channel_id": "CHANNEL ID"
					// }
					//Ignored
					break;

				case "USER_UPDATE":
					userUpdate(eventObject);
					break;

				case "CHANNEL_UPDATE":
					channelUpdate(eventObject);
					break;

				case "GUILD_MEMBERS_CHUNK":
					guildMembersChunk(eventObject);
					break;

				case "GUILD_UPDATE":
					guildUpdate(eventObject);
					break;

				case "GUILD_ROLE_CREATE":
					guildRoleCreate(eventObject);
					break;

				case "GUILD_ROLE_UPDATE":
					guildRoleUpdate(eventObject);
					break;

				case "GUILD_ROLE_DELETE":
					guildRoleDelete(eventObject);
					break;

				case "GUILD_BAN_ADD":
					guildBanAdd(eventObject);
					break;

				case "GUILD_BAN_REMOVE":
					guildBanRemove(eventObject);
					break;

				case "GUILD_EMOJIS_UPDATE":
					//Ignored for now TODO: do something with emojis
					break;

				case "GUILD_INTEGRATIONS_UPDATE":
					//Ignored for now TODO: do something with integrations
					break;

				case "VOICE_STATE_UPDATE":
					voiceStateUpdate(eventObject);
					break;

				case "VOICE_SERVER_UPDATE":
					voiceServerUpdate(eventObject);
					break;

				default:
					Discord4J.LOGGER.warn(LogMarkers.WEBSOCKET, "Unknown message received: {}, REPORT THIS TO THE DISCORD4J DEV! (ignoring): {}", type, message);
			}
		} else if (op == GatewayOps.HEARTBEAT.ordinal()) { //We received a heartbeat, time to send one back
			send(DiscordUtils.GSON.toJson(new KeepAliveRequest(client.lastSequence)));
		} else if (op == GatewayOps.RECONNECT.ordinal()) { //Gateway is redirecting us
			RedirectResponse redirectResponse = DiscordUtils.GSON.fromJson(object.getAsJsonObject("d"), RedirectResponse.class);
			Discord4J.LOGGER.info(LogMarkers.WEBSOCKET, "Received a gateway redirect request, closing the socket at reopening at {}", redirectResponse.url);
			try {
<<<<<<< HEAD
				client.ws = new DiscordWS(client, redirectResponse.url, timeoutTime, maxMissedPingCount, isDaemon, maxReconnectAttempts, async);
=======
				client.ws = new DiscordWS(client, redirectResponse.url, timeoutTime, maxMissedPingCount, isDaemon, withReconnects, shard);
>>>>>>> 7f0e6ee4
				disconnect(DiscordDisconnectedEvent.Reason.RECONNECTING);
			} catch (Exception e) {
				Discord4J.LOGGER.error(LogMarkers.WEBSOCKET, "Discord4J Internal Exception", e);
			}
		} else if (op == GatewayOps.INVALID_SESSION.ordinal()) { //Invalid session ABANDON EVERYTHING!!!
			Discord4J.LOGGER.warn(LogMarkers.WEBSOCKET, "Invalid session! Attempting to clear caches and reconnect...");
			disconnect(DiscordDisconnectedEvent.Reason.INVALID_SESSION);
		} else if (op == GatewayOps.HELLO.ordinal()) {
			connected();

			HelloResponse helloResponse = DiscordUtils.GSON.fromJson(object.get("d"), HelloResponse.class);

			client.heartbeat = helloResponse.heartbeat_interval;
			startKeepalive();

			if (client.sessionId != null) {
				handleReconnect();
			} else if (!client.getToken().isEmpty()) {
				send(DiscordUtils.GSON_NO_NULLS.toJson(new ConnectRequest(client.getToken(), "Java",
						Discord4J.NAME, Discord4J.NAME, "", "", LARGE_THRESHOLD, true, shard)));
			} else {
				Discord4J.LOGGER.error(LogMarkers.WEBSOCKET, "Use the login() method to set your token first!");
			}

		} else if (op == GatewayOps.HEARTBEAT_ACK.ordinal()) {
			if (!sentPing.get()) {
				Discord4J.LOGGER.warn(LogMarkers.KEEPALIVE, "Received pong without sending ping! Is the websocket out of sync?");
			} else {
				pingResponseTime.set(System.currentTimeMillis()-client.timer);
				Discord4J.LOGGER.trace(LogMarkers.KEEPALIVE, "Received pong... Response time is {}ms", pingResponseTime.get());
				sentPing.set(false);
				missedPingCount.set(0);
			}
		} else {
			Discord4J.LOGGER.warn(LogMarkers.WEBSOCKET, "Unhandled opcode received: {} (ignoring), REPORT THIS TO THE DISCORD4J DEV!", op);
		}
	}

	private void connected() {
		isConnected.set(true);
		startingUp.set(false);
		reconnectAttempts.set(0);
		if (isReconnecting.get()) {
			isReconnecting.set(false);
			cancelReconnectTaskSupplier.get().cancel();
		}
	}

	private void handleReconnect() {
		send(DiscordUtils.GSON.toJson(new ResumeRequest(client.sessionId, client.lastSequence, client.getToken())));
	}

	private void resumed() {
		Discord4J.LOGGER.info(LogMarkers.WEBSOCKET, "Reconnected to the Discord websocket.");
		client.dispatcher.dispatch(new DiscordReconnectedEvent());
	}

	private void ready(JsonElement eventObject) {
		final ReadyEventResponse event = DiscordUtils.GSON.fromJson(eventObject, ReadyEventResponse.class);
		Discord4J.LOGGER.info(LogMarkers.WEBSOCKET, "Connected to the Discord websocket v"+event.v);

		client.isReady = true;

		final AtomicInteger guildsToWaitFor = new AtomicInteger(0);
		isReconnecting.set(false);
		isConnected.set(true); //Redundancy due to how reconnects work

		new RequestBuilder(client).setAsync(true).doAction(() -> { //Ready event handling 1/2
			client.sessionId = event.session_id;

			client.ourUser = DiscordUtils.getUserFromJSON(client, event.user);

			Discord4J.LOGGER.debug(LogMarkers.KEEPALIVE, "Received heartbeat interval of {}.", client.heartbeat);

			Discord4J.LOGGER.info(LogMarkers.WEBSOCKET, "Connected to {} guilds.", event.guilds.length);
			if (event.guilds.length > MessageList.MAX_GUILD_COUNT) //Disable initial caching for performance
				MessageList.shouldDownloadHistoryAutomatically(false);

			for (GuildResponse guildResponse : event.guilds) {
				if (guildResponse.unavailable) { //Guild can't be reached, so we ignore it
					continue;
				}

				IGuild guild = DiscordUtils.getGuildFromJSON(client, guildResponse);
				if (guild != null)
					client.guildList.add(guild);
			}

			guildsToWaitFor.set(event.guilds.length - client.getGuilds().size());
			Discord4J.LOGGER.trace(LogMarkers.WEBSOCKET, "Initially loaded {}/{} guilds.", client.getGuilds().size(), event.guilds.length);

			if (!async) {
				final int initialCount = guildsToWaitFor.get();
				for (int i = 0; i < initialCount; i++) {
					client.dispatcher.waitFor((GuildCreateEvent createEvent) -> { //Wait for guilds
						guildsToWaitFor.set(guildsToWaitFor.get() - 1);
						Discord4J.LOGGER.trace(LogMarkers.WEBSOCKET, "Loaded {}/{} guilds.", event.guilds.length - guildsToWaitFor.get(), event.guilds.length);
						return true;
					}, READY_TIMEOUT, TimeUnit.SECONDS);
				}

				if (guildsToWaitFor.get() != 0) {
					Discord4J.LOGGER.warn(LogMarkers.WEBSOCKET, "{} guilds determined unavailable!", guildsToWaitFor.get());
					for (GuildResponse response : event.guilds) {
						if (client.getGuildByID(response.id) == null)
							client.dispatcher.dispatch(new GuildUnavailableEvent(response.id));
					}
				}
			}
			return true;
		}).andThen(() -> { //Ready event handling 2/2
			for (PrivateChannelResponse privateChannelResponse : event.private_channels) {
				PrivateChannel channel = (PrivateChannel) DiscordUtils.getPrivateChannelFromJSON(client, privateChannelResponse);
				client.privateChannels.add(channel);
			}

			Discord4J.LOGGER.debug(LogMarkers.WEBSOCKET, "Logged in as {} (ID {}).", client.ourUser.getName(), client.ourUser.getID());

			client.dispatcher.dispatch(new ReadyEvent());
			return true;
		}).execute();
	}

	private void messageCreate(JsonElement eventObject) {
		MessageResponse event = DiscordUtils.GSON.fromJson(eventObject, MessageResponse.class);
		boolean mentioned = event.mention_everyone;

		Channel channel = (Channel) client.getChannelByID(event.channel_id);

		if (null != channel) {
			if (!mentioned) { //Not worth checking if already mentioned
				for (UserResponse user : event.mentions) { //Check mention array for a mention
					if (client.getOurUser().getID().equals(user.id)) {
						mentioned = true;
						break;
					}
				}
			}

			if (!mentioned) { //Not worth checking if already mentioned
				for (String role : event.mention_roles) { //Check roles for a mention
					if (client.getOurUser().getRolesForGuild(channel.getGuild()).contains(channel.getGuild().getRoleByID(role))) {
						mentioned = true;
						break;
					}
				}
			}

			IMessage message = DiscordUtils.getMessageFromJSON(client, channel, event);

			if (!channel.getMessages().contains(message)) {
				Discord4J.LOGGER.debug(LogMarkers.EVENTS, "Message from: {} ({}) in channel ID {}: {}", message.getAuthor().getName(),
						event.author.id, event.channel_id, event.content);

				List<String> invites = DiscordUtils.getInviteCodesFromMessage(event.content);
				if (invites.size() > 0) {
					String[] inviteCodes = invites.toArray(new String[invites.size()]);
					Discord4J.LOGGER.debug(LogMarkers.EVENTS, "Received invite codes \"{}\"", (Object) inviteCodes);
					List<IInvite> inviteObjects = new ArrayList<>();
					for (int i = 0; i < inviteCodes.length; i++) {
						IInvite invite = client.getInviteForCode(inviteCodes[i]);
						if (invite != null)
							inviteObjects.add(invite);
					}
					client.dispatcher.dispatch(new InviteReceivedEvent(inviteObjects.toArray(new IInvite[inviteObjects.size()]), message));
				}

				if (mentioned) {
					client.dispatcher.dispatch(new MentionEvent(message));
				}

				if (message.getAuthor().equals(client.getOurUser())) {
					client.dispatcher.dispatch(new MessageSendEvent(message));
					((Channel) message.getChannel()).setTypingStatus(false); //Messages being sent should stop the bot from typing
				} else {
					client.dispatcher.dispatch(new MessageReceivedEvent(message));
					if(!message.getEmbedded().isEmpty()) {
						client.dispatcher.dispatch(new MessageEmbedEvent(message, new ArrayList<>()));
					}
				}
			}
		}
	}

	private void typingStart(JsonElement eventObject) {
		TypingEventResponse event = DiscordUtils.GSON.fromJson(eventObject, TypingEventResponse.class);

		User user;
		Channel channel = (Channel) client.getChannelByID(event.channel_id);
		if (channel != null) {
			if (channel.isPrivate()) {
				user = (User) ((IPrivateChannel) channel).getRecipient();
			} else {
				user = (User) channel.getGuild().getUserByID(event.user_id);
			}

			if (user != null) {
				client.dispatcher.dispatch(new TypingEvent(user, channel));
			}
		}
	}

	private void guildCreate(JsonElement eventObject) {
		GuildResponse event = DiscordUtils.GSON.fromJson(eventObject, GuildResponse.class);
		if (event.unavailable) { //Guild can't be reached, so we ignore it
			Discord4J.LOGGER.warn(LogMarkers.WEBSOCKET, "Guild with id {} is unavailable, ignoring it. Is there an outage?", event.id);
			return;
		}

		Guild guild = (Guild) DiscordUtils.getGuildFromJSON(client, event);
		client.guildList.add(guild);
		client.dispatcher.dispatch(new GuildCreateEvent(guild));
		Discord4J.LOGGER.debug(LogMarkers.EVENTS, "New guild has been created/joined! \"{}\" with ID {}.", guild.getName(), guild.getID());
	}

	private void guildMemberAdd(JsonElement eventObject) {
		GuildMemberAddEventResponse event = DiscordUtils.GSON.fromJson(eventObject, GuildMemberAddEventResponse.class);
		String guildID = event.guild_id;
		Guild guild = (Guild) client.getGuildByID(guildID);
		if (guild != null) {
			User user = (User) DiscordUtils.getUserFromGuildMemberResponse(client, guild, new GuildResponse.MemberResponse(event.user, event.roles));
			guild.addUser(user);
			LocalDateTime timestamp = DiscordUtils.convertFromTimestamp(event.joined_at);
			Discord4J.LOGGER.debug(LogMarkers.EVENTS, "User \"{}\" joined guild \"{}\".", user.getName(), guild.getName());
			client.dispatcher.dispatch(new UserJoinEvent(guild, user, timestamp));
		}
	}

	private void guildMemberRemove(JsonElement eventObject) {
		GuildMemberRemoveEventResponse event = DiscordUtils.GSON.fromJson(eventObject, GuildMemberRemoveEventResponse.class);
		String guildID = event.guild_id;
		Guild guild = (Guild) client.getGuildByID(guildID);
		if (guild != null) {
			User user = (User) guild.getUserByID(event.user.id);
			if (user != null) {
				guild.getUsers().remove(user);
				guild.getJoinTimes().remove(user);
				Discord4J.LOGGER.debug(LogMarkers.EVENTS, "User \"{}\" has been removed from or left guild \"{}\".", user.getName(), guild.getName());
				client.dispatcher.dispatch(new UserLeaveEvent(guild, user));
			}
		}
	}

	private void guildMemberUpdate(JsonElement eventObject) {
		GuildMemberUpdateEventResponse event = DiscordUtils.GSON.fromJson(eventObject, GuildMemberUpdateEventResponse.class);
		Guild guild = (Guild) client.getGuildByID(event.guild_id);
		User user = (User) client.getUserByID(event.user.id);

		if (guild != null && user != null) {
			List<IRole> oldRoles = new ArrayList<>(user.getRolesForGuild(guild));
			boolean rolesChanged = oldRoles.size() != event.roles.length+1;//Add one for the @everyone role
			if (!rolesChanged) {
				rolesChanged = oldRoles.stream().filter(role -> {
					if (role.equals(guild.getEveryoneRole()))
						return false;

					for (String roleID : event.roles) {
						if (role.getID().equals(roleID)) {
							return false;
						}
					}

					return true;
				}).collect(Collectors.toList()).size() > 0;
			}

			if (rolesChanged) {
				user.getRolesForGuild(guild).clear();
				for (String role : event.roles)
					user.addRole(guild.getID(), guild.getRoleByID(role));

				user.addRole(guild.getID(), guild.getEveryoneRole());

				client.dispatcher.dispatch(new UserRoleUpdateEvent(oldRoles, user.getRolesForGuild(guild), user, guild));
			}

			if (!user.getNicknameForGuild(guild).equals(Optional.ofNullable(event.nick))) {
				String oldNick = user.getNicknameForGuild(guild).orElse(null);
				user.addNick(guild.getID(), event.nick);

				client.dispatcher.dispatch(new NickNameChangeEvent(guild, user, oldNick, event.nick));
			}
		}
	}

	private void messageUpdate(JsonElement eventObject) {
		MessageResponse event = DiscordUtils.GSON.fromJson(eventObject, MessageResponse.class);
		String id = event.id;
		String channelID = event.channel_id;

		Channel channel = (Channel) client.getChannelByID(channelID);
		if (channel == null)
			return;

		Message toUpdate = (Message) channel.getMessageByID(id);
		if (toUpdate != null) {
			IMessage oldMessage = toUpdate.copy();

			toUpdate = (Message) DiscordUtils.getMessageFromJSON(client, channel, event);

			if (oldMessage.isPinned() && !event.pinned) {
				client.dispatcher.dispatch(new MessageUnpinEvent(toUpdate));
			} else if (!oldMessage.isPinned() && event.pinned) {
				client.dispatcher.dispatch(new MessagePinEvent(toUpdate));
			} else if (oldMessage.getEmbedded().size() < toUpdate.getEmbedded().size()) {
				client.dispatcher.dispatch(new MessageEmbedEvent(toUpdate, oldMessage.getEmbedded()));
			} else {
				client.dispatcher.dispatch(new MessageUpdateEvent(oldMessage, toUpdate));
			}
		}
	}

	private void messageDelete(JsonElement eventObject) {
		MessageDeleteEventResponse event = DiscordUtils.GSON.fromJson(eventObject, MessageDeleteEventResponse.class);
		String id = event.id;
		String channelID = event.channel_id;
		Channel channel = (Channel) client.getChannelByID(channelID);

		if (channel != null) {
			IMessage message = channel.getMessageByID(id);
			if (message != null) {
				if (message.isPinned()) {
					((Message) message).setPinned(false); //For consistency with the event
					client.dispatcher.dispatch(new MessageUnpinEvent(message));
				}

				client.dispatcher.dispatch(new MessageDeleteEvent(message));
			}
		}
	}

	private void messageDeleteBulk(JsonElement eventObject) { //TODO: maybe add a separate event for this?
		MessageDeleteBulkEventResponse event = DiscordUtils.GSON.fromJson(eventObject, MessageDeleteBulkEventResponse.class);
		for (String id : event.ids) {
			messageDelete(DiscordUtils.GSON.toJsonTree(new MessageDeleteEventResponse(id, event.channel_id)));
		}
	}

	private void presenceUpdate(JsonElement eventObject) {
		PresenceUpdateEventResponse event = DiscordUtils.GSON.fromJson(eventObject, PresenceUpdateEventResponse.class);
		Status status = DiscordUtils.getStatusFromJSON(event.game);
		Presences presence = status.getType() == Status.StatusType.STREAM ?
				Presences.STREAMING : Presences.valueOf(event.status.toUpperCase());
		Guild guild = (Guild) client.getGuildByID(event.guild_id);
		if (guild != null
				&& presence != null) {
			User user = (User) guild.getUserByID(event.user.id);
			if (user != null) {
				if (event.user.username != null) { //Full object was sent so there is a user change, otherwise all user fields but id would be null
					IUser oldUser = user.copy();
					user = DiscordUtils.getUserFromJSON(client, event.user);
					client.dispatcher.dispatch(new UserUpdateEvent(oldUser, user));
				}

				if (!user.getPresence().equals(presence)) {
					Presences oldPresence = user.getPresence();
					user.setPresence(presence);
					client.dispatcher.dispatch(new PresenceUpdateEvent(user, oldPresence, presence));
					Discord4J.LOGGER.debug(LogMarkers.EVENTS, "User \"{}\" changed presence to {}", user.getName(), user.getPresence());
				}
				if (!user.getStatus().equals(status)) {
					Status oldStatus = user.getStatus();
					user.setStatus(status);
					client.dispatcher.dispatch(new StatusChangeEvent(user, oldStatus, status));
					Discord4J.LOGGER.debug(LogMarkers.EVENTS, "User \"{}\" changed status to {}.", user.getName(), status);
				}
			}
		}
	}

	private void guildDelete(JsonElement eventObject) {
		GuildResponse event = DiscordUtils.GSON.fromJson(eventObject, GuildResponse.class);
		Guild guild = (Guild) client.getGuildByID(event.id);
		client.getGuilds().remove(guild);
		if (event.unavailable) { //Guild can't be reached
			Discord4J.LOGGER.warn(LogMarkers.WEBSOCKET, "Guild with id {} is unavailable, is there an outage?", event.id);
			client.dispatcher.dispatch(new GuildUnavailableEvent(event.id));
		} else {
			Discord4J.LOGGER.debug(LogMarkers.EVENTS, "You have been kicked from or left \"{}\"! :O", guild.getName());
			client.dispatcher.dispatch(new GuildLeaveEvent(guild));
		}
	}

	private void channelCreate(JsonElement eventObject) {
		boolean isPrivate = eventObject.getAsJsonObject().get("is_private").getAsBoolean();

		if (isPrivate) { // PM channel.
			PrivateChannelResponse event = DiscordUtils.GSON.fromJson(eventObject, PrivateChannelResponse.class);
			String id = event.id;
			boolean contained = false;
			for (IPrivateChannel privateChannel : client.privateChannels) {
				if (privateChannel.getID().equalsIgnoreCase(id))
					contained = true;
			}

			if (contained)
				return; // we already have this PM channel; no need to create another.

			client.privateChannels.add(DiscordUtils.getPrivateChannelFromJSON(client, event));

		} else { // Regular channel.
			ChannelResponse event = DiscordUtils.GSON.fromJson(eventObject, ChannelResponse.class);
			String type = event.type;
			Guild guild = (Guild) client.getGuildByID(event.guild_id);
			if (guild != null) {
				if (type.equalsIgnoreCase("text")) { //Text channel
					Channel channel = (Channel) DiscordUtils.getChannelFromJSON(client, guild, event);
					guild.addChannel(channel);
					client.dispatcher.dispatch(new ChannelCreateEvent(channel));
				} else if (type.equalsIgnoreCase("voice")) {
					VoiceChannel channel = (VoiceChannel) DiscordUtils.getVoiceChannelFromJSON(client, guild, event);
					guild.addVoiceChannel(channel);
					client.dispatcher.dispatch(new VoiceChannelCreateEvent(channel));
				}
			}
		}
	}

	private void channelDelete(JsonElement eventObject) {
		ChannelResponse event = DiscordUtils.GSON.fromJson(eventObject, ChannelResponse.class);
		if (event.type.equalsIgnoreCase("text")) {
			Channel channel = (Channel) client.getChannelByID(event.id);
			if (channel != null) {
				if (!channel.isPrivate())
					channel.getGuild().getChannels().remove(channel);
				else
					client.privateChannels.remove(channel);

				client.dispatcher.dispatch(new ChannelDeleteEvent(channel));
			}
		} else if (event.type.equalsIgnoreCase("voice")) {
			VoiceChannel channel = (VoiceChannel) client.getVoiceChannelByID(event.id);
			if (channel != null) {
				channel.getGuild().getVoiceChannels().remove(channel);
				client.dispatcher.dispatch(new VoiceChannelDeleteEvent(channel));
			}
		}
	}

	private void userUpdate(JsonElement eventObject) {
		UserUpdateEventResponse event = DiscordUtils.GSON.fromJson(eventObject, UserUpdateEventResponse.class);
		User newUser = (User) client.getUserByID(event.id);
		if (newUser != null) {
			IUser oldUser = newUser.copy();
			newUser = DiscordUtils.getUserFromJSON(client, event);
			client.dispatcher.dispatch(new UserUpdateEvent(oldUser, newUser));
		}
	}

	private void channelUpdate(JsonElement eventObject) {
		ChannelUpdateEventResponse event = DiscordUtils.GSON.fromJson(eventObject, ChannelUpdateEventResponse.class);
		if (!event.is_private) {
			if (event.type.equalsIgnoreCase("text")) {
				Channel toUpdate = (Channel) client.getChannelByID(event.id);
				if (toUpdate != null) {
					IChannel oldChannel = toUpdate.copy();

					toUpdate = (Channel) DiscordUtils.getChannelFromJSON(client, toUpdate.getGuild(), event);

					client.getDispatcher().dispatch(new ChannelUpdateEvent(oldChannel, toUpdate));
				}
			} else if (event.type.equalsIgnoreCase("voice")) {
				VoiceChannel toUpdate = (VoiceChannel) client.getVoiceChannelByID(event.id);
				if (toUpdate != null) {
					VoiceChannel oldChannel = (VoiceChannel) toUpdate.copy();

					toUpdate = (VoiceChannel) DiscordUtils.getVoiceChannelFromJSON(client, toUpdate.getGuild(), event);

					client.getDispatcher().dispatch(new VoiceChannelUpdateEvent(oldChannel, toUpdate));
				}
			}
		}
	}

	private void guildMembersChunk(JsonElement eventObject) {
		GuildMemberChunkEventResponse event = DiscordUtils.GSON.fromJson(eventObject, GuildMemberChunkEventResponse.class);
		Guild guildToUpdate = (Guild) client.getGuildByID(event.guild_id);
		if (guildToUpdate == null) {
			Discord4J.LOGGER.warn(LogMarkers.WEBSOCKET, "Can't receive guild members chunk for guild id {}, the guild is null!", event.guild_id);
			return;
		}

		for (GuildResponse.MemberResponse member : event.members) {
			IUser user = DiscordUtils.getUserFromGuildMemberResponse(client, guildToUpdate, member);
			guildToUpdate.addUser(user);
		}
	}

	private void guildUpdate(JsonElement eventObject) {
		GuildResponse guildResponse = DiscordUtils.GSON.fromJson(eventObject, GuildResponse.class);
		Guild toUpdate = (Guild) client.getGuildByID(guildResponse.id);

		if (toUpdate != null) {
			IGuild oldGuild = toUpdate.copy();

			toUpdate = (Guild) DiscordUtils.getGuildFromJSON(client, guildResponse);

			if (!toUpdate.getOwnerID().equals(oldGuild.getOwnerID())) {
				client.dispatcher.dispatch(new GuildTransferOwnershipEvent(oldGuild.getOwner(), toUpdate.getOwner(), toUpdate));
			} else {
				client.dispatcher.dispatch(new GuildUpdateEvent(oldGuild, toUpdate));
			}
		}
	}

	private void guildRoleCreate(JsonElement eventObject) {
		GuildRoleEventResponse event = DiscordUtils.GSON.fromJson(eventObject, GuildRoleEventResponse.class);
		IGuild guild = client.getGuildByID(event.guild_id);
		if (guild != null) {
			IRole role = DiscordUtils.getRoleFromJSON(guild, event.role);
			client.dispatcher.dispatch(new RoleCreateEvent(role, guild));
		}
	}

	private void guildRoleUpdate(JsonElement eventObject) {
		GuildRoleEventResponse event = DiscordUtils.GSON.fromJson(eventObject, GuildRoleEventResponse.class);
		IGuild guild = client.getGuildByID(event.guild_id);
		if (guild != null) {
			IRole toUpdate = guild.getRoleByID(event.role.id);
			if (toUpdate != null) {
				IRole oldRole = toUpdate.copy();
				toUpdate = DiscordUtils.getRoleFromJSON(guild, event.role);
				client.dispatcher.dispatch(new RoleUpdateEvent(oldRole, toUpdate, guild));
			}
		}
	}

	private void guildRoleDelete(JsonElement eventObject) {
		GuildRoleDeleteEventResponse event = DiscordUtils.GSON.fromJson(eventObject, GuildRoleDeleteEventResponse.class);
		IGuild guild = client.getGuildByID(event.guild_id);
		if (guild != null) {
			IRole role = guild.getRoleByID(event.role_id);
			if (role != null) {
				guild.getRoles().remove(role);
				client.dispatcher.dispatch(new RoleDeleteEvent(role, guild));
			}
		}
	}

	private void guildBanAdd(JsonElement eventObject) {
		GuildBanEventResponse event = DiscordUtils.GSON.fromJson(eventObject, GuildBanEventResponse.class);
		IGuild guild = client.getGuildByID(event.guild_id);
		if (guild != null) {
			IUser user = DiscordUtils.getUserFromJSON(client, event.user);
			if (client.getUserByID(user.getID()) != null) {
				guild.getUsers().remove(user);
				((Guild) guild).getJoinTimes().remove(user);
			}

			client.dispatcher.dispatch(new UserBanEvent(user, guild));
		}
	}

	private void guildBanRemove(JsonElement eventObject) {
		GuildBanEventResponse event = DiscordUtils.GSON.fromJson(eventObject, GuildBanEventResponse.class);
		IGuild guild = client.getGuildByID(event.guild_id);
		if (guild != null) {
			IUser user = DiscordUtils.getUserFromJSON(client, event.user);

			client.dispatcher.dispatch(new UserPardonEvent(user, guild));
		}
	}

	private void voiceStateUpdate(JsonElement eventObject) {
		VoiceStateResponse event = DiscordUtils.GSON.fromJson(eventObject, VoiceStateResponse.class);
		IGuild guild = client.getGuildByID(event.guild_id);

		if (guild != null) {
			IVoiceChannel channel = guild.getVoiceChannelByID(event.channel_id);
			User user = (User) guild.getUserByID(event.user_id);
			if (user != null) {
				user.setIsDeaf(guild.getID(), event.deaf);
				user.setIsMute(guild.getID(), event.mute);
				user.setIsDeafLocally(event.self_deaf);
				user.setIsMutedLocally(event.self_mute);

				IVoiceChannel oldChannel = user.getConnectedVoiceChannels()
						.stream()
						.filter(vChannel -> vChannel.getGuild().getID().equals(event.guild_id))
						.findFirst()
						.orElse(null);
				if (oldChannel == null)
					oldChannel = user.getConnectedVoiceChannels()
							.stream()
							.findFirst()
							.orElse(null);
				if (channel != oldChannel) {
					if (channel == null) {
						client.dispatcher.dispatch(new UserVoiceChannelLeaveEvent(user, oldChannel));
						user.getConnectedVoiceChannels().remove(oldChannel);
					} else if (oldChannel != null && oldChannel.getGuild().equals(channel.getGuild())) {
						client.dispatcher.dispatch(new UserVoiceChannelMoveEvent(user, oldChannel, channel));
						user.getConnectedVoiceChannels().remove(oldChannel);
						if (!user.getConnectedVoiceChannels().contains(channel))
							user.getConnectedVoiceChannels().add(channel);
					} else {
						client.dispatcher.dispatch(new UserVoiceChannelJoinEvent(user, channel));
						if (!user.getConnectedVoiceChannels().contains(channel))
							user.getConnectedVoiceChannels().add(channel);
					}
				}
			}
		}
	}

	private void voiceServerUpdate(JsonElement eventObject) {
		VoiceUpdateResponse event = DiscordUtils.GSON.fromJson(eventObject, VoiceUpdateResponse.class);
		try {
			event.endpoint = event.endpoint.substring(0, event.endpoint.indexOf(":"));
			client.voiceConnections.put(client.getGuildByID(event.guild_id), DiscordVoiceWS.connect(event, client));
		} catch (Exception e) {
			Discord4J.LOGGER.error(LogMarkers.VOICE_WEBSOCKET, "Discord4J Internal Exception", e);
		}
	}

	@OnWebSocketMessage
	public void onMessage(Session session, byte[] buf, int offset, int length) {
		//Converts binary data to readable string data
		try {
			InflaterInputStream inputStream = new InflaterInputStream(new ByteArrayInputStream(buf));
			BufferedReader reader = new BufferedReader(new InputStreamReader(inputStream));

			StringBuilder sb = new StringBuilder();
			String read;
			while ((read = reader.readLine()) != null) {
				sb.append(read);
			}

			String data = sb.toString();
			reader.close();
			inputStream.close();

			onMessage(session, data);
		} catch (IOException e) {
			Discord4J.LOGGER.error(LogMarkers.WEBSOCKET, "Discord4J Internal Exception", e);
		}
	}

	@OnWebSocketClose
	public void onClose(Session session, int code, String reason) {
		Discord4J.LOGGER.debug(LogMarkers.WEBSOCKET, "Websocket disconnected. Exit Code: {}. Reason: {}.", code, reason);
		if(isConnected.get()) { //Prevents disconnect from being called multiple times
			disconnect(DiscordDisconnectedEvent.Reason.UNKNOWN);
		}
	}

	@OnWebSocketError
	public void onError(Session session, Throwable error) {
		Discord4J.LOGGER.error(LogMarkers.WEBSOCKET, "Websocket error, disconnecting...", error);
		if (session == null || !session.isOpen()) {
			disconnect(DiscordDisconnectedEvent.Reason.INIT_ERROR);
		} else {
			disconnect(DiscordDisconnectedEvent.Reason.UNKNOWN);
		}
	}

	@OnWebSocketFrame
	public void onFrame(Session session, Frame frame) {
		if (frame.getType() == Frame.Type.PING) {
			Discord4J.LOGGER.trace(LogMarkers.KEEPALIVE, "Received ping, sending pong...");
			try {
				session.getRemote().sendPong(ByteBuffer.allocate(0));
			} catch (IOException e) {
				Discord4J.LOGGER.error(LogMarkers.KEEPALIVE, "Discord4J Internal Exception", e);
			}
		}
	}

	/**
	 * Gets the most recent ping response time by discord.
	 *
	 * @return The response time (in ms).
	 */
	public long getResponseTime() {
		return pingResponseTime.get();
	}
}<|MERGE_RESOLUTION|>--- conflicted
+++ resolved
@@ -93,11 +93,8 @@
 	private final Timer cancelReconnectTimer = new Timer("Reconnection Timer", true);
 	private final boolean isDaemon;
 	private final boolean withReconnects;
-<<<<<<< HEAD
 	private final boolean async;
-=======
 	private final Pair<Integer, Integer> shard;
->>>>>>> 7f0e6ee4
 	private final AtomicBoolean sentPing = new AtomicBoolean(false);
 	private final AtomicLong pingResponseTime = new AtomicLong(-1L);
 	private final long timeoutTime;
@@ -126,23 +123,15 @@
 	 */
 	public static final int LARGE_THRESHOLD = 250; //250 is currently the max handled by discord
 
-<<<<<<< HEAD
 	public DiscordWS(IDiscordClient client, String gateway, long timeout, int maxMissedPingCount, boolean isDaemon,
-					 int reconnectAttempts, boolean async) throws Exception {
-=======
-	public DiscordWS(IDiscordClient client, String gateway, long timeout, int maxMissedPingCount, boolean isDaemon, boolean withReconnects, Pair<Integer, Integer> shard) throws Exception {
->>>>>>> 7f0e6ee4
+					 int reconnectAttempts, boolean async, Pair<Integer, Integer> shard) throws Exception {
 		this.client = (DiscordClientImpl)client;
 		this.timeoutTime = timeout;
 		this.maxMissedPingCount = maxMissedPingCount;
 		this.isDaemon = isDaemon;
-<<<<<<< HEAD
 		this.withReconnects = reconnectAttempts > 0;
 		this.maxReconnectAttempts = reconnectAttempts;
-=======
-		this.withReconnects = withReconnects;
 		this.shard = shard;
->>>>>>> 7f0e6ee4
 		this.startingUp.set(true);
 		this.async = async;
 		//Ensuring gateway is ready
@@ -192,7 +181,6 @@
 			clearCache();
 		}
 
-<<<<<<< HEAD
 		isConnected.set(false);
 		if (withReconnects && (reason == DiscordDisconnectedEvent.Reason.UNKNOWN
 				|| reason == DiscordDisconnectedEvent.Reason.MISSED_PINGS
@@ -203,41 +191,6 @@
 				&& reconnectAttempts.get() <= maxReconnectAttempts))) {
 
 			isReconnecting.set(true);
-=======
-		if (isConnected.get()) {
-			isConnected.set(false);
-			if (withReconnects && (reason == DiscordDisconnectedEvent.Reason.UNKNOWN
-					|| reason == DiscordDisconnectedEvent.Reason.MISSED_PINGS
-					|| reason == DiscordDisconnectedEvent.Reason.TIMEOUT
-					|| reason == DiscordDisconnectedEvent.Reason.INIT_ERROR
-					|| reason == DiscordDisconnectedEvent.Reason.INVALID_SESSION
-					|| (reason == DiscordDisconnectedEvent.Reason.RECONNECTION_FAILED
-						&& reconnectAttempts.get() <= MAX_RECONNECT_ATTEMPTS))) {
-
-				isReconnecting.set(true);
-
-				if (reconnectAttempts.incrementAndGet() > MAX_RECONNECT_ATTEMPTS) {
-					Discord4J.LOGGER.error(LogMarkers.WEBSOCKET, "Reconnection was attempted too many times ({} attempts)", reconnectAttempts);
-					disconnect(DiscordDisconnectedEvent.Reason.RECONNECTION_FAILED);
-					return;
-				} else {
-					if (reason == DiscordDisconnectedEvent.Reason.INIT_ERROR || reason == DiscordDisconnectedEvent.Reason.INVALID_SESSION) {
-						try {
-							client.ws = new DiscordWS(client, gateway, timeoutTime, maxMissedPingCount, isDaemon, withReconnects, shard);
-							disconnect(DiscordDisconnectedEvent.Reason.RECONNECTING);
-						} catch (Exception e) {
-							Discord4J.LOGGER.error(LogMarkers.WEBSOCKET, "Error caught while attempting to reconnect.", e);
-						}
-					} else if (session == null || !session.isOpen()) {
-						try {
-							connect();
-						} catch (URISyntaxException | IOException e) {
-							Discord4J.LOGGER.error(LogMarkers.WEBSOCKET, "Error caught while attempting to reconnect.", e);
-							disconnect(DiscordDisconnectedEvent.Reason.RECONNECTION_FAILED);
-							return;
-						}
-					}
->>>>>>> 7f0e6ee4
 
 			if (reconnectAttempts.incrementAndGet() > maxReconnectAttempts) {
 				Discord4J.LOGGER.error(LogMarkers.WEBSOCKET, "Reconnection was attempted too many times ({} attempts)", reconnectAttempts);
@@ -254,7 +207,7 @@
 
 				if (reason == DiscordDisconnectedEvent.Reason.INIT_ERROR || reason == DiscordDisconnectedEvent.Reason.INVALID_SESSION) {
 					try {
-						client.ws = new DiscordWS(client, gateway, timeoutTime, maxMissedPingCount, isDaemon, maxReconnectAttempts, async);
+						client.ws = new DiscordWS(client, gateway, timeoutTime, maxMissedPingCount, isDaemon, maxReconnectAttempts, async, shard);
 						disconnect(DiscordDisconnectedEvent.Reason.RECONNECTING);
 					} catch (Exception e) {
 						Discord4J.LOGGER.error(LogMarkers.WEBSOCKET, "Error caught while attempting to reconnect.", e);
@@ -538,11 +491,7 @@
 			RedirectResponse redirectResponse = DiscordUtils.GSON.fromJson(object.getAsJsonObject("d"), RedirectResponse.class);
 			Discord4J.LOGGER.info(LogMarkers.WEBSOCKET, "Received a gateway redirect request, closing the socket at reopening at {}", redirectResponse.url);
 			try {
-<<<<<<< HEAD
-				client.ws = new DiscordWS(client, redirectResponse.url, timeoutTime, maxMissedPingCount, isDaemon, maxReconnectAttempts, async);
-=======
-				client.ws = new DiscordWS(client, redirectResponse.url, timeoutTime, maxMissedPingCount, isDaemon, withReconnects, shard);
->>>>>>> 7f0e6ee4
+				client.ws = new DiscordWS(client, redirectResponse.url, timeoutTime, maxMissedPingCount, isDaemon, maxReconnectAttempts, async, shard);
 				disconnect(DiscordDisconnectedEvent.Reason.RECONNECTING);
 			} catch (Exception e) {
 				Discord4J.LOGGER.error(LogMarkers.WEBSOCKET, "Discord4J Internal Exception", e);
