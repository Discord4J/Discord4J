/*
 *     This file is part of Discord4J.
 *
 *     Discord4J is free software: you can redistribute it and/or modify
 *     it under the terms of the GNU Lesser General Public License as published by
 *     the Free Software Foundation, either version 3 of the License, or
 *     (at your option) any later version.
 *
 *     Discord4J is distributed in the hope that it will be useful,
 *     but WITHOUT ANY WARRANTY; without even the implied warranty of
 *     MERCHANTABILITY or FITNESS FOR A PARTICULAR PURPOSE.  See the
 *     GNU Lesser General Public License for more details.
 *
 *     You should have received a copy of the GNU Lesser General Public License
 *     along with Discord4J.  If not, see <http://www.gnu.org/licenses/>.
 */

package sx.blah.discord.api.internal;

import com.fasterxml.jackson.annotation.JsonAutoDetect;
import com.fasterxml.jackson.annotation.JsonInclude;
import com.fasterxml.jackson.annotation.PropertyAccessor;
import com.fasterxml.jackson.core.JsonParser;
import com.fasterxml.jackson.databind.DeserializationFeature;
import com.fasterxml.jackson.databind.ObjectMapper;
import com.fasterxml.jackson.databind.SerializationFeature;
import com.fasterxml.jackson.module.afterburner.AfterburnerModule;
import org.apache.commons.lang3.tuple.Pair;
import sx.blah.discord.Discord4J;
import sx.blah.discord.api.IDiscordClient;
import sx.blah.discord.api.IShard;
import sx.blah.discord.api.internal.json.event.PresenceUpdateEventResponse;
import sx.blah.discord.api.internal.json.objects.*;
import sx.blah.discord.api.internal.json.objects.audit.AuditLogEntryObject;
import sx.blah.discord.api.internal.json.objects.audit.AuditLogObject;
import sx.blah.discord.handle.audit.AuditLog;
import sx.blah.discord.handle.audit.ActionType;
import sx.blah.discord.handle.audit.entry.AuditLogEntry;
import sx.blah.discord.handle.audit.entry.DiscordObjectEntry;
import sx.blah.discord.handle.audit.entry.TargetedEntry;
import sx.blah.discord.handle.audit.entry.change.ChangeMap;
import sx.blah.discord.handle.audit.entry.option.OptionMap;
import sx.blah.discord.handle.impl.obj.*;
import sx.blah.discord.handle.obj.*;
import sx.blah.discord.util.LogMarkers;
import sx.blah.discord.util.LongMapCollector;
import sx.blah.discord.util.MessageTokenizer;
import sx.blah.discord.util.RequestBuilder;
import sx.blah.discord.util.cache.Cache;
import sx.blah.discord.util.cache.LongMap;

import javax.sound.sampled.AudioFormat;
import javax.sound.sampled.AudioInputStream;
import javax.sound.sampled.AudioSystem;
import java.awt.*;
import java.time.Instant;
import java.time.LocalDateTime;
import java.time.ZoneId;
import java.util.*;
import java.util.List;
import java.util.concurrent.Executors;
import java.util.concurrent.ThreadFactory;
import java.util.concurrent.atomic.AtomicReference;
import java.util.regex.Matcher;
import java.util.regex.Pattern;
import java.util.stream.Collectors;

/**
 * Collection of internal Discord4J utilities.
 */
public class DiscordUtils {

	/**
	 * The version of Discord's API and Gateway used by Discord4J.
	 */
	public static final String API_VERSION = "6";

	/**
	 * Re-usable instance of jackson.
	 */
	public static final ObjectMapper MAPPER = new ObjectMapper()
			.registerModule(new AfterburnerModule())
			.enable(SerializationFeature.USE_EQUALITY_FOR_OBJECT_ID)
			.enable(SerializationFeature.WRITE_NULL_MAP_VALUES)
			.enable(DeserializationFeature.USE_JAVA_ARRAY_FOR_JSON_ARRAY)
			.enable(DeserializationFeature.ACCEPT_EMPTY_STRING_AS_NULL_OBJECT)
			.disable(DeserializationFeature.FAIL_ON_UNKNOWN_PROPERTIES)
			.enable(JsonParser.Feature.ALLOW_COMMENTS)
			.enable(JsonParser.Feature.ALLOW_UNQUOTED_FIELD_NAMES)
			.enable(JsonParser.Feature.ALLOW_SINGLE_QUOTES)
			.enable(JsonParser.Feature.ALLOW_MISSING_VALUES)
			.setVisibility(PropertyAccessor.ALL, JsonAutoDetect.Visibility.NONE)
			.setVisibility(PropertyAccessor.FIELD, JsonAutoDetect.Visibility.ANY);

	/**
	 * Like {@link #MAPPER} but it doesn't serialize nulls.
	 */
	public static final ObjectMapper MAPPER_NO_NULLS = new ObjectMapper()
			.registerModule(new AfterburnerModule())
			.setSerializationInclusion(JsonInclude.Include.NON_NULL)
			.enable(SerializationFeature.USE_EQUALITY_FOR_OBJECT_ID)
			.disable(SerializationFeature.WRITE_NULL_MAP_VALUES)
			.enable(DeserializationFeature.USE_JAVA_ARRAY_FOR_JSON_ARRAY)
			.enable(DeserializationFeature.ACCEPT_EMPTY_STRING_AS_NULL_OBJECT)
			.disable(DeserializationFeature.FAIL_ON_UNKNOWN_PROPERTIES)
			.enable(JsonParser.Feature.ALLOW_COMMENTS)
			.enable(JsonParser.Feature.ALLOW_UNQUOTED_FIELD_NAMES)
			.enable(JsonParser.Feature.ALLOW_SINGLE_QUOTES)
			.enable(JsonParser.Feature.ALLOW_MISSING_VALUES)
			.setVisibility(PropertyAccessor.ALL, JsonAutoDetect.Visibility.NONE)
			.setVisibility(PropertyAccessor.FIELD, JsonAutoDetect.Visibility.ANY);

	/**
	 * The unix time that represents Discord's epoch. (January 1, 2015).
	 */
	public static final long DISCORD_EPOCH = 1420070400000L;

	/**
	 * Pattern for Discord's custom emoji.
	 */
	public static final Pattern CUSTOM_EMOJI_PATTERN = Pattern.compile("<?:[A-Za-z_0-9]+:\\d+>?");

	/**
	 * Pattern for Discord's emoji aliases (e.g. :heart: or :thinking:).
	 */
	public static final Pattern EMOJI_ALIAS_PATTERN = Pattern.compile(":.+:");

	/**
	 * Pattern for Discord's nsfw channel name indicator.
	 */
	public static final Pattern NSFW_CHANNEL_PATTERN = Pattern.compile("^nsfw(-|$)");

	/**
	 * Pattern for Discord's valid streaming URL strings passed to {@link IShard#streaming(String, String)}.
	 */
	public static final Pattern STREAM_URL_PATTERN = Pattern.compile("https?://(www\\.)?twitch\\.tv/.+");

	/**
<<<<<<< HEAD
	 * Converts a String timestamp into a {@link LocalDateTime}.
=======
	 * Gets a snowflake from a unix timestamp.
	 *
	 * <p>This snowflake only contains accurate information about the timestamp (not about other parts of the snowflake).
	 * The returned snowflake is only one of many that could exist at the given timestamp.
	 *
	 * @param unixTime The unix timestamp that should be used in the snowflake.
	 * @return A snowflake with the given timestamp.
	 */
	public static long getSnowflakeFromTimestamp(long unixTime) {
		return (unixTime - DISCORD_EPOCH) << 22;
	}

	/**
	 * Gets a snowflake from a unix timestamp.
	 *
	 * <p>This snowflake only contains accurate information about the timestamp (not about other parts of the snowflake).
	 * The returned snowflake is only one of many that could exist at the given timestamp.
	 *
	 * @param date The date that should be converted to a unix timestamp for use in the snowflake.
	 * @return A snowflake with the given timestamp.
	 */
	public static long getSnowflakeFromTimestamp(LocalDateTime date) {
		return getSnowflakeFromTimestamp(date.atZone(ZoneId.systemDefault()).toEpochSecond());
	}

	/**
	 * Converts a String timestamp into a java object timestamp.
>>>>>>> d2dc54df
	 *
	 * @param time The string timestamp.
	 * @return The LocalDateTime representing the timestamp.
	 */
	public static LocalDateTime convertFromTimestamp(String time) {
		if (time == null) {
			return LocalDateTime.now();
		}
		return LocalDateTime.parse(time.split("\\+")[0]).atZone(ZoneId.of("UTC+00:00"))
				.withZoneSameInstant(ZoneId.systemDefault()).toLocalDateTime();
	}

	/**
	 * Converts a json {@link UserObject} to a {@link User}. This method first checks the internal user cache and returns
	 * that object with updated information if it exists. Otherwise, it constructs a new user.
	 *
	 * @param shard The shard the user belongs to.
	 * @param response The json object representing the user.
	 * @return The converted user object.
	 */
	public static User getUserFromJSON(IShard shard, UserObject response) {
		if (response == null)
			return null;

		User user;
		if (shard != null && (user = (User) shard.getUserByID(Long.parseUnsignedLong(response.id))) != null) {
			user.setAvatar(response.avatar);
			user.setName(response.username);
			user.setDiscriminator(response.discriminator);
		} else {
			user = new User(shard, response.username, Long.parseUnsignedLong(response.id), response.discriminator, response.avatar,
					new Presence(null, null, StatusType.OFFLINE), response.bot);
		}
		return user;
	}

	/**
	 * Converts a json {@link InviteObject} to an {@link IInvite}.
	 *
	 * @param client The client the invite belongs to.
	 * @param json   The json object representing the invite.
	 * @return The converted invite object.
	 */
	public static IInvite getInviteFromJSON(IDiscordClient client, InviteObject json) {
		return new Invite(client, json);
	}

	/**
	 * Converts a json {@link ExtendedInviteObject} to an {@link IExtendedInvite}.
	 *
	 * @param client The client the invite belongs to.
	 * @param json   The json object representing the invite.
	 * @return The converted extended invite object.
	 */
	public static IExtendedInvite getExtendedInviteFromJSON(IDiscordClient client, ExtendedInviteObject json) {
		return new ExtendedInvite(client, json);
	}

	/**
	 * Gets the users mentioned in a message.
	 *
	 * @param json The json response to use.
	 * @return The list of IDs of mentioned users.
	 */
	public static List<Long> getMentionsFromJSON(MessageObject json) {
		List<Long> mentions = new ArrayList<>();
		if (json.mentions != null)
			for (UserObject response : json.mentions)
				mentions.add(Long.parseUnsignedLong(response.id));

		return mentions;
	}

	/**
	 * Gets the roles mentioned in a message.
	 *
	 * @param json The json response to use.
	 * @return The list IDs of mentioned roles.
	 */
	public static List<Long> getRoleMentionsFromJSON(MessageObject json) {
		List<Long> mentions = new ArrayList<>();
		if (json.mention_roles != null)
			for (String role : json.mention_roles)
				mentions.add(Long.parseUnsignedLong(role));

		return mentions;
	}

	/**
	 * Gets the attachments on a message.
	 *
	 * @param json The json response to use.
	 * @return The attachments.
	 */
	public static List<IMessage.Attachment> getAttachmentsFromJSON(MessageObject json) {
		List<IMessage.Attachment> attachments = new ArrayList<>();
		if (json.attachments != null)
			for (MessageObject.AttachmentObject response : json.attachments) {
				attachments.add(new IMessage.Attachment(response.filename, response.size, Long.parseUnsignedLong(response.id), response.url));
			}

		return attachments;
	}

	/**
	 * Gets the embeds on a message.
	 *
	 * @param json The json response to use.
	 * @return The embeds.
	 */
	public static List<Embed> getEmbedsFromJSON(MessageObject json) {
		List<Embed> embeds = new ArrayList<>();
		if (json.embeds != null)
			for (EmbedObject response : json.embeds) {
				embeds.add(new Embed(response.title, response.type, response.description, response.url,
						response.thumbnail, response.provider, convertFromTimestamp(response.timestamp),
						new Color(response.color), response.footer, response.image, response.video,
						response.author, response.fields));
			}

		return embeds;
	}

	/**
	 * Converts a json {@link GuildObject} to a {@link IGuild}. This method first checks the internal guild cache and returns
	 * that object with updated information if it exists. Otherwise, it constructs a new guild.
	 *
	 * @param shard The shard the guild belongs to.
	 * @param json The json object representing the guild.
	 * @return The converted guild object.
	 */
	public static IGuild getGuildFromJSON(IShard shard, GuildObject json) {
		Guild guild;

		long guildId = Long.parseUnsignedLong(json.id);
		if ((guild = (Guild) shard.getGuildByID(guildId)) != null) {
			guild.setIcon(json.icon);
			guild.setName(json.name);
			guild.setOwnerID(Long.parseUnsignedLong(json.owner_id));
			guild.setAFKChannel(json.afk_channel_id == null ? 0 : Long.parseUnsignedLong(json.afk_channel_id));
			guild.setAfkTimeout(json.afk_timeout);
			guild.setRegion(json.region);
			guild.setVerificationLevel(json.verification_level);
			guild.setTotalMemberCount(json.member_count);

			List<IRole> newRoles = new ArrayList<>();
			for (RoleObject roleResponse : json.roles) {
				newRoles.add(getRoleFromJSON(guild, roleResponse));
			}
			guild.roles.clear();
			guild.roles.putAll(newRoles);

			for (IUser user : guild.getUsers()) { //Removes all deprecated roles
				for (IRole role : user.getRolesForGuild(guild)) {
					if (guild.getRoleByID(role.getLongID()) == null) {
						user.getRolesForGuild(guild).remove(role);
					}
				}
			}
		} else {
			guild = new Guild(shard, json.name, guildId, json.icon, Long.parseUnsignedLong(json.owner_id),
					json.afk_channel_id == null ? 0 : Long.parseUnsignedLong(json.afk_channel_id), json.afk_timeout, json.region, json.verification_level);

			if (json.roles != null)
				for (RoleObject roleResponse : json.roles) {
					getRoleFromJSON(guild, roleResponse); //Implicitly adds the role to the guild.
				}

			guild.setTotalMemberCount(json.member_count);
			if (json.members != null) {
				for (MemberObject member : json.members) {
					IUser user = getUserFromGuildMemberResponse(guild, member);
					guild.users.put(user);
				}
			}

			if (json.presences != null)
				for (PresenceObject presence : json.presences) {
					User user = (User) guild.getUserByID(Long.parseUnsignedLong(presence.user.id));
					if (user != null) {
						user.setPresence(DiscordUtils.getPresenceFromJSON(presence));
					}
				}

			if (json.channels != null)
				for (ChannelObject channelJSON : json.channels) {
					IChannel channel = getChannelFromJSON(shard, guild, channelJSON);
					if (channelJSON.type == ChannelObject.Type.GUILD_TEXT) {
						guild.channels.put(channel);
					} else if (channelJSON.type == ChannelObject.Type.GUILD_VOICE) {
						guild.voiceChannels.put((IVoiceChannel) channel);
					}
				}

			if (json.voice_states != null) {
				for (VoiceStateObject voiceState : json.voice_states) {
					final AtomicReference<IUser> user = new AtomicReference<>(guild.getUserByID(Long.parseUnsignedLong(voiceState.user_id)));
					if (user.get() == null) {
						new RequestBuilder(shard.getClient()).shouldBufferRequests(true).doAction(() -> {
							if (user.get() == null) user.set(shard.fetchUser(Long.parseUnsignedLong(voiceState.user_id)));
							return true;
						}).execute();
					}
					if (user.get()!= null)
						((User) user.get()).voiceStates.put(DiscordUtils.getVoiceStateFromJson(guild, voiceState));
				}
			}
		}

		// emoji are always updated
		guild.emojis.clear();
		for (EmojiObject obj : json.emojis) {
			guild.emojis.put(DiscordUtils.getEmojiFromJSON(guild, obj));
		}

		return guild;
	}

	/**
	 * Converts a json {@link MemberObject} to a {@link IUser}. This method uses {@link #getUserFromJSON(IShard, UserObject)}
	 * to get or create a {@link IUser} and then updates the guild's appropriate member caches for that user.
	 *
	 * @param guild The guild the member belongs to.
	 * @param json The json object representing the member.
	 * @return The converted user object.
	 */
	public static IUser getUserFromGuildMemberResponse(IGuild guild, MemberObject json) {
		User user = getUserFromJSON(guild.getShard(), json.user);
		for (String role : json.roles) {
			Role roleObj = (Role) guild.getRoleByID(Long.parseUnsignedLong(role));
			if (roleObj != null && !user.getRolesForGuild(guild).contains(roleObj))
				user.addRole(guild.getLongID(), roleObj);
		}
		user.addRole(guild.getLongID(), guild.getRoleByID(guild.getLongID())); //@everyone role
		user.addNick(guild.getLongID(), json.nick);

		VoiceState voiceState = (VoiceState) user.getVoiceStateForGuild(guild);
		voiceState.setDeafened(json.deaf);
		voiceState.setMuted(json.mute);

		((Guild) guild).joinTimes.put(new Guild.TimeStampHolder(user.getLongID(), convertFromTimestamp(json.joined_at)));
		return user;
	}

	/**
<<<<<<< HEAD
	 * Converts a json {@link PrivateChannelObject} to a {@link IPrivateChannel}. This method first checks the internal
	 * private channel cache and returns that object with updated information if it exists. Otherwise, it constructs a
	 * new private channel.
	 *
	 * @param shard The shard the private channel belongs to.
	 * @param json The json object representing the private channel.
	 * @return The converted private channel object.
	 */
	public static IPrivateChannel getPrivateChannelFromJSON(IShard shard, PrivateChannelObject json) {
		IPrivateChannel channel = ((ShardImpl) shard).privateChannels.get(json.id);
		if (channel == null) {
			User recipient = (User) shard.getUserByID(Long.parseUnsignedLong(json.id));
			if (recipient == null)
				recipient = getUserFromJSON(shard, json.recipient);

			channel = new PrivateChannel((DiscordClientImpl) shard.getClient(), recipient, Long.parseUnsignedLong(json.id));
		}

		return channel;
	}

	/**
	 * Converts a json {@link MessageObject} to a {@link IMessage}. This method first checks the internal message cache
	 * and returns that object with updated information if it exists. Otherwise, it constructs a new message.
=======
	 * Creates a message object from a json response.
>>>>>>> d2dc54df
	 *
	 * @param channel The channel the message belongs to.
	 * @param json The json object representing the message.
	 * @return The converted message object.
	 */
	public static IMessage getMessageFromJSON(Channel channel, MessageObject json) {
		if (json == null)
			return null;

		if (channel.messages.containsKey(json.id)) {
			Message message = (Message) channel.getMessageByID(Long.parseUnsignedLong(json.id));
			message.setAttachments(getAttachmentsFromJSON(json));
			message.setEmbeds(getEmbedsFromJSON(json));
			message.setContent(json.content);
			message.setMentionsEveryone(json.mention_everyone);
			message.setMentions(getMentionsFromJSON(json), getRoleMentionsFromJSON(json));
			message.setTimestamp(convertFromTimestamp(json.timestamp));
			message.setEditedTimestamp(
					json.edited_timestamp == null ? null : convertFromTimestamp(json.edited_timestamp));
			message.setPinned(Boolean.TRUE.equals(json.pinned));
			message.setChannelMentions();

			return message;
		} else {
			long authorId = Long.parseUnsignedLong(json.author.id);
			IGuild guild = channel.isPrivate() ? null : channel.getGuild();
			IUser author = guild == null ? getUserFromJSON(channel.getShard(), json.author) : guild
					.getUsers()
					.stream()
					.filter(it -> it.getLongID() == authorId)
					.findAny()
					.orElseGet(() -> getUserFromJSON(channel.getShard(), json.author));

			Message message = new Message(channel.getClient(), Long.parseUnsignedLong(json.id), json.content,
					author, channel, convertFromTimestamp(json.timestamp),
					json.edited_timestamp == null ? null : convertFromTimestamp(json.edited_timestamp),
					json.mention_everyone, getMentionsFromJSON(json), getRoleMentionsFromJSON(json),
					getAttachmentsFromJSON(json), Boolean.TRUE.equals(json.pinned), getEmbedsFromJSON(json),
					json.webhook_id != null ? Long.parseUnsignedLong(json.webhook_id) : 0);
			message.setReactions(getReactionsFromJSON(message, json.reactions));

			return message;
		}
	}

	/**
	 * Updates a {@link IMessage} object with the non-null or non-empty contents of a json {@link MessageObject}.
	 *
	 * @param toUpdate The message to update.
	 * @param json The json object representing the message.
	 * @return The updated message object.
	 */
	public static IMessage getUpdatedMessageFromJSON(IMessage toUpdate, MessageObject json) {
		if (toUpdate == null)
			return null;

		Message message = (Message) toUpdate;
		List<IMessage.Attachment> attachments = getAttachmentsFromJSON(json);
		List<Embed> embeds = getEmbedsFromJSON(json);
		if (!attachments.isEmpty())
			message.setAttachments(attachments);
		if (!embeds.isEmpty())
			message.setEmbeds(embeds);
		if (json.content != null) {
			message.setContent(json.content);
			message.setMentions(getMentionsFromJSON(json), getRoleMentionsFromJSON(json));
			message.setMentionsEveryone(json.mention_everyone);
			message.setChannelMentions();
		}
		if (json.timestamp != null)
			message.setTimestamp(convertFromTimestamp(json.timestamp));
		if (json.edited_timestamp != null)
			message.setEditedTimestamp(convertFromTimestamp(json.edited_timestamp));
		if (json.pinned != null)
			message.setPinned(json.pinned);

		return message;
	}

	/**
	 * Converts a json {@link WebhookObject} to a {@link IWebhook}. This method first checks the internal webhook cache
	 * and returns that object with updated information if it exists. Otherwise, it constructs a new webhook.
	 *
	 * @param channel The channel the webhook belongs to.
	 * @param json The json object representing the webhook.
	 * @return The converted webhook object.
	 */
	public static IWebhook getWebhookFromJSON(IChannel channel, WebhookObject json) {
		long webhookId = Long.parseUnsignedLong(json.id);
		if (channel.getWebhookByID(webhookId) != null) {
			Webhook webhook = (Webhook) channel.getWebhookByID(webhookId);
			webhook.setName(json.name);
			webhook.setAvatar(json.avatar);

			return webhook;
		} else {
			long userId = Long.parseUnsignedLong(json.user.id);
			IUser author = channel.getGuild()
					.getUsers()
					.stream()
					.filter(it -> it.getLongID() == userId)
					.findAny()
					.orElseGet(() -> getUserFromJSON(channel.getShard(), json.user));
			return new Webhook(channel.getClient(), json.name, Long.parseUnsignedLong(json.id), channel, author, json.avatar, json.token);
		}
	}

	/**
	 * Converts a json {@link ChannelObject} to a {@link IChannel}. This method first checks the internal channel cache
	 * and returns that object with updated information if it exists. Otherwise, it constructs a new channel.
	 *
<<<<<<< HEAD
	 * @param guild The guild the channel belongs to.
	 * @param json The json object representing the channel.
	 * @return The converted channel object.
=======
	 * @param shard the shard.
	 * @param json  The json response.
	 * @return The channel object.
>>>>>>> d2dc54df
	 */
	public static IChannel getChannelFromJSON(IShard shard, IGuild guild, ChannelObject json) {
		DiscordClientImpl client = (DiscordClientImpl) shard.getClient();
		long id = Long.parseUnsignedLong(json.id);
		Channel channel = (Channel) shard.getChannelByID(id);
		if (channel == null) channel = (Channel) shard.getVoiceChannelByID(id);

		if (json.type == ChannelObject.Type.PRIVATE) {
			if (channel == null) {
				User recipient = getUserFromJSON(shard, json.recipients[0]);
				channel = new PrivateChannel(client, recipient, id);
			}
		} else if (json.type == ChannelObject.Type.GUILD_TEXT || json.type == ChannelObject.Type.GUILD_VOICE) {
			Pair<Cache<IChannel.PermissionOverride>, Cache<IChannel.PermissionOverride>> overrides =
					getPermissionOverwritesFromJSONs(client, json.permission_overwrites);

			if (channel != null) {
				channel.setName(json.name);
				channel.setPosition(json.position);
				channel.setNSFW(json.nsfw);
				channel.userOverrides.clear();
				channel.roleOverrides.clear();
				channel.userOverrides.putAll(overrides.getLeft());
				channel.roleOverrides.putAll(overrides.getRight());

				if (json.type == ChannelObject.Type.GUILD_TEXT) {
					channel.setTopic(json.topic);
				} else {
					VoiceChannel vc = (VoiceChannel) channel;
					vc.setUserLimit(json.user_limit);
					vc.setBitrate(json.bitrate);
				}
			} else if (json.type == ChannelObject.Type.GUILD_TEXT) {
				channel = new Channel(client, json.name, id, guild, json.topic, json.position, json.nsfw,
						overrides.getRight(), overrides.getLeft());
			} else if (json.type == ChannelObject.Type.GUILD_VOICE) {
				channel = new VoiceChannel(client, json.name, id, guild, json.topic, json.position, json.nsfw,
						json.user_limit, json.bitrate, overrides.getRight(), overrides.getLeft());
			}
		}

		return channel;
	}

	/**
	 * Converts an array of json {@link OverwriteObject}s to sets of user and role overrides.
	 *
	 * @param overwrites The array of json overwrite objects.
	 * @return A pair representing the overwrites per id; left value = user overrides and right value = role overrides.
	 */
	public static Pair<Cache<IChannel.PermissionOverride>, Cache<IChannel.PermissionOverride>>
	getPermissionOverwritesFromJSONs(DiscordClientImpl client, OverwriteObject[] overwrites) {
		Cache<IChannel.PermissionOverride> userOverrides = new Cache<>(client, IChannel.PermissionOverride.class);
		Cache<IChannel.PermissionOverride> roleOverrides = new Cache<>(client, IChannel.PermissionOverride.class);

		for (OverwriteObject overrides : overwrites) {
			if (overrides.type.equalsIgnoreCase("role")) {
				roleOverrides.put(new IChannel.PermissionOverride(Permissions.getAllowedPermissionsForNumber(overrides.allow),
								Permissions.getDeniedPermissionsForNumber(overrides.deny), Long.parseUnsignedLong(overrides.id)));
			} else if (overrides.type.equalsIgnoreCase("member")) {
				userOverrides.put(new IChannel.PermissionOverride(Permissions.getAllowedPermissionsForNumber(overrides.allow),
								Permissions.getDeniedPermissionsForNumber(overrides.deny), Long.parseUnsignedLong(overrides.id)));
			} else {
				Discord4J.LOGGER.warn(LogMarkers.API, "Unknown permissions overwrite type \"{}\"!", overrides.type);
			}
		}

		return Pair.of(userOverrides, roleOverrides);
	}

	/**
	 * Converts a json {@link RoleObject} to a {@link IRole}. This method first checks the internal role cache
	 * and returns that object with updated information if it exists. Otherwise, it constructs a new role.
	 *
	 * @param guild The guild the role belongs to.
	 * @param json The json object representing the role.
	 * @return The converted role object.
	 */
	public static IRole getRoleFromJSON(IGuild guild, RoleObject json) {
		Role role;
		if ((role = (Role) guild.getRoleByID(Long.parseUnsignedLong(json.id))) != null) {
			role.setColor(json.color);
			role.setHoist(json.hoist);
			role.setName(json.name);
			role.setPermissions(json.permissions);
			role.setPosition(json.position);
			role.setMentionable(json.mentionable);
		} else {
			role = new Role(json.position, json.permissions, json.name, json.managed, Long.parseUnsignedLong(json.id), json.hoist, json.color,
					json.mentionable, guild);
			((Guild) guild).roles.put(role);
		}
		return role;
	}

	/**
	 * Converts a json {@link VoiceRegionObject} to an {@link IRegion}.
	 *
	 * @param json The json object representing the region.
	 * @return The converted region object.
	 */
	public static IRegion getRegionFromJSON(VoiceRegionObject json) {
		return new Region(json.id, json.name, json.vip);
	}

	/**
<<<<<<< HEAD
	 * Converts a json {@link ChannelObject} to a {@link IVoiceChannel}. This method first checks the internal voice
	 * channel cache and returns that object with updated information if it exists. Otherwise, it constructs a new voice
	 * channel.
	 *
	 * @param guild The guild the voice channel belongs to.
	 * @param json The json object representing the voice channel.
	 * @return The converted voice channel object.
	 */
	public static IVoiceChannel getVoiceChannelFromJSON(IGuild guild, ChannelObject json) {
		VoiceChannel channel;

		Pair<Cache<IChannel.PermissionOverride>, Cache<IChannel.PermissionOverride>> overrides =
				getPermissionOverwritesFromJSONs((DiscordClientImpl) guild.getClient(), json.permission_overwrites);
		Cache<IChannel.PermissionOverride> userOverrides = overrides.getLeft();
		Cache<IChannel.PermissionOverride> roleOverrides = overrides.getRight();

		if ((channel = (VoiceChannel) guild.getVoiceChannelByID(Long.parseUnsignedLong(json.id))) != null) {
			channel.setUserLimit(json.user_limit);
			channel.setBitrate(json.bitrate);
			channel.setName(json.name);
			channel.setPosition(json.position);
			channel.userOverrides.clear();
			channel.userOverrides.putAll(userOverrides);
			channel.roleOverrides.clear();
			channel.roleOverrides.putAll(roleOverrides);
		} else {
			channel = new VoiceChannel((DiscordClientImpl) guild.getClient(), json.name, Long.parseUnsignedLong(json.id), guild, json.topic, json.position,
					json.user_limit, json.bitrate, roleOverrides, userOverrides);
		}

		return channel;
	}

	/**
	 * Converts a json {@link VoiceStateObject} to a {@link IVoiceState}.
=======
	 * Creates a voice state object from a json response.
>>>>>>> d2dc54df
	 *
	 * @param guild The guild the voice state is in.
	 * @param json The json object representing the voice state.
	 * @return The converted voice state object.
	 */
	public static IVoiceState getVoiceStateFromJson(IGuild guild, VoiceStateObject json) {
		IVoiceChannel channel = json.channel_id != null ? guild.getVoiceChannelByID(Long.parseUnsignedLong(json.channel_id)) : null;
		return new VoiceState(guild, channel, guild.getUserByID(Long.parseUnsignedLong(json.user_id)),
				json.session_id, json.deaf, json.mute, json.self_deaf, json.self_mute, json.suppress);
	}

	/**
	 * Converts a json {@link PresenceObject} to a {@link IPresence}.
	 *
	 * @param presence The json object representing the presence.
	 * @return The converted presence object.
	 */
	public static IPresence getPresenceFromJSON(PresenceObject presence) {
		return getPresenceFromJSON(presence.game, presence.status);
	}

	/**
	 * Converts a json {@link PresenceUpdateEventResponse} to a {@link IPresence}.
	 *
	 * @param response The event response with presence information.
	 * @return The converted presence object.
	 */
	public static IPresence getPresenceFromJSON(PresenceUpdateEventResponse response) {
		return getPresenceFromJSON(response.game, response.status);
	}

	/**
	 * Creates a {@link IPresence} from a {@link GameObject game} and status type.
	 *
	 * @param game The game of the presence.
	 * @param status The status of the presence.
	 * @return The presence object with the given game and status.
	 */
	private static IPresence getPresenceFromJSON(GameObject game, String status) {
		return new Presence(
				game == null ? null : game.name,
				game == null ? null : game.url,
				StatusType.get(status));
	}

	/**
	 * Converts a json {@link EmojiObject} to a {@link IEmoji}.
	 *
	 * @param guild The guild the emoji belongs to.
	 * @param json The json object representing the emoji.
	 * @return The converted emoji object.
	 */
	public static IEmoji getEmojiFromJSON(IGuild guild, EmojiObject json) {
		long id = Long.parseUnsignedLong(json.id);
		List<IRole> roles = Arrays.stream(json.roles)
				.map(role -> guild.getRoleByID(Long.parseUnsignedLong(role)))
				.collect(Collectors.toList());

		return new EmojiImpl(id, guild, json.name, roles, json.require_colons, json.managed);
	}

	/**
	 * Converts an array of json {@link MessageObject.ReactionObject}s to a list of {@link IReaction}s.
	 *
	 * @param message The message the reactions belong to.
	 * @param json The json objects representing the reactions.
	 * @return The converted reaction objects.
	 */
	public static List<IReaction> getReactionsFromJSON(IMessage message, MessageObject.ReactionObject[] json) {
		List<IReaction> reactions = new ArrayList<>();
		if (json != null)
			for (MessageObject.ReactionObject object : json) {
				long id = object.emoji.id == null ? 0 : Long.parseUnsignedLong(object.emoji.id);
				ReactionEmoji emoji = ReactionEmoji.of(object.emoji.name, id);
				reactions.add(new Reaction(message, object.count, emoji));
			}

		return reactions;
	}

	public static AuditLog getAuditLogFromJSON(IGuild guild, AuditLogObject json) {
		LongMap<IUser> users = Arrays.stream(json.users)
				.map(u -> DiscordUtils.getUserFromJSON(guild.getShard(), u))
				.collect(LongMapCollector.toLongMap());

		LongMap<IWebhook> webhooks = Arrays.stream(json.webhooks)
				.map(w -> DiscordUtils.getWebhookFromJSON(guild.getChannelByID(Long.parseUnsignedLong(w.channel_id)), w))
				.collect(LongMapCollector.toLongMap());

		LongMap<AuditLogEntry> entries = Arrays.stream(json.audit_log_entries)
				.map(e -> DiscordUtils.getAuditLogEntryFromJSON(guild, users, webhooks, e))
				.collect(LongMapCollector.toLongMap());

		return new AuditLog(entries);
	}

	public static AuditLogEntry getAuditLogEntryFromJSON(IGuild guild, LongMap<IUser> users, LongMap<IWebhook> webhooks, AuditLogEntryObject json) {
		long targetID = json.target_id == null ? 0 : Long.parseUnsignedLong(json.target_id);
		long id = Long.parseUnsignedLong(json.id);
		IUser user = users.get(Long.parseUnsignedLong(json.user_id));

		ChangeMap changes = json.changes == null ? new ChangeMap() : Arrays.stream(json.changes).collect(ChangeMap.Collector.toChangeMap());

		OptionMap options = new OptionMap(json.options);

		ActionType actionType = ActionType.fromRaw(json.action_type);
		switch (actionType) {
			case GUILD_UPDATE:
				return new DiscordObjectEntry<>(guild, id, user, changes, json.reason, actionType, options);
			case CHANNEL_CREATE:
			case CHANNEL_UPDATE:
			case CHANNEL_OVERWRITE_CREATE:
			case CHANNEL_OVERWRITE_UPDATE:
			case CHANNEL_OVERWRITE_DELETE:
				IChannel channel = guild.getChannelByID(targetID);
				if (channel == null) channel = guild.getVoiceChannelByID(targetID);

				if (channel == null) {
					return new TargetedEntry(id, user, changes, json.reason, actionType, options, targetID);
				}
				return new DiscordObjectEntry<>(channel, id, user, changes, json.reason, actionType, options);
			case MEMBER_KICK:
			case MEMBER_BAN_ADD:
			case MEMBER_BAN_REMOVE:
			case MEMBER_UPDATE:
			case MEMBER_ROLE_UPDATE:
			case MESSAGE_DELETE: // message delete target is the author of the message
				IUser target = users.get(targetID);

				if (target == null) {
					return new TargetedEntry(id, user, changes, json.reason, actionType, options, targetID);
				}
				return new DiscordObjectEntry<>(target, id, user, changes, json.reason, actionType, options);
			case ROLE_CREATE:
			case ROLE_UPDATE:
				IRole role = guild.getRoleByID(targetID);

				if (role == null) {
					return new TargetedEntry(id, user, changes, json.reason, actionType, options, targetID);
				}
				return new DiscordObjectEntry<>(role, id, user, changes, json.reason, actionType, options);
			case WEBHOOK_CREATE:
			case WEBHOOK_UPDATE:
				IWebhook webhook = webhooks.get(targetID);

				if (webhook == null) {
					return new TargetedEntry(id, user, changes, json.reason, actionType, options, targetID);
				}
				return new DiscordObjectEntry<>(webhook, id, user, changes, json.reason, actionType, options);
			case EMOJI_CREATE:
			case EMOJI_UPDATE:
				IEmoji emoji = guild.getEmojiByID(targetID);

				if (emoji == null) {
					return new TargetedEntry(id, user, changes, json.reason, actionType, options, targetID);
				}
				return new DiscordObjectEntry<>(emoji, id, user, changes, json.reason, actionType, options);
			case CHANNEL_DELETE:
			case ROLE_DELETE:
			case WEBHOOK_DELETE:
			case EMOJI_DELETE:
				return new TargetedEntry(id, user, changes, json.reason, actionType, options, targetID);
			case INVITE_CREATE:
			case INVITE_DELETE:
			case INVITE_UPDATE:
			case MEMBER_PRUNE:
				return new AuditLogEntry(id, user, changes, json.reason, actionType, options);
		}

		return null;
	}

	/**
	 * Gets the timestamp portion of a Snowflake ID as a {@link LocalDateTime} using the system's default timezone.
	 *
	 * @param id The Snowflake ID.
	 * @return The timestamp portion of the ID.
	 */
	public static LocalDateTime getSnowflakeTimeFromID(long id) {
		long milliseconds = DISCORD_EPOCH + (id >>> 22);
		return LocalDateTime.ofInstant(Instant.ofEpochMilli(milliseconds), ZoneId.systemDefault());
	}

	/**
	 * Gets all of the invite codes from invite URLs in a message.
	 *
	 * @param message The message content to parse.
	 * @return A list of the invite codes in the message.
	 */
	public static List<String> getInviteCodesFromMessage(String message) {
		Matcher matcher = MessageTokenizer.INVITE_PATTERN.matcher(message);
		List<String> strings = new ArrayList<>();
		while (matcher.find()) {
			strings.add(matcher.group(1));
			matcher = MessageTokenizer.INVITE_PATTERN.matcher(matcher.replaceFirst(""));
		}
		return strings;
	}

	/**
	 * Converts an {@link AudioInputStream} to 48000Hz 16 bit stereo signed Big Endian PCM format.
	 *
	 * @param stream The original stream.
	 * @return The PCM encoded stream.
	 */
	public static AudioInputStream getPCMStream(AudioInputStream stream) {
		AudioFormat baseFormat = stream.getFormat();

		//Converts first to PCM data. If the data is already PCM data, this will not change anything.
		AudioFormat toPCM = new AudioFormat(AudioFormat.Encoding.PCM_SIGNED, baseFormat.getSampleRate(),
				//AudioConnection.OPUS_SAMPLE_RATE,
				baseFormat.getSampleSizeInBits() != -1 ? baseFormat.getSampleSizeInBits() : 16,
				baseFormat.getChannels(),
				//If we are given a frame size, use it. Otherwise, assume 16 bits (2 8bit shorts) per channel.
				baseFormat.getFrameSize() != -1 ? baseFormat.getFrameSize() : 2 * baseFormat.getChannels(),
				baseFormat.getFrameRate() != -1 ? baseFormat.getFrameRate() : baseFormat.getSampleRate(),
				baseFormat.isBigEndian());
		AudioInputStream pcmStream = AudioSystem.getAudioInputStream(toPCM, stream);

		//Then resamples to a sample rate of 48000hz and ensures that data is Big Endian.
		AudioFormat audioFormat = new AudioFormat(toPCM.getEncoding(), OpusUtil.OPUS_SAMPLE_RATE,
				toPCM.getSampleSizeInBits(), toPCM.getChannels(), toPCM.getFrameSize(), toPCM.getFrameRate(), true);

		return AudioSystem.getAudioInputStream(audioFormat, pcmStream);
	}

	/**
	 * Creates a {@link ThreadFactory} which produces threads which run as daemons.
	 *
	 * @return The new daemon thread factory.
	 */
	public static ThreadFactory createDaemonThreadFactory() {
		return createDaemonThreadFactory(null);
	}

	/**
	 * This creates a {@link ThreadFactory} which produces threads which run as daemons.
	 *
	 * @param threadName The name of threads created by the returned factory.
	 * @return The new daemon thread factory.
	 */
	public static ThreadFactory createDaemonThreadFactory(String threadName) {
		return (runnable) -> { //Ensures all threads are daemons
			Thread thread = Executors.defaultThreadFactory().newThread(runnable);
			if (threadName != null)
				thread.setName(threadName);
			thread.setDaemon(true);
			return thread;
		};
	}

	/**
	 * Checks equality between two {@link IDiscordObject}s using their IDs.
	 * If one of the given objects is not a discord object, it will use the {@link Object#equals(Object)} method of that
	 * object instead.
	 *
	 * @param a The first object.
	 * @param b The second object.
	 * @return If the two objects are equal.
	 */
	public static boolean equals(Object a, Object b) {
		if (a == b) return true;
		if (a == null || b == null) return false;

		if (!IDiscordObject.class.isAssignableFrom(a.getClass())) {
			return a.equals(b);
		}

		if (!IDiscordObject.class.isAssignableFrom(b.getClass())) {
			return b.equals(a);
		}

		if (!a.getClass().isAssignableFrom(b.getClass())) return false;

		if (((IDiscordObject) a).getLongID() != ((IDiscordObject) b).getLongID()) return false;

		return true;
	}
}<|MERGE_RESOLUTION|>--- conflicted
+++ resolved
@@ -136,9 +136,6 @@
 	public static final Pattern STREAM_URL_PATTERN = Pattern.compile("https?://(www\\.)?twitch\\.tv/.+");
 
 	/**
-<<<<<<< HEAD
-	 * Converts a String timestamp into a {@link LocalDateTime}.
-=======
 	 * Gets a snowflake from a unix timestamp.
 	 *
 	 * <p>This snowflake only contains accurate information about the timestamp (not about other parts of the snowflake).
@@ -165,8 +162,7 @@
 	}
 
 	/**
-	 * Converts a String timestamp into a java object timestamp.
->>>>>>> d2dc54df
+	 * Converts a String timestamp into a {@link LocalDateTime}.
 	 *
 	 * @param time The string timestamp.
 	 * @return The LocalDateTime representing the timestamp.
@@ -412,34 +408,8 @@
 	}
 
 	/**
-<<<<<<< HEAD
-	 * Converts a json {@link PrivateChannelObject} to a {@link IPrivateChannel}. This method first checks the internal
-	 * private channel cache and returns that object with updated information if it exists. Otherwise, it constructs a
-	 * new private channel.
-	 *
-	 * @param shard The shard the private channel belongs to.
-	 * @param json The json object representing the private channel.
-	 * @return The converted private channel object.
-	 */
-	public static IPrivateChannel getPrivateChannelFromJSON(IShard shard, PrivateChannelObject json) {
-		IPrivateChannel channel = ((ShardImpl) shard).privateChannels.get(json.id);
-		if (channel == null) {
-			User recipient = (User) shard.getUserByID(Long.parseUnsignedLong(json.id));
-			if (recipient == null)
-				recipient = getUserFromJSON(shard, json.recipient);
-
-			channel = new PrivateChannel((DiscordClientImpl) shard.getClient(), recipient, Long.parseUnsignedLong(json.id));
-		}
-
-		return channel;
-	}
-
-	/**
 	 * Converts a json {@link MessageObject} to a {@link IMessage}. This method first checks the internal message cache
 	 * and returns that object with updated information if it exists. Otherwise, it constructs a new message.
-=======
-	 * Creates a message object from a json response.
->>>>>>> d2dc54df
 	 *
 	 * @param channel The channel the message belongs to.
 	 * @param json The json object representing the message.
@@ -551,15 +521,9 @@
 	 * Converts a json {@link ChannelObject} to a {@link IChannel}. This method first checks the internal channel cache
 	 * and returns that object with updated information if it exists. Otherwise, it constructs a new channel.
 	 *
-<<<<<<< HEAD
-	 * @param guild The guild the channel belongs to.
-	 * @param json The json object representing the channel.
+	 * @param shard The shard the channel belongs to.
+	 * @param json  The json object representing the channel.
 	 * @return The converted channel object.
-=======
-	 * @param shard the shard.
-	 * @param json  The json response.
-	 * @return The channel object.
->>>>>>> d2dc54df
 	 */
 	public static IChannel getChannelFromJSON(IShard shard, IGuild guild, ChannelObject json) {
 		DiscordClientImpl client = (DiscordClientImpl) shard.getClient();
@@ -666,45 +630,7 @@
 	}
 
 	/**
-<<<<<<< HEAD
-	 * Converts a json {@link ChannelObject} to a {@link IVoiceChannel}. This method first checks the internal voice
-	 * channel cache and returns that object with updated information if it exists. Otherwise, it constructs a new voice
-	 * channel.
-	 *
-	 * @param guild The guild the voice channel belongs to.
-	 * @param json The json object representing the voice channel.
-	 * @return The converted voice channel object.
-	 */
-	public static IVoiceChannel getVoiceChannelFromJSON(IGuild guild, ChannelObject json) {
-		VoiceChannel channel;
-
-		Pair<Cache<IChannel.PermissionOverride>, Cache<IChannel.PermissionOverride>> overrides =
-				getPermissionOverwritesFromJSONs((DiscordClientImpl) guild.getClient(), json.permission_overwrites);
-		Cache<IChannel.PermissionOverride> userOverrides = overrides.getLeft();
-		Cache<IChannel.PermissionOverride> roleOverrides = overrides.getRight();
-
-		if ((channel = (VoiceChannel) guild.getVoiceChannelByID(Long.parseUnsignedLong(json.id))) != null) {
-			channel.setUserLimit(json.user_limit);
-			channel.setBitrate(json.bitrate);
-			channel.setName(json.name);
-			channel.setPosition(json.position);
-			channel.userOverrides.clear();
-			channel.userOverrides.putAll(userOverrides);
-			channel.roleOverrides.clear();
-			channel.roleOverrides.putAll(roleOverrides);
-		} else {
-			channel = new VoiceChannel((DiscordClientImpl) guild.getClient(), json.name, Long.parseUnsignedLong(json.id), guild, json.topic, json.position,
-					json.user_limit, json.bitrate, roleOverrides, userOverrides);
-		}
-
-		return channel;
-	}
-
-	/**
 	 * Converts a json {@link VoiceStateObject} to a {@link IVoiceState}.
-=======
-	 * Creates a voice state object from a json response.
->>>>>>> d2dc54df
 	 *
 	 * @param guild The guild the voice state is in.
 	 * @param json The json object representing the voice state.
@@ -785,6 +711,13 @@
 		return reactions;
 	}
 
+	/**
+	 * Converts a json {@link AuditLogObject} to a {@link AuditLog}.
+	 *
+	 * @param guild The guild the audit log belongs to.
+	 * @param json The json object representing the audit log.
+	 * @return The converted audit log object.
+	 */
 	public static AuditLog getAuditLogFromJSON(IGuild guild, AuditLogObject json) {
 		LongMap<IUser> users = Arrays.stream(json.users)
 				.map(u -> DiscordUtils.getUserFromJSON(guild.getShard(), u))
@@ -801,6 +734,15 @@
 		return new AuditLog(entries);
 	}
 
+	/**
+	 * Converts a json {@link AuditLogEntry} to a {@link AuditLogEntry}.
+	 *
+	 * @param guild The guild the entry belongs to.
+	 * @param users The users of the parent audit log.
+	 * @param webhooks The webhooks of the parent audit log.
+	 * @param json The converted audit log entry object.
+	 * @return The converted audit log entry.
+	 */
 	public static AuditLogEntry getAuditLogEntryFromJSON(IGuild guild, LongMap<IUser> users, LongMap<IWebhook> webhooks, AuditLogEntryObject json) {
 		long targetID = json.target_id == null ? 0 : Long.parseUnsignedLong(json.target_id);
 		long id = Long.parseUnsignedLong(json.id);
