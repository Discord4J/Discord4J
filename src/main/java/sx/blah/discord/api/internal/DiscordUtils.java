/*
 *     This file is part of Discord4J.
 *
 *     Discord4J is free software: you can redistribute it and/or modify
 *     it under the terms of the GNU Lesser General Public License as published by
 *     the Free Software Foundation, either version 3 of the License, or
 *     (at your option) any later version.
 *
 *     Discord4J is distributed in the hope that it will be useful,
 *     but WITHOUT ANY WARRANTY; without even the implied warranty of
 *     MERCHANTABILITY or FITNESS FOR A PARTICULAR PURPOSE.  See the
 *     GNU Lesser General Public License for more details.
 *
 *     You should have received a copy of the GNU Lesser General Public License
 *     along with Discord4J.  If not, see <http://www.gnu.org/licenses/>.
 */

package sx.blah.discord.api.internal;

import com.fasterxml.jackson.annotation.JsonAutoDetect;
import com.fasterxml.jackson.annotation.JsonInclude;
import com.fasterxml.jackson.annotation.PropertyAccessor;
import com.fasterxml.jackson.core.JsonParser;
import com.fasterxml.jackson.databind.DeserializationFeature;
import com.fasterxml.jackson.databind.ObjectMapper;
import com.fasterxml.jackson.databind.SerializationFeature;
import com.fasterxml.jackson.module.afterburner.AfterburnerModule;
import org.apache.commons.lang3.tuple.Pair;
import sx.blah.discord.Discord4J;
import sx.blah.discord.api.IDiscordClient;
import sx.blah.discord.api.IShard;
import sx.blah.discord.api.internal.json.event.PresenceUpdateEventResponse;
import sx.blah.discord.api.internal.json.objects.*;
import sx.blah.discord.handle.impl.obj.*;
import sx.blah.discord.handle.obj.*;
import sx.blah.discord.util.LogMarkers;
import sx.blah.discord.util.MessageTokenizer;
import sx.blah.discord.util.RequestBuilder;
import sx.blah.discord.util.cache.Cache;

import javax.sound.sampled.AudioFormat;
import javax.sound.sampled.AudioInputStream;
import javax.sound.sampled.AudioSystem;
import java.awt.*;
import java.time.Instant;
import java.time.LocalDateTime;
import java.time.ZoneId;
import java.util.ArrayList;
import java.util.Arrays;
import java.util.List;
import java.util.concurrent.Executors;
import java.util.concurrent.ThreadFactory;
import java.util.concurrent.atomic.AtomicReference;
import java.util.regex.Matcher;
import java.util.regex.Pattern;
import java.util.stream.Collectors;

/**
 * Collection of internal Discord4J utilities.
 */
public class DiscordUtils {

	/**
	 * Re-usable instance of jackson.
	 */
	public static final ObjectMapper MAPPER = new ObjectMapper()
			.registerModule(new AfterburnerModule())
			.enable(SerializationFeature.USE_EQUALITY_FOR_OBJECT_ID)
			.enable(SerializationFeature.WRITE_NULL_MAP_VALUES)
			.enable(DeserializationFeature.USE_JAVA_ARRAY_FOR_JSON_ARRAY)
			.enable(DeserializationFeature.ACCEPT_EMPTY_STRING_AS_NULL_OBJECT)
			.disable(DeserializationFeature.FAIL_ON_UNKNOWN_PROPERTIES)
			.enable(JsonParser.Feature.ALLOW_COMMENTS)
			.enable(JsonParser.Feature.ALLOW_UNQUOTED_FIELD_NAMES)
			.enable(JsonParser.Feature.ALLOW_SINGLE_QUOTES)
			.enable(JsonParser.Feature.ALLOW_MISSING_VALUES)
			.setVisibility(PropertyAccessor.ALL, JsonAutoDetect.Visibility.NONE)
			.setVisibility(PropertyAccessor.FIELD, JsonAutoDetect.Visibility.ANY);

	/**
	 * Like {@link #MAPPER} but it doesn't serialize nulls.
	 */
	public static final ObjectMapper MAPPER_NO_NULLS = new ObjectMapper()
			.registerModule(new AfterburnerModule())
			.setSerializationInclusion(JsonInclude.Include.NON_NULL)
			.enable(SerializationFeature.USE_EQUALITY_FOR_OBJECT_ID)
			.disable(SerializationFeature.WRITE_NULL_MAP_VALUES)
			.enable(DeserializationFeature.USE_JAVA_ARRAY_FOR_JSON_ARRAY)
			.enable(DeserializationFeature.ACCEPT_EMPTY_STRING_AS_NULL_OBJECT)
			.disable(DeserializationFeature.FAIL_ON_UNKNOWN_PROPERTIES)
			.enable(JsonParser.Feature.ALLOW_COMMENTS)
			.enable(JsonParser.Feature.ALLOW_UNQUOTED_FIELD_NAMES)
			.enable(JsonParser.Feature.ALLOW_SINGLE_QUOTES)
			.enable(JsonParser.Feature.ALLOW_MISSING_VALUES)
			.setVisibility(PropertyAccessor.ALL, JsonAutoDetect.Visibility.NONE)
			.setVisibility(PropertyAccessor.FIELD, JsonAutoDetect.Visibility.ANY);

	/**
	 * The unix time that represents Discord's epoch. (January 1, 2015).
	 */
	public static final long DISCORD_EPOCH = 1420070400000L;

	/**
	 * Pattern for Discord's custom emoji.
	 */
	public static final Pattern CUSTOM_EMOJI_PATTERN = Pattern.compile("<?:[A-Za-z_0-9]+:\\d+>?");

	/**
	 * Pattern for Discord's emoji aliases (e.g. :heart: or :thinking:).
	 */
	public static final Pattern EMOJI_ALIAS_PATTERN = Pattern.compile(":.+:");

	/**
	 * Pattern for Discord's nsfw channel name indicator.
	 */
	public static final Pattern NSFW_CHANNEL_PATTERN = Pattern.compile("^nsfw(-|$)");

	/**
	 * Pattern for Discord's valid streaming URL strings passed to {@link IShard#streaming(String, String)}.
	 */
	public static final Pattern STREAM_URL_PATTERN = Pattern.compile("https?://(www\\.)?twitch\\.tv/.+");

	/**
	 * Converts a String timestamp into a {@link LocalDateTime}.
	 *
	 * @param time The string timestamp.
	 * @return The LocalDateTime representing the timestamp.
	 */
	public static LocalDateTime convertFromTimestamp(String time) {
		if (time == null) {
			return LocalDateTime.now();
		}
		return LocalDateTime.parse(time.split("\\+")[0]).atZone(ZoneId.of("UTC+00:00"))
				.withZoneSameInstant(ZoneId.systemDefault()).toLocalDateTime();
	}

	/**
	 * Converts a json {@link UserObject} to a {@link User}. This method first checks the internal user cache and returns
	 * that object with updated information if it exists. Otherwise, it constructs a new user.
	 *
	 * @param shard The shard the user belongs to.
	 * @param response The json object representing the user.
	 * @return The converted user object.
	 */
	public static User getUserFromJSON(IShard shard, UserObject response) {
		if (response == null)
			return null;

		User user;
		if (shard != null && (user = (User) shard.getUserByID(Long.parseUnsignedLong(response.id))) != null) {
			user.setAvatar(response.avatar);
			user.setName(response.username);
			user.setDiscriminator(response.discriminator);
		} else {
			user = new User(shard, response.username, Long.parseUnsignedLong(response.id), response.discriminator, response.avatar,
					new Presence(null, null, StatusType.OFFLINE), response.bot);
		}
		return user;
	}

	/**
	 * Converts a json {@link InviteObject} to an {@link IInvite}.
	 *
	 * @param client The client the invite belongs to.
	 * @param json   The json object representing the invite.
	 * @return The converted invite object.
	 */
	public static IInvite getInviteFromJSON(IDiscordClient client, InviteObject json) {
		return new Invite(client, json);
	}

	/**
	 * Converts a json {@link ExtendedInviteObject} to an {@link IExtendedInvite}.
	 *
	 * @param client The client the invite belongs to.
	 * @param json   The json object representing the invite.
	 * @return The converted extended invite object.
	 */
	public static IExtendedInvite getExtendedInviteFromJSON(IDiscordClient client, ExtendedInviteObject json) {
		return new ExtendedInvite(client, json);
	}

	/**
	 * Gets the users mentioned in a message.
	 *
	 * @param json The json response to use.
	 * @return The list of IDs of mentioned users.
	 */
	public static List<Long> getMentionsFromJSON(MessageObject json) {
		List<Long> mentions = new ArrayList<>();
		if (json.mentions != null)
			for (UserObject response : json.mentions)
				mentions.add(Long.parseUnsignedLong(response.id));

		return mentions;
	}

	/**
	 * Gets the roles mentioned in a message.
	 *
	 * @param json The json response to use.
	 * @return The list IDs of mentioned roles.
	 */
	public static List<Long> getRoleMentionsFromJSON(MessageObject json) {
		List<Long> mentions = new ArrayList<>();
		if (json.mention_roles != null)
			for (String role : json.mention_roles)
				mentions.add(Long.parseUnsignedLong(role));

		return mentions;
	}

	/**
	 * Gets the attachments on a message.
	 *
	 * @param json The json response to use.
	 * @return The attachments.
	 */
	public static List<IMessage.Attachment> getAttachmentsFromJSON(MessageObject json) {
		List<IMessage.Attachment> attachments = new ArrayList<>();
		if (json.attachments != null)
			for (MessageObject.AttachmentObject response : json.attachments) {
				attachments.add(new IMessage.Attachment(response.filename, response.size, Long.parseUnsignedLong(response.id), response.url));
			}

		return attachments;
	}

	/**
	 * Gets the embeds on a message.
	 *
	 * @param json The json response to use.
	 * @return The embeds.
	 */
	public static List<Embed> getEmbedsFromJSON(MessageObject json) {
		List<Embed> embeds = new ArrayList<>();
		if (json.embeds != null)
			for (EmbedObject response : json.embeds) {
				embeds.add(new Embed(response.title, response.type, response.description, response.url,
						response.thumbnail, response.provider, convertFromTimestamp(response.timestamp),
						new Color(response.color), response.footer, response.image, response.video,
						response.author, response.fields));
			}

		return embeds;
	}

	/**
	 * Converts a json {@link GuildObject} to a {@link IGuild}. This method first checks the internal guild cache and returns
	 * that object with updated information if it exists. Otherwise, it constructs a new guild.
	 *
	 * @param shard The shard the guild belongs to.
	 * @param json The json object representing the guild.
	 * @return The converted guild object.
	 */
	public static IGuild getGuildFromJSON(IShard shard, GuildObject json) {
		Guild guild;

		long guildId = Long.parseUnsignedLong(json.id);
		if ((guild = (Guild) shard.getGuildByID(guildId)) != null) {
			guild.setIcon(json.icon);
			guild.setName(json.name);
			guild.setOwnerID(Long.parseUnsignedLong(json.owner_id));
			guild.setAFKChannel(json.afk_channel_id == null ? 0 : Long.parseUnsignedLong(json.afk_channel_id));
			guild.setAfkTimeout(json.afk_timeout);
			guild.setRegion(json.region);
			guild.setVerificationLevel(json.verification_level);
			guild.setTotalMemberCount(json.member_count);

			List<IRole> newRoles = new ArrayList<>();
			for (RoleObject roleResponse : json.roles) {
				newRoles.add(getRoleFromJSON(guild, roleResponse));
			}
			guild.roles.clear();
			guild.roles.putAll(newRoles);

			for (IUser user : guild.getUsers()) { //Removes all deprecated roles
				for (IRole role : user.getRolesForGuild(guild)) {
					if (guild.getRoleByID(role.getLongID()) == null) {
						user.getRolesForGuild(guild).remove(role);
					}
				}
			}
		} else {
			guild = new Guild(shard, json.name, guildId, json.icon, Long.parseUnsignedLong(json.owner_id),
					json.afk_channel_id == null ? 0 : Long.parseUnsignedLong(json.afk_channel_id), json.afk_timeout, json.region, json.verification_level);

			if (json.roles != null)
				for (RoleObject roleResponse : json.roles) {
					getRoleFromJSON(guild, roleResponse); //Implicitly adds the role to the guild.
				}

			guild.setTotalMemberCount(json.member_count);
			if (json.members != null) {
				for (MemberObject member : json.members) {
					IUser user = getUserFromGuildMemberResponse(guild, member);
					guild.users.put(user);
				}
			}

			if (json.presences != null)
				for (PresenceObject presence : json.presences) {
					User user = (User) guild.getUserByID(Long.parseUnsignedLong(presence.user.id));
					if (user != null) {
						user.setPresence(DiscordUtils.getPresenceFromJSON(presence));
					}
				}

			if (json.channels != null)
				for (ChannelObject channelResponse : json.channels) {
					int channelType = channelResponse.type;
					if (channelType == ChannelObject.Type.GUILD_TEXT) {
						guild.channels.put(getChannelFromJSON(guild, channelResponse));
					} else if (channelType == ChannelObject.Type.GUILD_VOICE) {
						guild.voiceChannels.put(getVoiceChannelFromJSON(guild, channelResponse));
					}
				}

			if (json.voice_states != null) {
				for (VoiceStateObject voiceState : json.voice_states) {
					final AtomicReference<IUser> user = new AtomicReference<>(guild.getUserByID(Long.parseUnsignedLong(voiceState.user_id)));
					if (user.get() == null) {
						new RequestBuilder(shard.getClient()).shouldBufferRequests(true).doAction(() -> {
							if (user.get() == null) user.set(shard.fetchUser(Long.parseUnsignedLong(voiceState.user_id)));
							return true;
						}).execute();
					}
					if (user.get()!= null)
						((User) user.get()).voiceStates.put(DiscordUtils.getVoiceStateFromJson(guild, voiceState));
				}
			}
		}

		// emoji are always updated
		guild.emojis.clear();
		for (EmojiObject obj : json.emojis) {
			guild.emojis.put(DiscordUtils.getEmojiFromJSON(guild, obj));
		}

		return guild;
	}

	/**
	 * Converts a json {@link MemberObject} to a {@link IUser}. This method uses {@link #getUserFromJSON(IShard, UserObject)}
	 * to get or create a {@link IUser} and then updates the guild's appropriate member caches for that user.
	 *
	 * @param guild The guild the member belongs to.
	 * @param json The json object representing the member.
	 * @return The converted user object.
	 */
	public static IUser getUserFromGuildMemberResponse(IGuild guild, MemberObject json) {
		User user = getUserFromJSON(guild.getShard(), json.user);
		for (String role : json.roles) {
			Role roleObj = (Role) guild.getRoleByID(Long.parseUnsignedLong(role));
			if (roleObj != null && !user.getRolesForGuild(guild).contains(roleObj))
				user.addRole(guild.getLongID(), roleObj);
		}
		user.addRole(guild.getLongID(), guild.getRoleByID(guild.getLongID())); //@everyone role
		user.addNick(guild.getLongID(), json.nick);

		VoiceState voiceState = (VoiceState) user.getVoiceStateForGuild(guild);
		voiceState.setDeafened(json.deaf);
		voiceState.setMuted(json.mute);

		((Guild) guild).joinTimes.put(new Guild.TimeStampHolder(user.getLongID(), convertFromTimestamp(json.joined_at)));
		return user;
	}

	/**
	 * Converts a json {@link PrivateChannelObject} to a {@link IPrivateChannel}. This method first checks the internal
	 * private channel cache and returns that object with updated information if it exists. Otherwise, it constructs a
	 * new private channel.
	 *
	 * @param shard The shard the private channel belongs to.
	 * @param json The json object representing the private channel.
	 * @return The converted private channel object.
	 */
	public static IPrivateChannel getPrivateChannelFromJSON(IShard shard, PrivateChannelObject json) {
		IPrivateChannel channel = ((ShardImpl) shard).privateChannels.get(json.id);
		if (channel == null) {
			User recipient = (User) shard.getUserByID(Long.parseUnsignedLong(json.id));
			if (recipient == null)
				recipient = getUserFromJSON(shard, json.recipient);

			channel = new PrivateChannel((DiscordClientImpl) shard.getClient(), recipient, Long.parseUnsignedLong(json.id));
		}

		return channel;
	}

	/**
	 * Converts a json {@link MessageObject} to a {@link IMessage}. This method first checks the internal message cache
	 * and returns that object with updated information if it exists. Otherwise, it constructs a new message.
	 *
	 * @param channel The channel the message belongs to.
	 * @param json The json object representing the message.
	 * @return The converted message object.
	 */
	public static IMessage getMessageFromJSON(Channel channel, MessageObject json) {
		if (json == null)
			return null;

		if (channel.messages.containsKey(json.id)) {
			Message message = (Message) channel.getMessageByID(Long.parseUnsignedLong(json.id));
			message.setAttachments(getAttachmentsFromJSON(json));
			message.setEmbeds(getEmbedsFromJSON(json));
			message.setContent(json.content);
			message.setMentionsEveryone(json.mention_everyone);
			message.setMentions(getMentionsFromJSON(json), getRoleMentionsFromJSON(json));
			message.setTimestamp(convertFromTimestamp(json.timestamp));
			message.setEditedTimestamp(
					json.edited_timestamp == null ? null : convertFromTimestamp(json.edited_timestamp));
			message.setPinned(Boolean.TRUE.equals(json.pinned));
			message.setChannelMentions();

			return message;
		} else {
			long authorId = Long.parseUnsignedLong(json.author.id);
			IUser author = channel.getGuild() == null ? getUserFromJSON(channel.getShard(), json.author) : channel.getGuild()
					.getUsers()
					.stream()
					.filter(it -> it.getLongID() == authorId)
					.findAny()
					.orElseGet(() -> getUserFromJSON(channel.getShard(), json.author));

			Message message = new Message(channel.getClient(), Long.parseUnsignedLong(json.id), json.content,
					author, channel, convertFromTimestamp(json.timestamp),
					json.edited_timestamp == null ? null : convertFromTimestamp(json.edited_timestamp),
					json.mention_everyone, getMentionsFromJSON(json), getRoleMentionsFromJSON(json),
					getAttachmentsFromJSON(json), Boolean.TRUE.equals(json.pinned), getEmbedsFromJSON(json),
					json.webhook_id != null ? Long.parseUnsignedLong(json.webhook_id) : 0);
			message.setReactions(getReactionsFromJSON(message, json.reactions));

			return message;
		}
	}

	/**
	 * Updates a {@link IMessage} object with the non-null or non-empty contents of a json {@link MessageObject}.
	 *
	 * @param toUpdate The message to update.
	 * @param json The json object representing the message.
	 * @return The updated message object.
	 */
	public static IMessage getUpdatedMessageFromJSON(IMessage toUpdate, MessageObject json) {
		if (toUpdate == null)
			return null;

		Message message = (Message) toUpdate;
		List<IMessage.Attachment> attachments = getAttachmentsFromJSON(json);
		List<Embed> embeds = getEmbedsFromJSON(json);
		if (!attachments.isEmpty())
			message.setAttachments(attachments);
		if (!embeds.isEmpty())
			message.setEmbeds(embeds);
		if (json.content != null) {
			message.setContent(json.content);
			message.setMentions(getMentionsFromJSON(json), getRoleMentionsFromJSON(json));
			message.setMentionsEveryone(json.mention_everyone);
			message.setChannelMentions();
		}
		if (json.timestamp != null)
			message.setTimestamp(convertFromTimestamp(json.timestamp));
		if (json.edited_timestamp != null)
			message.setEditedTimestamp(convertFromTimestamp(json.edited_timestamp));
		if (json.pinned != null)
			message.setPinned(json.pinned);

		return message;
	}

	/**
	 * Converts a json {@link WebhookObject} to a {@link IWebhook}. This method first checks the internal webhook cache
	 * and returns that object with updated information if it exists. Otherwise, it constructs a new webhook.
	 *
	 * @param channel The channel the webhook belongs to.
	 * @param json The json object representing the webhook.
	 * @return The converted webhook object.
	 */
	public static IWebhook getWebhookFromJSON(IChannel channel, WebhookObject json) {
		long webhookId = Long.parseUnsignedLong(json.id);
		if (channel.getWebhookByID(webhookId) != null) {
			Webhook webhook = (Webhook) channel.getWebhookByID(webhookId);
			webhook.setName(json.name);
			webhook.setAvatar(json.avatar);

			return webhook;
		} else {
			long userId = Long.parseUnsignedLong(json.user.id);
			IUser author = channel.getGuild()
					.getUsers()
					.stream()
					.filter(it -> it.getLongID() == userId)
					.findAny()
					.orElseGet(() -> getUserFromJSON(channel.getShard(), json.user));
			return new Webhook(channel.getClient(), json.name, Long.parseUnsignedLong(json.id), channel, author, json.avatar, json.token);
		}
	}

	/**
	 * Converts a json {@link ChannelObject} to a {@link IChannel}. This method first checks the internal channel cache
	 * and returns that object with updated information if it exists. Otherwise, it constructs a new channel.
	 *
	 * @param guild The guild the channel belongs to.
	 * @param json The json object representing the channel.
	 * @return The converted channel object.
	 */
	public static IChannel getChannelFromJSON(IGuild guild, ChannelObject json) {
		Channel channel;

		Pair<Cache<IChannel.PermissionOverride>, Cache<IChannel.PermissionOverride>> overrides =
				getPermissionOverwritesFromJSONs((DiscordClientImpl) guild.getClient(), json.permission_overwrites);
		Cache<IChannel.PermissionOverride> userOverrides = overrides.getLeft();
		Cache<IChannel.PermissionOverride> roleOverrides = overrides.getRight();

		if ((channel = (Channel) guild.getChannelByID(Long.parseUnsignedLong(json.id))) != null) {
			channel.setName(json.name);
			channel.setPosition(json.position);
			channel.setTopic(json.topic);
			channel.userOverrides.clear();
			channel.userOverrides.putAll(userOverrides);
			channel.roleOverrides.clear();
			channel.roleOverrides.putAll(roleOverrides);
		} else {
			channel = new Channel((DiscordClientImpl) guild.getClient(), json.name, Long.parseUnsignedLong(json.id), guild, json.topic, json.position,
					roleOverrides, userOverrides);
		}

		return channel;
	}

	/**
	 * Converts an array of json {@link OverwriteObject}s to sets of user and role overrides.
	 *
	 * @param overwrites The array of json overwrite objects.
	 * @return A pair representing the overwrites per id; left value = user overrides and right value = role overrides.
	 */
	public static Pair<Cache<IChannel.PermissionOverride>, Cache<IChannel.PermissionOverride>>
	getPermissionOverwritesFromJSONs(DiscordClientImpl client, OverwriteObject[] overwrites) {
		Cache<IChannel.PermissionOverride> userOverrides = new Cache<>(client, IChannel.PermissionOverride.class);
		Cache<IChannel.PermissionOverride> roleOverrides = new Cache<>(client, IChannel.PermissionOverride.class);

		for (OverwriteObject overrides : overwrites) {
			if (overrides.type.equalsIgnoreCase("role")) {
				roleOverrides.put(new IChannel.PermissionOverride(Permissions.getAllowedPermissionsForNumber(overrides.allow),
								Permissions.getDeniedPermissionsForNumber(overrides.deny), Long.parseUnsignedLong(overrides.id)));
			} else if (overrides.type.equalsIgnoreCase("member")) {
				userOverrides.put(new IChannel.PermissionOverride(Permissions.getAllowedPermissionsForNumber(overrides.allow),
								Permissions.getDeniedPermissionsForNumber(overrides.deny), Long.parseUnsignedLong(overrides.id)));
			} else {
				Discord4J.LOGGER.warn(LogMarkers.API, "Unknown permissions overwrite type \"{}\"!", overrides.type);
			}
		}

		return Pair.of(userOverrides, roleOverrides);
	}

	/**
	 * Converts a json {@link RoleObject} to a {@link IRole}. This method first checks the internal role cache
	 * and returns that object with updated information if it exists. Otherwise, it constructs a new role.
	 *
	 * @param guild The guild the role belongs to.
	 * @param json The json object representing the role.
	 * @return The converted role object.
	 */
	public static IRole getRoleFromJSON(IGuild guild, RoleObject json) {
		Role role;
		if ((role = (Role) guild.getRoleByID(Long.parseUnsignedLong(json.id))) != null) {
			role.setColor(json.color);
			role.setHoist(json.hoist);
			role.setName(json.name);
			role.setPermissions(json.permissions);
			role.setPosition(json.position);
			role.setMentionable(json.mentionable);
		} else {
			role = new Role(json.position, json.permissions, json.name, json.managed, Long.parseUnsignedLong(json.id), json.hoist, json.color,
					json.mentionable, guild);
			((Guild) guild).roles.put(role);
		}
		return role;
	}

	/**
	 * Converts a json {@link VoiceRegionObject} to an {@link IRegion}.
	 *
	 * @param json The json object representing the region.
	 * @return The converted region object.
	 */
	public static IRegion getRegionFromJSON(VoiceRegionObject json) {
		return new Region(json.id, json.name, json.vip);
	}

	/**
	 * Converts a json {@link ChannelObject} to a {@link IVoiceChannel}. This method first checks the internal voice
	 * channel cache and returns that object with updated information if it exists. Otherwise, it constructs a new voice
	 * channel.
	 *
	 * @param guild The guild the voice channel belongs to.
	 * @param json The json object representing the voice channel.
	 * @return The converted voice channel object.
	 */
	public static IVoiceChannel getVoiceChannelFromJSON(IGuild guild, ChannelObject json) {
		VoiceChannel channel;

		Pair<Cache<IChannel.PermissionOverride>, Cache<IChannel.PermissionOverride>> overrides =
				getPermissionOverwritesFromJSONs((DiscordClientImpl) guild.getClient(), json.permission_overwrites);
		Cache<IChannel.PermissionOverride> userOverrides = overrides.getLeft();
		Cache<IChannel.PermissionOverride> roleOverrides = overrides.getRight();

		if ((channel = (VoiceChannel) guild.getVoiceChannelByID(Long.parseUnsignedLong(json.id))) != null) {
			channel.setUserLimit(json.user_limit);
			channel.setBitrate(json.bitrate);
			channel.setName(json.name);
			channel.setPosition(json.position);
			channel.userOverrides.clear();
			channel.userOverrides.putAll(userOverrides);
			channel.roleOverrides.clear();
			channel.roleOverrides.putAll(roleOverrides);
		} else {
			channel = new VoiceChannel((DiscordClientImpl) guild.getClient(), json.name, Long.parseUnsignedLong(json.id), guild, json.topic, json.position,
					json.user_limit, json.bitrate, roleOverrides, userOverrides);
		}

		return channel;
	}

	/**
	 * Converts a json {@link VoiceStateObject} to a {@link IVoiceState}.
	 *
	 * @param guild The guild the voice state is in.
	 * @param json The json object representing the voice state.
	 * @return The converted voice state object.
	 */
	public static IVoiceState getVoiceStateFromJson(IGuild guild, VoiceStateObject json) {
		IVoiceChannel channel = json.channel_id != null ? guild.getVoiceChannelByID(Long.parseUnsignedLong(json.channel_id)) : null;
		return new VoiceState(guild, channel, guild.getUserByID(Long.parseUnsignedLong(json.user_id)),
				json.session_id, json.deaf, json.mute, json.self_deaf, json.self_mute, json.suppress);
	}

	/**
	 * Converts a json {@link PresenceObject} to a {@link IPresence}.
	 *
	 * @param presence The json object representing the presence.
	 * @return The converted presence object.
	 */
	public static IPresence getPresenceFromJSON(PresenceObject presence) {
		return getPresenceFromJSON(presence.game, presence.status);
	}

	/**
	 * Converts a json {@link PresenceUpdateEventResponse} to a {@link IPresence}.
	 *
	 * @param response The event response with presence information.
	 * @return The converted presence object.
	 */
	public static IPresence getPresenceFromJSON(PresenceUpdateEventResponse response) {
		return getPresenceFromJSON(response.game, response.status);
	}

	/**
	 * Creates a {@link IPresence} from a {@link GameObject game} and status type.
	 *
	 * @param game The game of the presence.
	 * @param status The status of the presence.
	 * @return The presence object with the given game and status.
	 */
	private static IPresence getPresenceFromJSON(GameObject game, String status) {
		return new Presence(
				game == null ? null : game.name,
				game == null ? null : game.url,
				StatusType.get(status));
	}

	/**
	 * Converts a json {@link EmojiObject} to a {@link IEmoji}.
	 *
	 * @param guild The guild the emoji belongs to.
	 * @param json The json object representing the emoji.
	 * @return The converted emoji object.
	 */
	public static IEmoji getEmojiFromJSON(IGuild guild, EmojiObject json) {
		long id = Long.parseUnsignedLong(json.id);
		List<IRole> roles = Arrays.stream(json.roles)
				.map(role -> guild.getRoleByID(Long.parseUnsignedLong(role)))
				.collect(Collectors.toList());

		return new EmojiImpl(id, guild, json.name, roles, json.require_colons, json.managed);
	}

	/**
	 * Converts an array of json {@link MessageObject.ReactionObject}s to a list of {@link IReaction}s.
	 *
	 * @param message The message the reactions belong to.
	 * @param json The json objects representing the reactions.
	 * @return The converted reaction objects.
	 */
	public static List<IReaction> getReactionsFromJSON(IMessage message, MessageObject.ReactionObject[] json) {
		List<IReaction> reactions = new ArrayList<>();
		if (json != null)
			for (MessageObject.ReactionObject object : json) {
				long id = object.emoji.id == null ? 0 : Long.parseUnsignedLong(object.emoji.id);
				ReactionEmoji emoji = ReactionEmoji.of(object.emoji.name, id);
				reactions.add(new Reaction(message, object.count, emoji));
			}

		return reactions;
	}

	/**
	 * Gets the timestamp portion of a Snowflake ID as a {@link LocalDateTime} using the system's default timezone.
	 *
	 * @param id The Snowflake ID.
	 * @return The timestamp portion of the ID.
	 */
	public static LocalDateTime getSnowflakeTimeFromID(long id) {
		long milliseconds = DISCORD_EPOCH + (id >>> 22);
		return LocalDateTime.ofInstant(Instant.ofEpochMilli(milliseconds), ZoneId.systemDefault());
	}

	/**
<<<<<<< HEAD
	 * Gets all of the invite codes from invite URLs in a message.
	 *
	 * @param message The message content to parse.
	 * @return A list of the invite codes in the message.
	 */
	public static List<String> getInviteCodesFromMessage(String message) {
		Matcher matcher = MessageTokenizer.INVITE_PATTERN.matcher(message);
		List<String> strings = new ArrayList<>();
		while (matcher.find()) {
			strings.add(matcher.group(1));
			matcher = MessageTokenizer.INVITE_PATTERN.matcher(matcher.replaceFirst(""));
		}
		return strings;
	}

	/**
	 * Converts an {@link AudioInputStream} to 48000Hz 16 bit stereo signed Big Endian PCM format.
=======
	 * This takes in an {@link AudioInputStream} and guarantees that it is PCM encoded.
>>>>>>> b6e24dcf
	 *
	 * @param stream The original stream.
	 * @return The PCM encoded stream.
	 */
	public static AudioInputStream getPCMStream(AudioInputStream stream) {
		AudioFormat baseFormat = stream.getFormat();

		//Converts first to PCM data. If the data is already PCM data, this will not change anything.
		AudioFormat toPCM = new AudioFormat(AudioFormat.Encoding.PCM_SIGNED, baseFormat.getSampleRate(),
				//AudioConnection.OPUS_SAMPLE_RATE,
				baseFormat.getSampleSizeInBits() != -1 ? baseFormat.getSampleSizeInBits() : 16,
				baseFormat.getChannels(),
				//If we are given a frame size, use it. Otherwise, assume 16 bits (2 8bit shorts) per channel.
				baseFormat.getFrameSize() != -1 ? baseFormat.getFrameSize() : 2 * baseFormat.getChannels(),
				baseFormat.getFrameRate() != -1 ? baseFormat.getFrameRate() : baseFormat.getSampleRate(),
				baseFormat.isBigEndian());
		AudioInputStream pcmStream = AudioSystem.getAudioInputStream(toPCM, stream);

		//Then resamples to a sample rate of 48000hz and ensures that data is Big Endian.
		AudioFormat audioFormat = new AudioFormat(toPCM.getEncoding(), OpusUtil.OPUS_SAMPLE_RATE,
				toPCM.getSampleSizeInBits(), toPCM.getChannels(), toPCM.getFrameSize(), toPCM.getFrameRate(), true);

		return AudioSystem.getAudioInputStream(audioFormat, pcmStream);
	}

	/**
	 * Creates a {@link ThreadFactory} which produces threads which run as daemons.
	 *
	 * @return The new daemon thread factory.
	 */
	public static ThreadFactory createDaemonThreadFactory() {
		return createDaemonThreadFactory(null);
	}

	/**
	 * This creates a {@link ThreadFactory} which produces threads which run as daemons.
	 *
	 * @param threadName The name of threads created by the returned factory.
	 * @return The new daemon thread factory.
	 */
	public static ThreadFactory createDaemonThreadFactory(String threadName) {
		return (runnable) -> { //Ensures all threads are daemons
			Thread thread = Executors.defaultThreadFactory().newThread(runnable);
			if (threadName != null)
				thread.setName(threadName);
			thread.setDaemon(true);
			return thread;
		};
	}

	/**
	 * Checks equality between two {@link IDiscordObject}s using their IDs.
	 * If one of the given objects is not a discord object, it will use the {@link Object#equals(Object)} method of that
	 * object instead.
	 *
	 * @param a The first object.
	 * @param b The second object.
	 * @return If the two objects are equal.
	 */
	public static boolean equals(Object a, Object b) {
		if (a == b) return true;
		if (a == null || b == null) return false;

		if (!IDiscordObject.class.isAssignableFrom(a.getClass())) {
			return a.equals(b);
		}

		if (!IDiscordObject.class.isAssignableFrom(b.getClass())) {
			return b.equals(a);
		}

		if (!a.getClass().isAssignableFrom(b.getClass())) return false;

		if (((IDiscordObject) a).getLongID() != ((IDiscordObject) b).getLongID()) return false;

		return true;
	}
}<|MERGE_RESOLUTION|>--- conflicted
+++ resolved
@@ -718,27 +718,7 @@
 	}
 
 	/**
-<<<<<<< HEAD
-	 * Gets all of the invite codes from invite URLs in a message.
-	 *
-	 * @param message The message content to parse.
-	 * @return A list of the invite codes in the message.
-	 */
-	public static List<String> getInviteCodesFromMessage(String message) {
-		Matcher matcher = MessageTokenizer.INVITE_PATTERN.matcher(message);
-		List<String> strings = new ArrayList<>();
-		while (matcher.find()) {
-			strings.add(matcher.group(1));
-			matcher = MessageTokenizer.INVITE_PATTERN.matcher(matcher.replaceFirst(""));
-		}
-		return strings;
-	}
-
-	/**
 	 * Converts an {@link AudioInputStream} to 48000Hz 16 bit stereo signed Big Endian PCM format.
-=======
-	 * This takes in an {@link AudioInputStream} and guarantees that it is PCM encoded.
->>>>>>> b6e24dcf
 	 *
 	 * @param stream The original stream.
 	 * @return The PCM encoded stream.
