--- conflicted
+++ resolved
@@ -45,14 +45,9 @@
 	 */
 	public static final int DEFAULT_MESSAGE_CACHE_LIMIT = 256;
 
-<<<<<<< HEAD
 	private Object clientData;
 	private int[] shard = null;
-	private boolean withRecomendedShardCount = false;
-=======
-	private int[] shard = null;
 	private boolean withRecommendedShardCount = false;
->>>>>>> 409186b7
 	private int maxMissedPings = -1;
 	private String botToken;
 	private boolean isDaemon = false;
@@ -67,7 +62,7 @@
 	private long eventThreadTimeout = 60L;
 	private TimeUnit eventThreadTimeoutUnit = TimeUnit.SECONDS;
 	private int overflowCapacity = 128;
-	
+
 	//Early registered listeners:
 	private final List<IListener> iListeners = new ArrayList<>();
 	private final List<Object> listeners = new ArrayList<>();
@@ -282,9 +277,7 @@
 		this.shard = new int[]{shardIndex, totalShards};
 		return this;
 	}
-<<<<<<< HEAD
-=======
-	
+
 	/**
 	 * Sets the policy to use in the case where the EventDispatcher cannot keep up with the volume of events being sent.
 	 *
@@ -295,7 +288,7 @@
 		this.backpressureHandler = handler;
 		return this;
 	}
-	
+
 	/**
 	 * Sets the minimum amount of threads which must be alive at any given time in the EventDispatcher. Higher values
 	 * are more expensive overall but lead to quicker availability of threads.
@@ -307,7 +300,7 @@
 		this.minimumPoolSize = minimumDispatchThreads;
 		return this;
 	}
-	
+
 	/**
 	 * Sets the maximum amount of threads which may be alive at any given time in the EventDispatcher. Higher values
 	 * are more expensive overall but lead to quicker availability of threads.
@@ -319,7 +312,7 @@
 		this.maximumPoolSize = maximumDispatchThreads;
 		return this;
 	}
-	
+
 	/**
 	 * Sets the amount of time of idleness before threads are killed in the EventDispatcher while the number of threads
 	 * is higher than the minimum allowed.
@@ -333,7 +326,7 @@
 		this.eventThreadTimeoutUnit = unit;
 		return this;
 	}
-	
+
 	/**
 	 * Sets the amount of events allowed to overflow by without calling the backpressure handler. This allows for easy
 	 * recovery in the event that there is a sudden, unexpected burst of events which the EventDispatcher cannot handle.
@@ -345,7 +338,6 @@
 		this.overflowCapacity = overflowCapacity;
 		return this;
 	}
->>>>>>> 409186b7
 
 	/**
 	 * Creates the discord instance with the desired features
@@ -358,28 +350,17 @@
 		if (botToken == null)
 			throw new DiscordException("No login info present!");
 
-<<<<<<< HEAD
-		if (withRecomendedShardCount && shard != null)
-			throw new DiscordException("Cannot use recommend shard count options with a specific shard!");
-
-		if (withRecomendedShardCount){
-=======
 		if (withRecommendedShardCount && shard != null)
 			throw new DiscordException("Cannot use recommend shard count options with a specific shard!");
 
 		if (withRecommendedShardCount){
->>>>>>> 409186b7
 			GatewayBotResponse response = Requests.GENERAL_REQUESTS.GET.makeRequest(DiscordEndpoints.GATEWAY + "/bot", GatewayBotResponse.class, new BasicNameValuePair("Authorization", "Bot " + botToken), new BasicNameValuePair("Content-Type", "application/json"));
 			shardCount = response.shards;
 		}
 
 		final IDiscordClient client = new DiscordClientImpl(botToken, shard != null ? -1 : shardCount, isDaemon, maxMissedPings,
-<<<<<<< HEAD
-				maxReconnectAttempts, retryCount, maxCacheCount, provider, shard, clientData);
-=======
-				maxReconnectAttempts, retryCount, maxCacheCount, provider, shard, backpressureHandler, minimumPoolSize,
+				maxReconnectAttempts, retryCount, maxCacheCount, provider, shard, clientData, backpressureHandler, minimumPoolSize,
 				maximumPoolSize, overflowCapacity, eventThreadTimeout, eventThreadTimeoutUnit);
->>>>>>> 409186b7
 
 		//Registers events as soon as client is initialized
 		final EventDispatcher dispatcher = client.getDispatcher();
