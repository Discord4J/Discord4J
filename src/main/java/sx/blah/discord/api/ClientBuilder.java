--- conflicted
+++ resolved
@@ -15,12 +15,8 @@
 	private boolean isBot = false;
 	private String botToken;
 	private boolean isDaemon = false;
-<<<<<<< HEAD
 	private int reconnectAttempts = 4;
-=======
-	private boolean withReconnects = false;
 	private Pair<Integer, Integer> shard = null;
->>>>>>> 7f0e6ee4
 
 	/**
 	 * Sets the login info for the client.
@@ -107,7 +103,7 @@
 		this.reconnectAttempts = maxAttempts;
 		return this;
 	}
-	
+
 	/**
 	 * This makes the client run on a specified shard.
 	 *
@@ -120,10 +116,10 @@
 	public ClientBuilder withShard(int shardID, int shardCount) {
 		if (shardID >= shardCount)
 			throw new RuntimeException("Your shard id must be less than the shard count");
-		
+
 		if (shardID < 0)
 			throw new RuntimeException("Your shard id cannot be negative");
-		
+
 		this.shard = Pair.of(shardID, shardCount);
 		return this;
 	}
@@ -140,11 +136,7 @@
 			throw new DiscordException("No login info present!");
 
 		if (isBot) {
-<<<<<<< HEAD
-			return new DiscordClientImpl(botToken, timeoutTime, maxMissedPingCount, isDaemon, reconnectAttempts);
-=======
-			return new DiscordClientImpl(botToken, timeoutTime, maxMissedPingCount, isDaemon, withReconnects, shard);
->>>>>>> 7f0e6ee4
+			return new DiscordClientImpl(botToken, timeoutTime, maxMissedPingCount, isDaemon, reconnectAttempts, shard);
 		} else {
 			return new DiscordClientImpl(loginInfo[0], loginInfo[1], timeoutTime, maxMissedPingCount, isDaemon, reconnectAttempts);
 		}
