--- conflicted
+++ resolved
@@ -351,20 +351,6 @@
 
 	/**
 	 * Gets a list of the unique snowflake IDs of the users mentioned in the message.
-<<<<<<< HEAD
-=======
-	 *
-	 * @return A list of the unique snowflake IDs of the users mentioned in the message.
-	 * @deprecated Use {@link #getRawMentionsLong()} instead.
-	 */
-	@Deprecated
-	public List<String> getRawMentions() {
-		return getRawMentionsLong().stream().map(Long::toUnsignedString).collect(Collectors.toList());
-	}
-
-	/**
-	 * Gets a list of the unique snowflake IDs of the users mentioned in the message.
->>>>>>> 6e94a411
 	 *
 	 * @return A list of the unique snowflake IDs of the users mentioned in the message.
 	 */
@@ -376,20 +362,6 @@
 	 * Gets a list of the unique snowflake IDs of the roles mentioned in the message.
 	 *
 	 * @return A list of the unique snowflake IDs of the roles mentioned in the message.
-<<<<<<< HEAD
-=======
-	 * @deprecated Use {@link #getRawRoleMentionsLong()} instead.
-	 */
-	@Deprecated
-	public List<String> getRawRoleMentions() {
-		return getRawRoleMentionsLong().stream().map(Long::toUnsignedString).collect(Collectors.toList());
-	}
-
-	/**
-	 * Gets a list of the unique snowflake IDs of the roles mentioned in the message.
-	 *
-	 * @return A list of the unique snowflake IDs of the roles mentioned in the message.
->>>>>>> 6e94a411
 	 */
 	public List<Long> getRawRoleMentionsLong() {
 		return roleMentions;
