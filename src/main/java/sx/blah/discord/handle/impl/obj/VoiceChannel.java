package sx.blah.discord.handle.impl.obj;

import sx.blah.discord.Discord4J;
import sx.blah.discord.api.IDiscordClient;
import sx.blah.discord.api.internal.DiscordClientImpl;
import sx.blah.discord.api.internal.DiscordUtils;
import sx.blah.discord.handle.impl.events.VoiceDisconnectedEvent;
import sx.blah.discord.handle.obj.IGuild;
import sx.blah.discord.handle.obj.IMessage;
import sx.blah.discord.handle.obj.IUser;
import sx.blah.discord.handle.obj.IVoiceChannel;
import sx.blah.discord.json.requests.VoiceChannelRequest;
import sx.blah.discord.util.*;

import java.io.File;
import java.io.IOException;
import java.util.ArrayList;
import java.util.HashMap;
import java.util.List;
import java.util.Map;
import java.util.stream.Collectors;

public class VoiceChannel extends Channel implements IVoiceChannel {

	protected int userLimit = 0;

	public VoiceChannel(IDiscordClient client, String name, String id, IGuild parent, String topic, int position, int userLimit) {
		this(client, name, id, parent, topic, position, new ArrayList<>(), new HashMap<>(), new HashMap<>());
		this.userLimit = userLimit;
	}

	public VoiceChannel(IDiscordClient client, String name, String id, IGuild parent, String topic, int position, List<IMessage> messages, Map<String, PermissionOverride> roleOverrides, Map<String, PermissionOverride> userOverrides) {
		super(client, name, id, parent, topic, position, roleOverrides, userOverrides);
	}

	@Override
	public int getUserLimit() {
		return userLimit;
	}

	/**
	 * Sets the CACHED user limit.
	 *
	 * @param limit The new user limit.
	 */
	public void setUserLimit(int limit) {
		this.userLimit = limit;
	}

	@Override
	public void join() {
		if (client.isReady()) {

<<<<<<< HEAD
			if (!client.getOurUser().getConnectedVoiceChannels().contains(this)) {
				if (((DiscordClientImpl) client).voiceConnections.containsKey(parent)) {
					Discord4J.LOGGER.info(LogMarkers.HANDLE, "Attempting to join multiple channels in the same guild! Moving channels instead...");
					try {
						client.getOurUser().moveToVoiceChannel(this);
					} catch (DiscordException | RateLimitException | MissingPermissionsException e) {
						Discord4J.LOGGER.error(LogMarkers.HANDLE, "Unable to switch voice channels! Aborting join request...", e);
						return;
					}
				} else if (!client.isBot() && client.getConnectedVoiceChannels().size() > 0)
					throw new UnsupportedOperationException("Must be a bot account to have multi-server voice support!");

				((DiscordClientImpl) client).ws.send(DiscordUtils.GSON.toJson(new VoiceChannelRequest(parent.getID(), id, false, false)));
				if (!client.getOurUser().getConnectedVoiceChannels().contains(this))
					client.getOurUser().getConnectedVoiceChannels().add(this);
			} else {
				Discord4J.LOGGER.info(LogMarkers.HANDLE, "Already connected to the voice channel!");
			}
=======
			if (((DiscordClientImpl) client).voiceConnections.containsKey(parent)) {
				Discord4J.LOGGER.info("Attempting to join a multiple channels in the same guild! Moving channels instead...");
				try {
					client.getOurUser().moveToVoiceChannel(this);
				} catch (DiscordException | HTTP429Exception | MissingPermissionsException e) {
					Discord4J.LOGGER.error("Unable to switch voice channels! Aborting join request...", e);
					return;
				}
				((DiscordClientImpl) client).connectedVoiceChannels.add(this);
			} else if (!client.isBot() && client.getConnectedVoiceChannels().size() > 0)
				throw new UnsupportedOperationException("Must be a bot account to have multi-server voice support!");

			((DiscordClientImpl) client).ws.send(DiscordUtils.GSON.toJson(new VoiceChannelRequest(parent.getID(), id, false, false)));
>>>>>>> a4f48f07
		} else {
			Discord4J.LOGGER.error(LogMarkers.HANDLE, "Bot has not signed in yet!");
		}
	}

	@Override
	public void leave() {
		if (client.getConnectedVoiceChannels().contains(this)) {
			((DiscordClientImpl) client).ws.send(DiscordUtils.GSON.toJson(new VoiceChannelRequest(parent.getID(), null, false, false)));
			if (((DiscordClientImpl) client).voiceConnections.containsKey(parent))
				((DiscordClientImpl) client).voiceConnections.get(parent).disconnect(VoiceDisconnectedEvent.Reason.LEFT_CHANNEL);
		} else {
			Discord4J.LOGGER.warn(LogMarkers.HANDLE, "Attempted to leave and not joined voice channel! Ignoring the method call...");
		}
	}

	@Override
	public boolean isConnected() {
		return client.getConnectedVoiceChannels().contains(this);
	}

	@Override
	public MessageList getMessages() {
		throw new UnsupportedOperationException();
	}

	@Override
	public IMessage getMessageByID(String messageID) {
		throw new UnsupportedOperationException();
	}

	@Override
	public String getTopic() {
		throw new UnsupportedOperationException();
	}

	@Override
	public void setTopic(String topic) {
		throw new UnsupportedOperationException();
	}

	@Override
	public IMessage sendMessage(String content) {
		throw new UnsupportedOperationException();
	}

	@Override
	public IMessage sendMessage(String content, boolean tts) {
		throw new UnsupportedOperationException();
	}

	@Override
	public IMessage sendFile(File file) throws IOException {
		throw new UnsupportedOperationException();
	}

	@Override
	public synchronized void toggleTypingStatus() {
		throw new UnsupportedOperationException();
	}

	@Override
	public synchronized boolean getTypingStatus() {
		throw new UnsupportedOperationException();
	}

	@Override
	public void changeTopic(String topic) throws RateLimitException, DiscordException, MissingPermissionsException {
		throw new UnsupportedOperationException();
	}

	@Override
	public IVoiceChannel copy() {
		return new VoiceChannel(client, name, id, parent, topic, position, userLimit);
	}

	@Override
	public List<IUser> getUsersHere() {
		return getConnectedUsers();
	}

	@Override
	public List<IUser> getConnectedUsers() {
		return parent.getUsers().stream().filter((user) -> user.getConnectedVoiceChannels().contains(this)).collect(Collectors.toList());
	}
}<|MERGE_RESOLUTION|>--- conflicted
+++ resolved
@@ -51,7 +51,6 @@
 	public void join() {
 		if (client.isReady()) {
 
-<<<<<<< HEAD
 			if (!client.getOurUser().getConnectedVoiceChannels().contains(this)) {
 				if (((DiscordClientImpl) client).voiceConnections.containsKey(parent)) {
 					Discord4J.LOGGER.info(LogMarkers.HANDLE, "Attempting to join multiple channels in the same guild! Moving channels instead...");
@@ -61,6 +60,7 @@
 						Discord4J.LOGGER.error(LogMarkers.HANDLE, "Unable to switch voice channels! Aborting join request...", e);
 						return;
 					}
+					((User)client.getOurUser()).channels.add(this)
 				} else if (!client.isBot() && client.getConnectedVoiceChannels().size() > 0)
 					throw new UnsupportedOperationException("Must be a bot account to have multi-server voice support!");
 
@@ -70,21 +70,6 @@
 			} else {
 				Discord4J.LOGGER.info(LogMarkers.HANDLE, "Already connected to the voice channel!");
 			}
-=======
-			if (((DiscordClientImpl) client).voiceConnections.containsKey(parent)) {
-				Discord4J.LOGGER.info("Attempting to join a multiple channels in the same guild! Moving channels instead...");
-				try {
-					client.getOurUser().moveToVoiceChannel(this);
-				} catch (DiscordException | HTTP429Exception | MissingPermissionsException e) {
-					Discord4J.LOGGER.error("Unable to switch voice channels! Aborting join request...", e);
-					return;
-				}
-				((DiscordClientImpl) client).connectedVoiceChannels.add(this);
-			} else if (!client.isBot() && client.getConnectedVoiceChannels().size() > 0)
-				throw new UnsupportedOperationException("Must be a bot account to have multi-server voice support!");
-
-			((DiscordClientImpl) client).ws.send(DiscordUtils.GSON.toJson(new VoiceChannelRequest(parent.getID(), id, false, false)));
->>>>>>> a4f48f07
 		} else {
 			Discord4J.LOGGER.error(LogMarkers.HANDLE, "Bot has not signed in yet!");
 		}
