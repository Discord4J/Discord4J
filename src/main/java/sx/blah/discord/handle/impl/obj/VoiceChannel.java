/*
 *     This file is part of Discord4J.
 *
 *     Discord4J is free software: you can redistribute it and/or modify
 *     it under the terms of the GNU Lesser General Public License as published by
 *     the Free Software Foundation, either version 3 of the License, or
 *     (at your option) any later version.
 *
 *     Discord4J is distributed in the hope that it will be useful,
 *     but WITHOUT ANY WARRANTY; without even the implied warranty of
 *     MERCHANTABILITY or FITNESS FOR A PARTICULAR PURPOSE.  See the
 *     GNU Lesser General Public License for more details.
 *
 *     You should have received a copy of the GNU Lesser General Public License
 *     along with Discord4J.  If not, see <http://www.gnu.org/licenses/>.
 */

package sx.blah.discord.handle.impl.obj;

import sx.blah.discord.api.internal.*;
import sx.blah.discord.api.internal.json.requests.VoiceChannelEditRequest;
import sx.blah.discord.api.internal.json.requests.voice.VoiceStateUpdateRequest;
import sx.blah.discord.handle.impl.events.guild.voice.VoiceDisconnectedEvent;
import sx.blah.discord.handle.obj.*;
import sx.blah.discord.util.Image;
import sx.blah.discord.util.MessageHistory;
import sx.blah.discord.util.MessageList;
import sx.blah.discord.util.PermissionUtils;
import sx.blah.discord.util.cache.Cache;

import java.io.File;
import java.io.InputStream;
import java.time.LocalDateTime;
import java.util.ArrayList;
import java.util.EnumSet;
import java.util.List;
import java.util.stream.Collectors;

public class VoiceChannel extends Channel implements IVoiceChannel {

	protected volatile int userLimit = 0;
	protected volatile int bitrate = 0;

	public VoiceChannel(DiscordClientImpl client, String name, long id, IGuild guild, String topic, int position,
						int userLimit, int bitrate, Cache<PermissionOverride> userOverrides, Cache<PermissionOverride> roleOverrides) {
		super(client, name, id, guild, topic, position, roleOverrides, userOverrides);
		this.userLimit = userLimit;
		this.bitrate = bitrate;
	}

	@Override
	public int getUserLimit() {
		return userLimit;
	}

	@Override
	public int getBitrate() { return bitrate; }

	@Override
	public int getPosition() {
		return getGuild().getVoiceChannels().indexOf(this);
	}

	/**
	 * Sets the CACHED user limit.
	 *
	 * @param limit The new user limit.
	 */
	public void setUserLimit(int limit) {
		this.userLimit = limit;
	}

	/**
	 * Sets the CACHED bitrate.
	 *
	 * @param bitrate The new bitrate.
	 */
	public void setBitrate(int bitrate) { this.bitrate = bitrate; }

	@Override
	public void edit(String name, int position, int bitrate, int userLimit) {
		PermissionUtils.requirePermissions(this, client.getOurUser(), Permissions.MANAGE_CHANNEL, Permissions.MANAGE_CHANNELS);

		if (name == null || name.length() < 2 || name.length() > 100)
			throw new IllegalArgumentException("Channel name must be between 2 and 100 characters!");
		if (bitrate < 8000 || bitrate > 128000)
			throw new IllegalArgumentException("Channel bitrate must be between 8 and 128 kbps!");
		if (userLimit < 0 || userLimit > 99)
			throw new IllegalArgumentException("Channel user limit must be between 0 and 99!");

		((DiscordClientImpl) client).REQUESTS.PATCH.makeRequest(
				DiscordEndpoints.CHANNELS + id,
				new VoiceChannelEditRequest(name, position, bitrate, userLimit));
	}

	@Override
	public void changeName(String name) {
		edit(name, getPosition(), getBitrate(), getUserLimit());
	}

	@Override
	public void changePosition(int position) {
		edit(getName(), position, getBitrate(), getUserLimit());
	}

	@Override
	public void changeBitrate(int bitrate) {
		edit(getName(), getPosition(), bitrate, getUserLimit());
	}

	@Override
	public void changeUserLimit(int limit) {
		edit(getName(), getPosition(), getBitrate(), limit);
	}

	@Override
	public void join() {
		getShard().checkReady("join voice channel");

		if (isConnected()) return;
		PermissionUtils.requirePermissions(this, client.getOurUser(), Permissions.VOICE_CONNECT);

		IVoiceState voiceState = getClient().getOurUser().getVoiceStateForGuild(getGuild());
		boolean isSelfMuted = voiceState != null && voiceState.isSelfMuted();
		boolean isSelfDeafened = voiceState != null && voiceState.isSelfDeafened();

		((ShardImpl) getShard()).ws.send(GatewayOps.VOICE_STATE_UPDATE,
				new VoiceStateUpdateRequest(getGuild().getStringID(), getStringID(), isSelfMuted, isSelfDeafened));
<<<<<<< HEAD
=======

		((Guild) guild).connectingVoiceChannelID = getLongID();
>>>>>>> 409186b7
	}

	@Override
	public void leave() {
		getShard().checkReady("leave voice channel");
		if (!isConnected()) return;

<<<<<<< HEAD
		IVoiceState voiceState = getClient().getOurUser().getVoiceStateForGuild(getGuild());
		boolean isSelfMuted = voiceState != null && voiceState.isSelfMuted();
		boolean isSelfDeafened = voiceState != null && voiceState.isSelfDeafened();
=======
		VoiceState voiceState = (VoiceState) getClient().getOurUser().getVoiceStateForGuild(getGuild());
		boolean isSelfMuted = voiceState.isSelfMuted();
		boolean isSelfDeafened = voiceState.isSelfDeafened();
>>>>>>> 409186b7

		((ShardImpl) getShard()).ws.send(GatewayOps.VOICE_STATE_UPDATE,
				new VoiceStateUpdateRequest(getGuild().getStringID(), null, isSelfMuted, isSelfDeafened));

		DiscordVoiceWS vWS = ((ShardImpl) getShard()).voiceWebSockets.get(getGuild().getLongID());
		if (vWS != null) {
			vWS.disconnect(VoiceDisconnectedEvent.Reason.LEFT_CHANNEL);
		}

		voiceState.setChannel(null);
	}

	@Override
	public boolean isConnected() {
		return client.getConnectedVoiceChannels().contains(this);
	}

	@Override
	public MessageList getMessages() {
		throw new UnsupportedOperationException();
	}

	@Override
	public MessageHistory getMessageHistoryFrom(LocalDateTime startDate, int maxCount) {
		throw new UnsupportedOperationException();
	}

	@Override
	public MessageHistory getMessageHistoryTo(LocalDateTime endDate, int maxCount) {
		throw new UnsupportedOperationException();
	}

	@Override
	public MessageHistory getMessageHistoryIn(LocalDateTime startDate, LocalDateTime endDate, int maxCount) {
		throw new UnsupportedOperationException();
	}

	@Override
	public MessageHistory getMessageHistoryFrom(long id, int maxCount) {
		throw new UnsupportedOperationException();
	}

	@Override
	public MessageHistory getMessageHistoryTo(long id, int maxCount) {
		throw new UnsupportedOperationException();
	}

	@Override
	public MessageHistory getMessageHistoryIn(long beginID, long endID, int maxCount) {
		throw new UnsupportedOperationException();
	}

	@Override
	public MessageHistory getMessageHistory() {
		throw new UnsupportedOperationException();
	}

	@Override
	public MessageHistory getMessageHistory(int messageCount) {
		throw new UnsupportedOperationException();
	}

	@Override
	public MessageHistory getMessageHistoryFrom(LocalDateTime startDate) {
		throw new UnsupportedOperationException();
	}

	@Override
	public MessageHistory getMessageHistoryTo(LocalDateTime endDate) {
		throw new UnsupportedOperationException();
	}

	@Override
	public MessageHistory getMessageHistoryIn(LocalDateTime startDate, LocalDateTime endDate) {
		throw new UnsupportedOperationException();
	}

	@Override
	public MessageHistory getMessageHistoryFrom(long id) {
		throw new UnsupportedOperationException();
	}

	@Override
	public MessageHistory getMessageHistoryTo(long id) {
		throw new UnsupportedOperationException();
	}

	@Override
	public MessageHistory getMessageHistoryIn(long beginID, long endID) {
		throw new UnsupportedOperationException();
	}

	@Override
	public MessageHistory getFullMessageHistory() {
		throw new UnsupportedOperationException();
	}

	@Override
	public List<IMessage> bulkDelete() {
		throw new UnsupportedOperationException();
	}

	@Override
	public List<IMessage> bulkDelete(List<IMessage> messages) {
		throw new UnsupportedOperationException();
	}

	@Override
	public int getMaxInternalCacheCount() {
		return 0;
	}

	@Override
	public int getInternalCacheCount() {
		return 0;
	}

	@Override
	public IMessage getMessageByID(long messageID) {
		return null;
	}

	@Override
	public String getTopic() {
		return "";
	}

	@Override
	public void setTopic(String topic) {
		throw new UnsupportedOperationException();
	}

	@Override
	public IMessage sendMessage(String content) {
		throw new UnsupportedOperationException();
	}

	@Override
	public IMessage sendMessage(String content, boolean tts) {
		throw new UnsupportedOperationException();
	}

	@Override
	public IMessage sendFile(File file) {
		throw new UnsupportedOperationException();
	}

	@Override
	public IMessage sendFile(String content, File file) {
		throw new UnsupportedOperationException();
	}

	@Override
	public IMessage sendFile(String content, boolean tts, InputStream file, String fileName) {
		throw new UnsupportedOperationException();
	}

	@Override
	public synchronized void toggleTypingStatus() {
		throw new UnsupportedOperationException();
	}

	@Override
	public synchronized boolean getTypingStatus() {
		return false;
	}

	@Override
	public void changeTopic(String topic) {
		throw new UnsupportedOperationException();
	}

	@Override
	public void edit(String name, int position, String topic) {
		throw new UnsupportedOperationException();
	}

	@Override
	public List<IMessage> getPinnedMessages() {
		return new ArrayList<>();
	}

	@Override
	public List<IWebhook> getWebhooks() {
		throw new UnsupportedOperationException();
	}

	@Override
	public IWebhook getWebhookByID(long id) {
		throw new UnsupportedOperationException();
	}

	@Override
	public List<IWebhook> getWebhooksByName(String name) {
		throw new UnsupportedOperationException();
	}

	@Override
	public IWebhook createWebhook(String name) {
		throw new UnsupportedOperationException();
	}

	@Override
	public IWebhook createWebhook(String name, Image avatar) {
		throw new UnsupportedOperationException();
	}

	@Override
	public IWebhook createWebhook(String name, String avatar) {
		throw new UnsupportedOperationException();
	}

	@Override
	public void loadWebhooks() {
		throw new UnsupportedOperationException();
	}

	@Override
	public IVoiceChannel copy() {
		return new VoiceChannel(client, name, id, guild, topic, position, userLimit, bitrate, roleOverrides.copy(), userOverrides.copy());
	}

	@Override
	public List<IUser> getUsersHere() {
		return getConnectedUsers();
	}

	@Override
	public List<IUser> getConnectedUsers() {
		return guild.getUsers().stream().filter(u -> this.equals(u.getVoiceStateForGuild(guild).getChannel())).collect(Collectors.toList());
	}

	@Override
	public String toString(){
		return getName();
	}

	@Override
	public boolean isDeleted() {
		return getGuild().getVoiceChannelByID(getLongID()) != this;
	}

	@Override
	public boolean isNSFW() {
		return false;
	}
}<|MERGE_RESOLUTION|>--- conflicted
+++ resolved
@@ -126,11 +126,8 @@
 
 		((ShardImpl) getShard()).ws.send(GatewayOps.VOICE_STATE_UPDATE,
 				new VoiceStateUpdateRequest(getGuild().getStringID(), getStringID(), isSelfMuted, isSelfDeafened));
-<<<<<<< HEAD
-=======
 
 		((Guild) guild).connectingVoiceChannelID = getLongID();
->>>>>>> 409186b7
 	}
 
 	@Override
@@ -138,15 +135,9 @@
 		getShard().checkReady("leave voice channel");
 		if (!isConnected()) return;
 
-<<<<<<< HEAD
-		IVoiceState voiceState = getClient().getOurUser().getVoiceStateForGuild(getGuild());
-		boolean isSelfMuted = voiceState != null && voiceState.isSelfMuted();
-		boolean isSelfDeafened = voiceState != null && voiceState.isSelfDeafened();
-=======
 		VoiceState voiceState = (VoiceState) getClient().getOurUser().getVoiceStateForGuild(getGuild());
 		boolean isSelfMuted = voiceState.isSelfMuted();
 		boolean isSelfDeafened = voiceState.isSelfDeafened();
->>>>>>> 409186b7
 
 		((ShardImpl) getShard()).ws.send(GatewayOps.VOICE_STATE_UPDATE,
 				new VoiceStateUpdateRequest(getGuild().getStringID(), null, isSelfMuted, isSelfDeafened));
