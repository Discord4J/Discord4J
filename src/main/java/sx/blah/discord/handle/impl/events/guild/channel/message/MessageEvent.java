--- conflicted
+++ resolved
@@ -28,10 +28,7 @@
 public abstract class MessageEvent extends ChannelEvent {
 
 	private final IMessage message;
-<<<<<<< HEAD
-=======
 	private final long messageID;
->>>>>>> 6e94a411
 
 	public MessageEvent(IMessage message) {
 		super(message.getChannel());
@@ -56,15 +53,9 @@
 
 	/**
 	 * Gets the author of the message.
-<<<<<<< HEAD
 	 *
 	 * <p>This is equivalent to <code>getMessage().getAuthor()</code>
 	 *
-=======
-	 *
-	 * <p>This is equivalent to <code>getMessage().getAuthor()</code>
-	 *
->>>>>>> 6e94a411
 	 * @return The author of the message.
 	 */
 	public IUser getAuthor() {
