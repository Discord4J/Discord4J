/*
 *     This file is part of Discord4J.
 *
 *     Discord4J is free software: you can redistribute it and/or modify
 *     it under the terms of the GNU Lesser General Public License as published by
 *     the Free Software Foundation, either version 3 of the License, or
 *     (at your option) any later version.
 *
 *     Discord4J is distributed in the hope that it will be useful,
 *     but WITHOUT ANY WARRANTY; without even the implied warranty of
 *     MERCHANTABILITY or FITNESS FOR A PARTICULAR PURPOSE.  See the
 *     GNU Lesser General Public License for more details.
 *
 *     You should have received a copy of the GNU Lesser General Public License
 *     along with Discord4J.  If not, see <http://www.gnu.org/licenses/>.
 */

package sx.blah.discord.handle.impl.obj;

import com.fasterxml.jackson.core.JsonProcessingException;
import sx.blah.discord.Discord4J;
import sx.blah.discord.api.IDiscordClient;
import sx.blah.discord.api.IShard;
import sx.blah.discord.api.internal.DiscordClientImpl;
import sx.blah.discord.api.internal.DiscordEndpoints;
import sx.blah.discord.api.internal.DiscordUtils;
import sx.blah.discord.api.internal.json.objects.*;
import sx.blah.discord.api.internal.json.objects.audit.AuditLogEntryObject;
import sx.blah.discord.api.internal.json.objects.audit.AuditLogObject;
import sx.blah.discord.api.internal.json.requests.ChannelCreateRequest;
import sx.blah.discord.api.internal.json.requests.GuildEditRequest;
import sx.blah.discord.api.internal.json.requests.MemberEditRequest;
import sx.blah.discord.api.internal.json.requests.ReorderRolesRequest;
import sx.blah.discord.api.internal.json.responses.PruneResponse;
import sx.blah.discord.handle.audio.IAudioManager;
import sx.blah.discord.handle.audio.impl.AudioManager;
import sx.blah.discord.handle.audit.ActionType;
import sx.blah.discord.handle.audit.AuditLog;
import sx.blah.discord.handle.impl.events.WebhookCreateEvent;
import sx.blah.discord.handle.impl.events.WebhookDeleteEvent;
import sx.blah.discord.handle.impl.events.WebhookUpdateEvent;
import sx.blah.discord.handle.obj.*;
import sx.blah.discord.util.*;
import sx.blah.discord.util.cache.Cache;

import java.io.UnsupportedEncodingException;
import java.net.URLEncoder;
import java.time.LocalDateTime;
import java.util.*;
import java.util.concurrent.CopyOnWriteArrayList;
import java.util.function.Function;
import java.util.stream.Collectors;

<<<<<<< HEAD
/**
 * The default implementation of {@link IGuild}.
 */
=======
>>>>>>> 1e0e2a75
public class Guild implements IGuild {
	/**
	 * The guild's text channels.
	 */
	public final Cache<IChannel> channels;

	/**
	 * The guild's voice channels.
	 */
	public final Cache<IVoiceChannel> voiceChannels;

	/**
	 * The guild's members.
	 */
	public final Cache<IUser> users;

	/**
	 * The timestamps of when users joined the guild.
	 */
	public final Cache<TimeStampHolder> joinTimes;

	/**
	 * The name of the guild.
	 */
	protected volatile String name;

	/**
	 * The unique snowflake ID of the guild.
	 */
	protected final long id;

	/**
	 * The guild's icon hash.
	 */
	protected volatile String icon;

	/**
	 * The guild's icon URL.
	 */
	protected volatile String iconURL;

	/**
	 * The unique snowflake ID of the owner of the guild.
	 */
	protected volatile long ownerID;

	/**
	 * The guild's roles.
	 */
	public final Cache<IRole> roles;

	/**
	 * The unique snowflake ID of the voice channel where AFK users are moved to (or 0 if one is not set).
	 */
	protected volatile long afkChannel;
	/**
	 * The timeout (in seconds) before a user is moved to the AFK voice channel.
	 */
	protected volatile int afkTimeout;

	/**
	 * The guild's voice region.
	 */
	protected volatile String regionID;

	/**
	 * The guild's verification level.
	 */
	protected volatile VerificationLevel verification;

	/**
	 * This guild's audio manager.
	 */
	protected volatile AudioManager audioManager;

	/**
	 * The client the guild belongs to.
	 */
	protected final IDiscordClient client;

	/**
	 * The shard the guild belongs to.
	 */
	private final IShard shard;

	/**
	 * The guild's emojis.
	 */
	public final Cache<IEmoji> emojis;

	/**
	 * The total number of members the guild has.
	 */
	private int totalMemberCount;

	/**
	 * The ID of the voice channel that the bot is connecting to in the guild.
	 * This is 0 if a voice connection has already been established in the guild or none was ever attempted.
	 */
	public long connectingVoiceChannelID;

	public Guild(IShard shard, String name, long id, String icon, long ownerID, long afkChannel, int afkTimeout, String region, int verification) {
		this(shard, name, id, icon, ownerID, afkChannel, afkTimeout, region, verification,
				new Cache<>((DiscordClientImpl) shard.getClient(), IRole.class), new Cache<>((DiscordClientImpl) shard.getClient(), IChannel.class),
				new Cache<>((DiscordClientImpl) shard.getClient(), IVoiceChannel.class), new Cache<>((DiscordClientImpl) shard.getClient(), IUser.class),
				new Cache<>((DiscordClientImpl) shard.getClient(), TimeStampHolder.class));
	}

	public Guild(IShard shard, String name, long id, String icon, long ownerID, long afkChannel, int afkTimeout,
				 String region, int verification, Cache<IRole> roles, Cache<IChannel> channels,
				 Cache<IVoiceChannel> voiceChannels, Cache<IUser> users, Cache<TimeStampHolder> joinTimes) {
		this.shard = shard;
		this.client = shard.getClient();
		this.name = name;
		this.voiceChannels = voiceChannels;
		this.channels = channels;
		this.users = users;
		this.id = id;
		this.icon = icon;
		this.joinTimes = joinTimes;
		this.iconURL = String.format(DiscordEndpoints.ICONS, this.id, this.icon);
		this.ownerID = ownerID;
		this.roles = roles;
		this.afkChannel = afkChannel;
		this.afkTimeout = afkTimeout;
		this.regionID = region;
		this.verification = VerificationLevel.get(verification);
		this.audioManager = new AudioManager(this);
		this.emojis = new Cache<>((DiscordClientImpl) client, IEmoji.class);
	}

	@Override
	public long getOwnerLongID() {
		return ownerID;
	}

	@Override
	public IUser getOwner() {
		return client.getUserByID(ownerID);
	}

	/**
	 * Sets the CACHED owner ID of the guild.
	 *
	 * @param id The owner ID.
	 */
	public void setOwnerID(long id) {
		ownerID = id;
	}

	@Override
	public String getIcon() {
		return icon;
	}

	@Override
	public String getIconURL() {
		return iconURL;
	}

	/**
	 * Sets the CACHED icon hash of the guild.
	 *
	 * @param icon The icon hash.
	 */
	public void setIcon(String icon) {
		this.icon = icon;
		this.iconURL = String.format(DiscordEndpoints.ICONS, getStringID(), this.icon);
	}

	@Override
	public List<IChannel> getChannels() {
		LinkedList<IChannel> list = new LinkedList<>(channels.values());
		list.sort((c1, c2) -> {
			int originalPos1 = ((Channel) c1).position;
			int originalPos2 = ((Channel) c2).position;
			if (originalPos1 == originalPos2) {
				return c2.getCreationDate().compareTo(c1.getCreationDate());
			} else {
				return originalPos1 - originalPos2;
			}
		});
		return list;
	}

	@Override
	public IChannel getChannelByID(long id) {
		return channels.get(id);
	}

	@Override
	public List<IUser> getUsers() {
		return new LinkedList<>(users.values());
	}

	@Override
	public IUser getUserByID(long id) {
		return users.get(id);
	}

	@Override
	public List<IChannel> getChannelsByName(String name) {
		return channels.stream()
				.filter(channel -> channel.getName().equals(name))
				.collect(Collectors.toList());
	}

	@Override
	public List<IVoiceChannel> getVoiceChannelsByName(String name) {
		return voiceChannels.stream()
				.filter(channel -> channel.getName().equals(name))
				.collect(Collectors.toList());
	}

	@Override
	public List<IUser> getUsersByName(String name) {
		return getUsersByName(name, true);
	}

	@Override
	public List<IUser> getUsersByName(String name, boolean includeNicknames) {
		return users.stream()
				.filter(u -> includeNicknames ? u.getDisplayName(this).equals(name) : u.getName().equals(name))
				.collect(Collectors.toList());
	}

	@Override
	public List<IUser> getUsersByRole(IRole role) {
		return users.stream()
				.filter(user -> user.getRolesForGuild(this).contains(role))
				.collect(Collectors.toList());
	}

	@Override
	public String getName() {
		return name;
	}

	/**
	 * Sets the CACHED name of the guild.
	 *
	 * @param name The name.
	 */
	public void setName(String name) {
		this.name = name;
	}

	@Override
	public long getLongID() {
		return id;
	}

	@Override
	public List<IRole> getRoles() {
		LinkedList<IRole> list = new LinkedList<>(roles.values());
		list.sort((r1, r2) -> {
			int originalPos1 = ((Role) r1).position;
			int originalPos2 = ((Role) r2).position;
			if (originalPos1 == originalPos2) {
				return r2.getCreationDate().compareTo(r1.getCreationDate());
			} else {
				return originalPos1 - originalPos2;
			}
		});
		return list;
	}

	@Override
	public List<IRole> getRolesForUser(IUser user) {
		return user.getRolesForGuild(this);
	}

	@Override
	public IRole getRoleByID(long id) {
		return roles.get(id);
	}

	@Override
	public List<IRole> getRolesByName(String name) {
		return roles.stream()
				.filter(role -> role.getName().equals(name))
				.collect(Collectors.toList());
	}

	@Override
	public List<IVoiceChannel> getVoiceChannels() {
		LinkedList<IVoiceChannel> list = new LinkedList<>(voiceChannels.values());
		list.sort((c1, c2) -> {
			int originalPos1 = ((Channel) c1).position;
			int originalPos2 = ((Channel) c2).position;
			if (originalPos1 == originalPos2) {
				return c2.getCreationDate().compareTo(c1.getCreationDate());
			} else {
				return originalPos1 - originalPos2;
			}
		});
		return list;
	}

	@Override
	public IVoiceChannel getVoiceChannelByID(long id) {
		return voiceChannels.get(id);
	}

	@Override
	public IVoiceChannel getAFKChannel() {
		if (afkChannel == 0)
			return null;

		return getVoiceChannelByID(afkChannel);
	}

	@Override
	public IVoiceChannel getConnectedVoiceChannel() {
		return client.getConnectedVoiceChannels().stream()
				.filter(voiceChannels::containsValue)
				.findFirst().orElse(null);
	}

	@Override
	public int getAFKTimeout() {
		return afkTimeout;
	}

	/**
	 * Sets the CACHED AFK voice channel ID of the guild.
	 *
	 * @param id The AFK voice channel ID.
	 */
	public void setAFKChannel(long id) {
		this.afkChannel = id;
	}

	/**
	 * Sets the CACHED AFK timeout.
	 *
	 * @param timeout The AFK timeout.
	 */
	public void setAfkTimeout(int timeout) {
		this.afkTimeout = timeout;
	}

	@Override
	public IRole createRole() {
		PermissionUtils.requirePermissions(this, client.getOurUser(), Permissions.MANAGE_ROLES);

		RoleObject response = ((DiscordClientImpl) client).REQUESTS.POST
				.makeRequest(DiscordEndpoints.GUILDS + getStringID() + "/roles", RoleObject.class);
		return DiscordUtils.getRoleFromJSON(this, response);
	}

	@Override
	public List<IUser> getBannedUsers() {
		return getBans().stream().map(Ban::getUser).collect(Collectors.toList());
	}

	@Override
	public List<Ban> getBans() {
		PermissionUtils.requirePermissions(this, client.getOurUser(), Permissions.BAN);

		BanObject[] bans = ((DiscordClientImpl) client).REQUESTS.GET
				.makeRequest(DiscordEndpoints.GUILDS + getStringID() + "/bans", BanObject[].class);

		return Arrays.stream(bans)
				.map(b -> new Ban(this, DiscordUtils.getUserFromJSON(getShard(), b.user), b.reason))
				.collect(Collectors.toList());
	}

	@Override
	public void banUser(IUser user) {
		banUser(user, null, 0);
	}

	@Override
	public void banUser(IUser user, int deleteMessagesForDays) {
		banUser(user, null, deleteMessagesForDays);
	}

	@Override
	public void banUser(IUser user, String reason) {
		banUser(user, reason, 0);
	}

	@Override
	public void banUser(IUser user, String reason, int deleteMessagesForDays) {
		banUser(user.getLongID(), reason, deleteMessagesForDays);
	}

	@Override
	public void banUser(long userID) {
		banUser(userID, null, 0);
	}

	@Override
	public void banUser(long userID, int deleteMessagesForDays) {
		banUser(userID, null, deleteMessagesForDays);
	}

	@Override
	public void banUser(long userID, String reason) {
		banUser(userID, reason, 0);
	}

	@Override
	public void banUser(long userID, String reason, int deleteMessagesForDays) {
		IUser user = getUserByID(userID);
		if (getUserByID(userID) == null) {
			PermissionUtils.requirePermissions(this, client.getOurUser(), Permissions.BAN);
		} else {
			PermissionUtils.requireHierarchicalPermissions(this, client.getOurUser(), getRolesForUser(user), Permissions.BAN);
		}
		if (reason != null && reason.length() > Ban.MAX_REASON_LENGTH) {
			throw new IllegalArgumentException("Reason length cannot be more than " + Ban.MAX_REASON_LENGTH);
		}
		try {
			((DiscordClientImpl) client).REQUESTS.PUT.makeRequest(DiscordEndpoints.GUILDS + getStringID() + "/bans/" + Long.toUnsignedString(userID) + "?delete-message-days=" + deleteMessagesForDays + (reason == null ? "" : ("&reason=" +
					URLEncoder.encode(reason, "UTF-8"))));
		} catch (UnsupportedEncodingException e) {
			e.printStackTrace();
		}
	}

	@Override
	public void pardonUser(long userID) {
		PermissionUtils.requirePermissions(this, client.getOurUser(), Permissions.BAN);
		((DiscordClientImpl) client).REQUESTS.DELETE.makeRequest(DiscordEndpoints.GUILDS + getStringID() + "/bans/" + Long.toUnsignedString(userID));
	}

	@Override
	public void kickUser(IUser user) {
		kickUser(user, null);
	}

	@Override
	public void kickUser(IUser user, String reason) {
		PermissionUtils.requireHierarchicalPermissions(this, client.getOurUser(), getRolesForUser(user), Permissions.KICK);
		if (reason != null && reason.length() > Ban.MAX_REASON_LENGTH) {
			throw new IllegalArgumentException("Reason length cannot be more than " + Ban.MAX_REASON_LENGTH);
		}
		try {
			((DiscordClientImpl) client).REQUESTS.DELETE.makeRequest(DiscordEndpoints.GUILDS+getStringID()+"/members/"+user.getStringID() + (reason == null ? "" : ("?reason=" + URLEncoder.encode(reason, "UTF-8"))));
		} catch (UnsupportedEncodingException e) {
			e.printStackTrace();
		}
	}

	@Override
	public void editUserRoles(IUser user, IRole[] roles) {
		PermissionUtils.requireHierarchicalPermissions(this, client.getOurUser(), Arrays.asList(roles), Permissions.MANAGE_ROLES);

		try {
			((DiscordClientImpl) client).REQUESTS.PATCH.makeRequest(
					DiscordEndpoints.GUILDS+getStringID()+"/members/"+user.getStringID(),
					DiscordUtils.MAPPER_NO_NULLS.writeValueAsString(new MemberEditRequest.Builder().roles(roles).build()));
		} catch (JsonProcessingException e) {
			Discord4J.LOGGER.error(LogMarkers.HANDLE, "Discord4J Internal Exception", e);
		}

	}

	@Override
	public void setDeafenUser(IUser user, boolean deafen) {
		PermissionUtils.requireHierarchicalPermissions(this, client.getOurUser(), getRolesForUser(user), Permissions.VOICE_DEAFEN_MEMBERS);

		try {
			((DiscordClientImpl) client).REQUESTS.PATCH.makeRequest(
					DiscordEndpoints.GUILDS+getStringID()+"/members/"+user.getStringID(),
					DiscordUtils.MAPPER_NO_NULLS.writeValueAsString(new MemberEditRequest.Builder().deafen(deafen).build()));
		} catch (JsonProcessingException e) {
			Discord4J.LOGGER.error(LogMarkers.HANDLE, "Discord4J Internal Exception", e);
		}
	}

	@Override
	public void setMuteUser(IUser user, boolean mute) {
		PermissionUtils.requirePermissions(this, client.getOurUser(), Permissions.VOICE_MUTE_MEMBERS);

		try {
			((DiscordClientImpl) client).REQUESTS.PATCH.makeRequest(
					DiscordEndpoints.GUILDS+getStringID()+"/members/"+user.getStringID(),
					DiscordUtils.MAPPER_NO_NULLS.writeValueAsString(new MemberEditRequest.Builder().mute(mute).build()));
		} catch (JsonProcessingException e) {
			Discord4J.LOGGER.error(LogMarkers.HANDLE, "Discord4J Internal Exception", e);
		}
	}

	@Override
	public void setUserNickname(IUser user, String nick) {
		boolean isSelf = user.equals(client.getOurUser());
		if (isSelf) {
			PermissionUtils.requirePermissions(this, client.getOurUser(), Permissions.CHANGE_NICKNAME);
		} else {
			PermissionUtils.requireHierarchicalPermissions(this, client.getOurUser(), getRolesForUser(user), Permissions.MANAGE_NICKNAMES);
		}

		try {
			((DiscordClientImpl) client).REQUESTS.PATCH.makeRequest(
					DiscordEndpoints.GUILDS+getStringID()+"/members/"+(isSelf ? "@me/nick" : user.getStringID()),
					DiscordUtils.MAPPER_NO_NULLS.writeValueAsString(new MemberEditRequest.Builder().nick(nick == null ? "" : nick).build()));
		} catch (JsonProcessingException e) {
			Discord4J.LOGGER.error(LogMarkers.HANDLE, "Discord4J Internal Exception", e);
		}
	}

	@Override
	public void edit(String name, IRegion region, VerificationLevel level, Image icon, IVoiceChannel afkChannel, int afkTimeout) {
		PermissionUtils.requirePermissions(this, client.getOurUser(), Permissions.MANAGE_SERVER);

		if (name == null || name.length() < 2 || name.length() > 100)
			throw new IllegalArgumentException("Guild name must be between 2 and 100 characters!");
		if (region == null)
			throw new IllegalArgumentException("Region must not be null.");
		if (level == null)
			throw new IllegalArgumentException("Verification level must not be null.");
		if (icon == null)
			throw new IllegalArgumentException("Icon must not be null.");
		if (afkChannel != null && !getVoiceChannels().contains(afkChannel))
			throw new IllegalArgumentException("Invalid AFK voice channel.");
		if (afkTimeout != 60 && afkTimeout != 300 && afkTimeout != 900 && afkTimeout != 1800 && afkTimeout != 3600)
			throw new IllegalArgumentException("AFK timeout must be one of (60, 300, 900, 1800, 3600).");

		((DiscordClientImpl) client).REQUESTS.PATCH.makeRequest(
				DiscordEndpoints.GUILDS + getStringID(), new GuildEditRequest(name, region.getID(), level.ordinal(), icon.getData(),
						afkChannel == null ? null : afkChannel.getStringID(), afkTimeout));
	}

	@Override
	public void changeName(String name) {
		edit(name, getRegion(), getVerificationLevel(), this::getIcon, getAFKChannel(), getAFKTimeout());
	}

	@Override
	public void changeRegion(IRegion region) {
		edit(getName(), region, getVerificationLevel(), this::getIcon, getAFKChannel(), getAFKTimeout());
	}

	@Override
	public void changeVerificationLevel(VerificationLevel verificationLevel) {
		edit(getName(), getRegion(), verificationLevel, this::getIcon, getAFKChannel(), getAFKTimeout());
	}

	@Override
	public void changeIcon(Image icon) {
		edit(getName(), getRegion(), getVerificationLevel(), icon, getAFKChannel(), getAFKTimeout());
	}

	@Override
	public void changeAFKChannel(IVoiceChannel afkChannel) {
		edit(getName(), getRegion(), getVerificationLevel(), this::getIcon, afkChannel, getAFKTimeout());
	}

	@Override
	public void changeAFKTimeout(int timeout) {
		edit(getName(), getRegion(), getVerificationLevel(), this::getIcon, getAFKChannel(), timeout);
	}

	@Override
	@Deprecated
	public void deleteGuild() {
		if (ownerID != client.getOurUser().getLongID())
			throw new MissingPermissionsException("You must be the guild owner to delete guilds!", EnumSet.noneOf(Permissions.class));

		((DiscordClientImpl) client).REQUESTS.DELETE.makeRequest(DiscordEndpoints.GUILDS+getStringID());
	}

	@Override
	@Deprecated
	public void leaveGuild() {
		if (ownerID == client.getOurUser().getLongID())
			throw new DiscordException("Guild owners cannot leave their own guilds! Use deleteGuild() instead.");

		((DiscordClientImpl) client).REQUESTS.DELETE.makeRequest(DiscordEndpoints.USERS+"@me/guilds/"+getStringID());
	}

	@Override
	public void leave() {
		((DiscordClientImpl) client).REQUESTS.DELETE.makeRequest(DiscordEndpoints.USERS+"@me/guilds/"+getStringID());
	}

	@Override
	public IChannel createChannel(String name) {
		shard.checkReady("create channel");
		PermissionUtils.requirePermissions(this, client.getOurUser(), Permissions.MANAGE_CHANNELS);

		if (name == null || name.length() < 2 || name.length() > 100)
			throw new DiscordException("Channel name can only be between 2 and 100 characters!");

		ChannelObject response = ((DiscordClientImpl) client).REQUESTS.POST.makeRequest(
				DiscordEndpoints.GUILDS+getStringID()+"/channels",
				new ChannelCreateRequest(name, "text"),
				ChannelObject.class);

		IChannel channel = DiscordUtils.getChannelFromJSON(getShard(), this, response);
		channels.put(channel);

		return channel;
	}

	@Override
	public IVoiceChannel createVoiceChannel(String name) {
		getShard().checkReady("create voice channel");
		PermissionUtils.requirePermissions(this, client.getOurUser(), Permissions.MANAGE_CHANNELS);

		if (name == null || name.length() < 2 || name.length() > 100)
			throw new DiscordException("Channel name can only be between 2 and 100 characters!");

		ChannelObject response = ((DiscordClientImpl) client).REQUESTS.POST.makeRequest(
				DiscordEndpoints.GUILDS+getStringID()+"/channels",
				new ChannelCreateRequest(name, "voice"),
				ChannelObject.class);

		IVoiceChannel channel = (IVoiceChannel) DiscordUtils.getChannelFromJSON(getShard(), this, response);
		channels.put(channel);

		return channel;
	}

	@Override
	public IRegion getRegion() {
		return client.getRegionByID(regionID);
	}

	/**
	 * Sets thee CACHED voice region of the guild.
	 *
	 * @param regionID The voice region.
	 */
	public void setRegion(String regionID) {
		this.regionID = regionID;
	}

	@Override
	public VerificationLevel getVerificationLevel() {
		return verification;
	}

	/**
	 * Sets the CACHED verification level of the guild.
	 *
	 * @param verification The verification level.
	 */
	public void setVerificationLevel(int verification) {
		this.verification = VerificationLevel.get(verification);
	}

	@Override
	public IRole getEveryoneRole() {
		return getRoleByID(this.id);
	}

	@Override
	public IChannel getGeneralChannel() {
		return getChannelByID(this.id);
	}

	@Override
	public IChannel getDefaultChannel() {
		return getChannels().stream()
				.filter(c -> PermissionUtils.hasPermissions(c, client.getOurUser(), Permissions.READ_MESSAGES))
				.findFirst().orElse(null);
	}

	@Override
	public List<IInvite> getInvites() {
		PermissionUtils.requirePermissions(this, client.getOurUser(), Permissions.MANAGE_SERVER);
		ExtendedInviteObject[] response = ((DiscordClientImpl) client).REQUESTS.GET.makeRequest(
				DiscordEndpoints.GUILDS+ getStringID() + "/invites",
				ExtendedInviteObject[].class);

		List<IInvite> invites = new ArrayList<>();
		for (ExtendedInviteObject inviteResponse : response)
			invites.add(DiscordUtils.getInviteFromJSON(client, inviteResponse));

		return invites;
	}

	@Override
	public List<IExtendedInvite> getExtendedInvites() {
		PermissionUtils.requirePermissions(this, client.getOurUser(), Permissions.MANAGE_SERVER);
		ExtendedInviteObject[] response = ((DiscordClientImpl) client).REQUESTS.GET.makeRequest(
				DiscordEndpoints.GUILDS+ getStringID() + "/invites",
				ExtendedInviteObject[].class);

		List<IExtendedInvite> invites = new ArrayList<>();
		for (ExtendedInviteObject inviteResponse : response)
			invites.add(DiscordUtils.getExtendedInviteFromJSON(client, inviteResponse));

		return invites;
	}

	@Override
	public void reorderRoles(IRole... rolesInOrder) {
		if (rolesInOrder.length != getRoles().size())
			throw new DiscordException("The number of roles to reorder does not equal the number of available roles!");

		PermissionUtils.requirePermissions(this, client.getOurUser(), Permissions.MANAGE_ROLES);

		int usersHighest = getRolesForUser(client.getOurUser()).stream()
				.map(IRole::getPosition)
				.max(Comparator.comparing(Function.identity()))
				.orElse(-1);

		ReorderRolesRequest[] request = new ReorderRolesRequest[roles.size()];

		for (int i = 0; i < roles.size(); i++) {
			IRole role = rolesInOrder[i];

			int newPosition = role.getPosition();
			int oldPosition = getRoleByID(role.getLongID()).getPosition();
			if (newPosition != oldPosition && oldPosition >= usersHighest) { // If the position was changed and the user doesn't have permission to change it.
				throw new MissingPermissionsException("Cannot edit the position of a role higher than or equal to your own.", EnumSet.noneOf(Permissions.class));
			} else {
				request[i] = new ReorderRolesRequest(role.getStringID(), i);
			}
		}

		((DiscordClientImpl) client).REQUESTS.PATCH.makeRequest(DiscordEndpoints.GUILDS + getStringID() + "/roles", request);
	}

	@Override
	public int getUsersToBePruned(int days) {
		PruneResponse response = ((DiscordClientImpl) client).REQUESTS.GET.makeRequest(
				DiscordEndpoints.GUILDS + getStringID() + "/prune?days=" + days,
				PruneResponse.class);
		return response.pruned;
	}

	@Override
	public int pruneUsers(int days) {
		PruneResponse response = ((DiscordClientImpl) client).REQUESTS.POST.makeRequest(
				DiscordEndpoints.GUILDS + getStringID() + "/prune?days=" + days,
				PruneResponse.class);
		return response.pruned;
	}

	@Override
	public boolean isDeleted() {
		return getClient().getGuildByID(id) != this;
	}

	@Override
	public IAudioManager getAudioManager() {
		return audioManager;
	}

	@Override
	public LocalDateTime getJoinTimeForUser(IUser user) {
		if (!joinTimes.containsKey(user.getLongID()))
			throw new DiscordException("Cannot find user "+user.getDisplayName(this)+" in this guild!");

		return joinTimes.get(user.getLongID()).getObject();
	}

	@Override
	public IMessage getMessageByID(long id) {
		IMessage message =  channels.stream()
				.map(IChannel::getMessageHistory)
				.flatMap(List::stream)
				.filter(msg -> msg.getLongID() == id)
				.findAny().orElse(null);

		if (message == null) {
			Collection<IChannel> toCheck = channels.stream()
					.filter(it -> {
						EnumSet<Permissions> perms = it.getModifiedPermissions(client.getOurUser());
						return perms.contains(Permissions.READ_MESSAGE_HISTORY) && perms.contains(Permissions.READ_MESSAGES);
					})
					.collect(Collectors.toSet());
			for (IChannel channel : toCheck) {
				message = channel.getMessageByID(id);
				if (message != null)
					return message;
			}
		}

		return message;
	}

	@Override
	public IDiscordClient getClient() {
		return client;
	}

	@Override
	public IShard getShard() {
		return shard;
	}

	@Override
	public IGuild copy() {
		return new Guild(shard, name, id, icon, ownerID, afkChannel, afkTimeout, regionID, verification.ordinal(),
				roles.copy(), channels.copy(), voiceChannels.copy(), users.copy(), joinTimes.copy());
	}

	@Override
	public List<IEmoji> getEmojis() {
		return new LinkedList<>(emojis.values());
	}

	@Override
	public IEmoji getEmojiByID(long id) {
		return emojis.get(id);
	}

	@Override
	public IEmoji getEmojiByName(String name) {
		return emojis.stream()
				.filter(emoji -> emoji.getName().equals(name))
				.findFirst().orElse(null);
	}

	@Override
	public IWebhook getWebhookByID(long id) {
		return channels.stream()
				.map(channel -> channel.getWebhookByID(id))
				.filter(Objects::nonNull)
				.findAny().orElse(null);
	}

	@Override
	public List<IWebhook> getWebhooksByName(String name) {
		return channels.stream()
				.map(IChannel::getWebhooks)
				.flatMap(List::stream)
				.filter(hook -> hook.getDefaultName().equals(name))
				.collect(Collectors.toList());
	}

	@Override
	public List<IWebhook> getWebhooks() {
		return channels.stream()
				.map(IChannel::getWebhooks)
				.flatMap(List::stream)
				.collect(Collectors.toList());
	}

	/**
	 * Forcibly loads and caches all webhooks for the channel.
	 */
	public void loadWebhooks() {
		try {
			PermissionUtils.requirePermissions(this, client.getOurUser(), Permissions.MANAGE_WEBHOOKS);
		} catch (MissingPermissionsException ignored) {
			return;
		}

		RequestBuffer.request(() -> {
			try {
				List<IWebhook> oldList = getWebhooks()
						.stream()
						.map(IWebhook::copy)
						.collect(Collectors.toCollection(CopyOnWriteArrayList::new));

				WebhookObject[] response = ((DiscordClientImpl) client).REQUESTS.GET.makeRequest(
						DiscordEndpoints.GUILDS + getStringID() + "/webhooks",
						WebhookObject[].class);

				if (response != null) {
					for (WebhookObject webhookObject : response) {
						Channel channel = (Channel) getChannelByID(Long.parseUnsignedLong(webhookObject.channel_id));
						long webhookId = Long.parseUnsignedLong(webhookObject.id);
						if (getWebhookByID(webhookId) == null) {
							IWebhook newWebhook = DiscordUtils.getWebhookFromJSON(channel, webhookObject);
							client.getDispatcher().dispatch(new WebhookCreateEvent(newWebhook));
							channel.webhooks.put(newWebhook);
						} else {
							IWebhook toUpdate = channel.getWebhookByID(webhookId);
							IWebhook oldWebhook = toUpdate.copy();
							toUpdate = DiscordUtils.getWebhookFromJSON(channel, webhookObject);
							if (!oldWebhook.getDefaultName().equals(toUpdate.getDefaultName()) || !String.valueOf(oldWebhook.getDefaultAvatar()).equals(String.valueOf(toUpdate.getDefaultAvatar())))
								client.getDispatcher().dispatch(new WebhookUpdateEvent(oldWebhook, toUpdate));

							oldList.remove(oldWebhook);
						}
					}
				}

				oldList.forEach(webhook -> {
					((Channel) webhook.getChannel()).webhooks.remove(webhook);
					client.getDispatcher().dispatch(new WebhookDeleteEvent(webhook));
				});
			} catch (Exception e) {
				Discord4J.LOGGER.warn(LogMarkers.HANDLE, "Discord4J Internal Exception", e);
			}
		});
	}


	@Override
	public int getTotalMemberCount() {
		return totalMemberCount;
	}

	/**
	 * Sets the CACHED total member count of the guild.
	 *
	 * @param totalMemberCount The total member count.
	 */
	public void setTotalMemberCount(int totalMemberCount){
		this.totalMemberCount = totalMemberCount;
	}

	@Override
	public AuditLog getAuditLog() {
		return getAuditLog(null, null);
	}

	@Override
	public AuditLog getAuditLog(ActionType actionType) {
		return getAuditLog(null, actionType);
	}

	@Override
	public AuditLog getAuditLog(IUser user) {
		return getAuditLog(user, null);
	}

	@Override
	public AuditLog getAuditLog(IUser user, ActionType actionType) {
		return getAuditLog(user, actionType, (System.currentTimeMillis() - DiscordUtils.DISCORD_EPOCH) << 22);
	}

	private AuditLog getAuditLog(IUser user, ActionType actionType, long before) {
		List<AuditLog> retrieved = new ArrayList<>();

		AuditLogEntryObject[] chunk;

		do {
			String query = "?limit=100&before=" + before;
			if (user != null) query += "&user_id=" + Long.toUnsignedString(user.getLongID());
			if (actionType != null) query += "&action_type=" + actionType.getRaw();

			AuditLogObject auditLog = ((DiscordClientImpl) client).REQUESTS.GET.makeRequest(
					DiscordEndpoints.GUILDS + getStringID() + "/audit-logs" + query,
					AuditLogObject.class);
			chunk = auditLog.audit_log_entries;

			if (chunk.length == 0) break;

			retrieved.add(DiscordUtils.getAuditLogFromJSON(this, auditLog));
			before = Long.parseLong(auditLog.audit_log_entries[auditLog.audit_log_entries.length - 1].id);
		} while (chunk.length == 100);

		return new AuditLog(retrieved.stream().map(AuditLog::getEntries).flatMap(Collection::stream).collect(LongMapCollector.toLongMap()));
	}

	@Override
	public String toString() {
		return super.toString();
	}

	@Override
	public int hashCode() {
		return Objects.hash(id);
	}

	@Override
	public boolean equals(Object other) {
		return DiscordUtils.equals(this, other);
	}

	/**
	 * Associates a user ID to their join time.
	 */
	public static class TimeStampHolder extends IDLinkedObjectWrapper<LocalDateTime> {

		public TimeStampHolder(long id, LocalDateTime obj) {
			super(id, obj);
		}
	}
}<|MERGE_RESOLUTION|>--- conflicted
+++ resolved
@@ -51,12 +51,9 @@
 import java.util.function.Function;
 import java.util.stream.Collectors;
 
-<<<<<<< HEAD
 /**
  * The default implementation of {@link IGuild}.
  */
-=======
->>>>>>> 1e0e2a75
 public class Guild implements IGuild {
 	/**
 	 * The guild's text channels.
