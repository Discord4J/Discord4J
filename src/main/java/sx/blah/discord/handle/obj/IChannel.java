/*
 *     This file is part of Discord4J.
 *
 *     Discord4J is free software: you can redistribute it and/or modify
 *     it under the terms of the GNU Lesser General Public License as published by
 *     the Free Software Foundation, either version 3 of the License, or
 *     (at your option) any later version.
 *
 *     Discord4J is distributed in the hope that it will be useful,
 *     but WITHOUT ANY WARRANTY; without even the implied warranty of
 *     MERCHANTABILITY or FITNESS FOR A PARTICULAR PURPOSE.  See the
 *     GNU Lesser General Public License for more details.
 *
 *     You should have received a copy of the GNU Lesser General Public License
 *     along with Discord4J.  If not, see <http://www.gnu.org/licenses/>.
 */

package sx.blah.discord.handle.obj;

import sx.blah.discord.api.internal.json.objects.EmbedObject;
import sx.blah.discord.handle.impl.obj.PrivateChannel;
import sx.blah.discord.util.*;
import sx.blah.discord.util.cache.LongMap;

import java.io.File;
import java.io.FileNotFoundException;
import java.io.InputStream;
import java.time.LocalDateTime;
import java.util.EnumSet;
import java.util.HashMap;
import java.util.List;
import java.util.Map;

/**
 * A text, voice, or private channel in Discord.
 */
public interface IChannel extends IDiscordObject<IChannel> {

	/**
	 * Gets the name of the channel.
	 *
	 * @return The name of the channel.
	 */
	String getName();

	/**
	 * Gets the messages in the channel.
	 *
	 * @return The list of messages in the channel.
	 * @deprecated See {@link MessageHistory}.
	 */
	@Deprecated
	MessageList getMessages();

	/**
	 * Gets the cached messages in the channel. The max size of this list is determined by
	 * {@link sx.blah.discord.api.ClientBuilder#setMaxMessageCacheCount(int)}.
	 *
	 * @return The cached messages in the channel.
	 */
	MessageHistory getMessageHistory();

	/**
	 * Gets the specified number of messages.
	 *
	 * <p>If the internal message cache does not have enough messages, they will be fetched from Discord.
	 *
	 * @param messageCount The number of messages to retrieve.
	 * @return The specified number of messages.
	 */
	MessageHistory getMessageHistory(int messageCount);

	/**
	 * Gets the messages from a given date to the beginning of the channel.
	 *
	 * <p>If the internal message cache does not have enough messages, they will be fetched from Discord.
	 *
	 * @param startDate The date to start at. (Inclusive)
	 * @return The messages from a given date to the beginning of the channel.
	 */
	MessageHistory getMessageHistoryFrom(LocalDateTime startDate);

	/**
	 * Gets the messages from a given date to the beginning of the channel.
	 *
	 * <p>If the internal message cache does not have enough messages, they will be fetched from Discord.
	 *
	 * @param startDate The date to start at. (Inclusive)
	 * @param maxMessageCount The maximum number of messages to retrieve.
	 * @return The messages from a given date to the beginning of the channel.
	 */
	MessageHistory getMessageHistoryFrom(LocalDateTime startDate, int maxMessageCount);

	/**
<<<<<<< HEAD
	 * Gets the messages from the current time to the given date.
	 *
	 * <p>If the internal message cache does not have enough messages, they will be fetched from Discord.
	 *
	 * @param endDate The date to stop at. (Inclusive)
	 * @return The messages from the current time to the given date.
	 */
	MessageHistory getMessageHistoryTo(LocalDateTime endDate);

	/**
	 * Gets the messages from the current time to the given date.
	 *
	 * <p>If the internal message cache does not have enough messages, they will be fetched from Discord.
	 *
	 * @param endDate The date to stop at. (Inclusive)
	 * @param maxMessageCount The maximum number of messages to retrieve.
	 * @return The messages from the current time to the given date.
	 */
	MessageHistory getMessageHistoryTo(LocalDateTime endDate, int maxMessageCount);

	/**
	 * Gets the messages in the given range of dates.
	 *
	 * <p>If the internal message cache does not have enough messages, they will be fetched from Discord.
	 *
	 * @param startDate The date to start at. (Inclusive)
	 * @param endDate The date to stop at (Inclusive)
	 * @return The messages in the given range of dates.
	 */
	MessageHistory getMessageHistoryIn(LocalDateTime startDate, LocalDateTime endDate);

	/**
	 * Gets the messages in the specified range of dates.
	 *
	 * <p>If the internal message cache does not have enough messages, they will be fetched from Discord.
	 *
	 * @param startDate The date to start at. (Inclusive)
	 * @param endDate The date to stop at (Inclusive)
	 * @param maxMessageCount The maximum number of messages to retrieve.
	 * @return The messages in the given range of dates.
	 */
	MessageHistory getMessageHistoryIn(LocalDateTime startDate, LocalDateTime endDate, int maxMessageCount);

	/**
	 * Gets the messages from a given message ID to the beginning of the channel.
=======
	 * Gets the messages from a specified message id to the beginning of this channel.
	 * NOTE: This can block the current thread if messages need to be requested from Discord instead of fetched from
	 * the internal cache.
>>>>>>> d2dc54df
	 *
	 * <p>If the internal message cache does not have enough messages, they will be fetched from Discord.
	 *
	 * @param id The ID to start gathering messages at. (Inclusive)
	 * @return The messages from a given message ID to the beginning of the channel.
	 * @deprecated Use {@link #getMessageHistoryFrom(long)} instead.
	 */
	@Deprecated
	default MessageHistory getMessageHistoryFrom(String id) {
		return getMessageHistoryFrom(Long.parseUnsignedLong(id));
	}

	/**
	 * Gets the messages from a given message ID to the beginning of the channel.
	 *
	 * <p>If the internal message cache does not have enough messages, they will be fetched from Discord.
	 *
	 * @param id The ID to start gathering messages at. (Inclusive)
	 * @return The messages from a given message ID to the beginning of the channel.
	 */
	MessageHistory getMessageHistoryFrom(long id);

	/**
	 * Gets the messages from a given message ID to the beginning of the channel.
	 *
	 * <p>If the internal message cache does not have enough messages, they will be fetched from Discord.
	 *
	 * @param id The ID to start gathering messages at. (Inclusive)
	 * @param maxMessageCount The maximum number of messages to retrieve.
	 * @return The messages from a given message ID to the beginning of the channel.
	 * @deprecated Use {@link #getMessageHistoryFrom(long, int)} instead.
	 */
	@Deprecated
	default MessageHistory getMessageHistoryFrom(String id, int maxMessageCount) {
		return getMessageHistoryFrom(Long.parseUnsignedLong(id), maxMessageCount);
	}

	/**
	 * Gets the messages from a given message ID to the beginning of the channel.
	 *
	 * <p>If the internal message cache does not have enough messages, they will be fetched from Discord.
	 *
	 * @param id The ID to start gathering messages at. (Inclusive)
	 * @param maxMessageCount The maximum number of messages to retrieve.
	 * @return The messages from a given message ID to the beginning of the channel.
	 */
	MessageHistory getMessageHistoryFrom(long id, int maxMessageCount);

	/**
<<<<<<< HEAD
	 * Gets the messages from the current time to the given message ID.
=======
	 * Gets the messages from now up until the specified date.
	 * NOTE: This can block the current thread if messages need to be requested from Discord instead of fetched from
	 * the internal cache.
	 *
	 * @param endDate The date to stop gathering messages at (inclusive).
	 * @return The messages.
	 */
	MessageHistory getMessageHistoryTo(LocalDateTime endDate);

	/**
	 * Gets the messages from now up until the specified date.
	 * NOTE: This can block the current thread if messages need to be requested from Discord instead of fetched from
	 * the internal cache.
	 *
	 * @param endDate The date to stop gathering messages at (inclusive).
	 * @param maxMessageCount The max number of messages to retrieve.
	 * @return The messages.
	 */
	MessageHistory getMessageHistoryTo(LocalDateTime endDate, int maxMessageCount);

	/**
	 * Gets the messages from now up until the specified message id.
	 * NOTE: This can block the current thread if messages need to be requested from Discord instead of fetched from
	 * the internal cache.
>>>>>>> d2dc54df
	 *
	 * <p>If the internal message cache does not have enough messages, they will be fetched from Discord.
	 *
	 * @param id The ID to stop gathering messages at. (Inclusive)
	 * @return The messages from the current time to the specified message ID.
	 * @deprecated Use {@link #getMessageHistoryTo(long)} instead.
	 */
	@Deprecated
	default MessageHistory getMessageHistoryTo(String id) {
		return getMessageHistoryTo(Long.parseUnsignedLong(id));
	}

	/**
	 * Gets the messages from the current time to the given message ID.
	 *
	 * <p>If the internal message cache does not have enough messages, they will be fetched from Discord.
	 *
	 * @param id The ID to stop gathering messages at. (Inclusive)
	 * @return The messages from the current time to the specified message ID.
	 */
	MessageHistory getMessageHistoryTo(long id);

	/**
	 * Gets the messages from the current time to the given message ID.
	 *
	 * <p>If the internal message cache does not have enough messages, they will be fetched from Discord.
	 *
	 * @param id The ID to stop gathering messages at. (Inclusive)
	 * @param maxMessageCount The maximum number of messages to retrieve.
	 * @return The messages from the current time to the specified message ID.
	 * @deprecated Use {@link #getMessageHistoryTo(long, int)} instead.
	 */
	@Deprecated
	default MessageHistory getMessageHistoryTo(String id, int maxMessageCount) {
		return getMessageHistoryTo(Long.parseUnsignedLong(id), maxMessageCount);
	}

	/**
	 * Gets the messages from the current time to the given message ID.
	 *
	 * <p>If the internal message cache does not have enough messages, they will be fetched from Discord.
	 *
	 * @param id The ID to stop gathering messages at. (Inclusive)
	 * @param maxMessageCount The maximum number of messages to retrieve.
	 * @return The messages from the current time to the specified message ID.
	 */
	MessageHistory getMessageHistoryTo(long id, int maxMessageCount);

	/**
<<<<<<< HEAD
	 * Gets the messages in the given range of message IDs.
=======
	 * Gets the messages in the specified range of dates.
	 * NOTE: This can block the current thread if messages need to be requested from Discord instead of fetched from
	 * the internal cache.
	 *
	 * @param startDate The date to start gathering messages from (inclusive).
	 * @param endDate The date to stop gathering messages at (inclusive).
	 * @return The messages.
	 */
	MessageHistory getMessageHistoryIn(LocalDateTime startDate, LocalDateTime endDate);

	/**
	 * Gets the messages in the specified range of dates.
	 * NOTE: This can block the current thread if messages need to be requested from Discord instead of fetched from
	 * the internal cache.
	 *
	 * @param startDate The date to start gathering messages from (inclusive).
	 * @param endDate The date to stop gathering messages at (inclusive).
	 * @param maxMessageCount The max number of messages to retrieve.
	 * @return The messages.
	 */
	MessageHistory getMessageHistoryIn(LocalDateTime startDate, LocalDateTime endDate, int maxMessageCount);


	/**
	 * Gets the messages in the specified range of message ids.
	 * NOTE: This can block the current thread if messages need to be requested from Discord instead of fetched from
	 * the internal cache.
>>>>>>> d2dc54df
	 *
	 * <p>If the internal message cache does not have enough messages, they will be fetched from Discord.
	 *
	 * @param beginID The ID to start at. (Inclusive)
	 * @param endID The ID to stop at. (Inclusive)
	 * @return The messages in the specified range of message IDs.
	 * @deprecated Use {@link #getMessageHistoryIn(long, long)} instead.
	 */
	@Deprecated
	default MessageHistory getMessageHistoryIn(String beginID, String endID) {
		return getMessageHistoryIn(Long.parseUnsignedLong(beginID), Long.parseUnsignedLong(endID));
	}

	/**
	 * Gets the messages in the given range of message IDs.
	 *
	 * <p>If the internal message cache does not have enough messages, they will be fetched from Discord.
	 *
	 * @param beginID The ID to start at. (Inclusive)
	 * @param endID The ID to stop at. (Inclusive)
	 * @return The messages in the specified range of message IDs.
	 */
	MessageHistory getMessageHistoryIn(long beginID, long endID);

	/**
	 * Gets the messages in the given range of message IDs.
	 *
	 * <p>If the internal message cache does not have enough messages, they will be fetched from Discord.
	 *
	 * @param beginID The ID to start at. (Inclusive)
	 * @param endID The ID to stop at. (Inclusive)
	 * @param maxMessageCount The maximum number of messages to retrieve.
	 * @return The messages in the given range of message IDs.
	 * @deprecated Use {@link #getMessageHistoryIn(long, long, int)} instead.
	 */
	@Deprecated
	default MessageHistory getMessageHistoryIn(String beginID, String endID, int maxMessageCount) {
		return getMessageHistoryIn(Long.parseUnsignedLong(beginID), Long.parseUnsignedLong(endID), maxMessageCount);
	}

	/**
	 * Gets the messages in the given range of message IDs.
	 *
	 * <p>If the internal message cache does not have enough messages, they will be fetched from Discord.
	 *
	 * @param beginID The ID to start at. (Inclusive)
	 * @param endID The ID to stop at. (Inclusive)
	 * @param maxMessageCount The maximum number of messages to retrieve.
	 * @return The messages in the given range of message IDs.
	 */
	MessageHistory getMessageHistoryIn(long beginID, long endID, int maxMessageCount);

	/**
	 * Gets all of the messages in the channel.
	 *
	 * <p>This is a potentially extremely expensive operation that can take a large amount of time to complete.
	 * <p>If the internal message cache does not have enough messages, they will be fetched from Discord.
	 *
	 * @return The messages.
	 */
	MessageHistory getFullMessageHistory();

	/**
	 * Bulk deletes as many messages as possible in the channel.
	 *
	 * <p>A message can be at most 2 weeks old to be eligible for bulk deletion.
	 * <p>If the internal message cache does not have enough messages, they will be fetched from Discord.
	 *
	 * @return The deleted messages.
	 */
	List<IMessage> bulkDelete();

	/**
	 * Bulk deletes the given messages.
	 *
	 * <p>A message can be at most 2 weeks old to be eligible for bulk deletion. If a message in the list is not
	 * eligible for bulk deletion, it will be ignored.
	 *
	 * @param messages The messages to delete.
	 * @return The deleted messages.
	 */
	List<IMessage> bulkDelete(List<IMessage> messages);

	/**
	 * Gets the maximum number of messages which can be cached in the channel.
	 *
	 * @return The maximum number of messages which can be cached in the channel.
	 */
	int getMaxInternalCacheCount();

	/**
	 * Gets the number of messages which are currently cached in the channel.
	 *
	 * @return The number of messages which are currently cached in the channel.
	 */
	int getInternalCacheCount();

	/**
	 * Gets a message by its unique snowflake ID from the channels's message cache <b>or</b> by fetching it from Discord.
	 *
	 * <p>Discord allows fetching individual messages in a channel. This method first checks the channel's message cache
	 * and if there is no such message with the provided ID, it is requested from Discord.
	 *
	 * @param messageID The ID of the desired message.
	 * @return The message with the provided ID (or null if one was not found).
	 * @deprecated Use {@link #getMessageByID(long)} instead.
	 */
	@Deprecated
	default IMessage getMessageByID(String messageID) {
		if (messageID == null) return null;
		return getMessageByID(Long.parseUnsignedLong(messageID));
	}

	/**
	 * Gets a message by its unique snowflake ID from the channels's message cache <b>or</b> by fetching it from Discord.
	 *
	 * <p>Discord allows fetching individual messages in a channel. This method first checks the channel's message cache
	 * and if there is no such message with the provided ID, it is requested from Discord.
	 *
	 * @param messageID The ID of the desired message.
	 * @return The message with the provided ID (or null if one was not found).
	 */
	IMessage getMessageByID(long messageID);

	/**
	 * Gets the parent guild of the channel.
	 *
	 * @return The parent guild of the channel.
	 */
	IGuild getGuild();

	/**
	 * Gets whether the channel is private. (A direct message channel with another user)
	 *
	 * @return Whether the channel is private.
	 */
	boolean isPrivate();

	/**
	 * Gets whether the channel is marked as NSFW (Not Safe For Work).
	 *
	 * @return Whether the channel is marked as NSFW.
	 */
	boolean isNSFW();

	/**
	 * Gets the topic for the channel.
	 *
	 * @return The channel topic (or null if one is not set).
	 */
	String getTopic();

	/**
	 * Gets a formatted string mentioning the channel.
	 *
	 * @return A formatted string mentioning the channel.
	 */
	String mention();

	/**
	 * Sends a message in the channel.
	 *
	 * @param content The content of the message.
	 * @return The sent message object.
	 */
	IMessage sendMessage(String content);

	/**
	 * Sends a message in the channel.
	 *
	 * @param embed The embed in the message.
	 * @return The sent message object.
	 *
	 * @see EmbedBuilder
	 */
	IMessage sendMessage(EmbedObject embed);

	/**
	 * Sends a message in the channel.
	 *
	 * @param content The content of the message.
	 * @param tts Whether the message should use text-to-speech.
	 * @return The sent message object.
	 */
	IMessage sendMessage(String content, boolean tts);

	/**
	 * Sends a message in the channel.
	 *
	 * @param content The content of the message.
	 * @param embed The embed in the message.
	 * @return The sent message object.
	 *
	 * @see EmbedBuilder
	 */
	IMessage sendMessage(String content, EmbedObject embed);

	/**
	 * Sends a message in the channel.
	 *
	 * @param content The content of the message.
	 * @param embed The embed in the message.
	 * @param tts Whether the message should use text-to-speech.
	 * @return The sent message object.
	 *
	 * @see EmbedBuilder
	 */
	IMessage sendMessage(String content, EmbedObject embed, boolean tts);

	/**
	 * Sends a message in the channel.
	 *
	 * @param file The attachment to send.
	 * @return The sent message object.
	 *
	 * @throws FileNotFoundException If the file is not found.
	 */
	IMessage sendFile(File file) throws FileNotFoundException;

	/**
	 * Sends a message in the channel.
	 *
	 * @param files The attachments to send.
	 * @return The sent message object.
	 *
	 * @throws FileNotFoundException If one of the files is not found.
	 */
	IMessage sendFiles(File... files) throws FileNotFoundException;

	/**
	 * Sends a message in the channel.
	 *
	 * @param content The content of the message.
	 * @param file The attachment to send.
	 * @return The sent message object.
	 *
	 * @throws FileNotFoundException If the file is not found.
	 */
	IMessage sendFile(String content, File file) throws FileNotFoundException;

	/**
	 * Sends a message in the channel.
	 *
	 * @param content The content of the message.
	 * @param files The attachments to send.
	 * @return The sent message object.
	 *
	 * @throws FileNotFoundException If one of the files is not found.
	 */
	IMessage sendFiles(String content, File... files) throws FileNotFoundException;

	/**
	 * Sends a message in the channel.
	 *
	 * <p>If the uploaded attachment is an image, it may be displayed in the embed using {@link EmbedBuilder#withImage(String)}.
	 * The image url should be formatted like so: <code>attachment://filename.extension</code> where filename consists
	 * of only alphanumeric characters.
	 *
	 * @param file The attachments to send.
	 * @param embed The embed in the message.
	 * @return The sent message object.
	 *
	 * @throws FileNotFoundException If the file is not found.
	 *
	 * @see EmbedBuilder
	 * @see EmbedBuilder#withImage(String)
	 */
	IMessage sendFile(EmbedObject embed, File file) throws FileNotFoundException;

	/**
	 * Sends a message in the channel.
	 *
	 * <p>If one of the uploaded attachments is an image, it may be displayed in the embed using {@link EmbedBuilder#withImage(String)}.
	 * The image url should be formatted like so: <code>attachment://filename.extension</code> where filename consists
	 * of only alphanumeric characters.
	 *
	 * @param files The attachments to send.
	 * @param embed The embed in the message.
	 * @return The sent message object.
	 *
	 * @throws FileNotFoundException If one of the files is not found.
	 *
	 * @see EmbedBuilder
	 * @see EmbedBuilder#withImage(String)
	 */
	IMessage sendFiles(EmbedObject embed, File... files) throws FileNotFoundException;

	/**
	 * Sends a message in the channel.
	 *
	 * @param content The content of the message.
	 * @param file The input stream to read and attach.
	 * @param fileName The name of the attachment that should be shown in Discord.
	 * @return The sent message object.
	 */
	IMessage sendFile(String content, InputStream file, String fileName);

	/**
	 * Sends a message in the channel.
	 *
	 * @param content The content of the message.
	 * @param entries The attachments to send.
	 * @return The sent message object.
	 */
	IMessage sendFiles(String content, AttachmentPartEntry... entries);

	/**
	 * Sends a message in the channel.
	 *
	 * <p>If the uploaded attachment is an image, it may be displayed in the embed using {@link EmbedBuilder#withImage(String)}.
	 * The image url should be formatted like so: <code>attachment://filename.extension</code> where filename consists
	 * of only alphanumeric characters.
	 *
	 * @param file The input stream to read and attach.
	 * @param fileName The name of the file that should be shown in Discord.
	 * @param embed The embed in the message.
	 * @return The sent message object.
	 *
	 * @see EmbedBuilder
	 * @see EmbedBuilder#withImage(String)
	 */
	IMessage sendFile(EmbedObject embed, InputStream file, String fileName);

	/**
	 * Sends a message in the channel.
	 *
	 * <p>If one of the uploaded attachments is an image, it may be displayed in the embed using {@link EmbedBuilder#withImage(String)}.
	 * The image url should be formatted like so: <code>attachment://filename.extension</code> where filename consists
	 * of only alphanumeric characters.
	 *
	 * @param entries The attachments to send.
	 * @param embed The embed in the message.
	 * @return The sent message object.
	 *
	 * @see EmbedBuilder
	 * @see EmbedBuilder#withImage(String)
	 */
	IMessage sendFiles(EmbedObject embed, AttachmentPartEntry... entries);

	/**
	 * Sends a message in the channel.
	 *
	 * @param content The content of the message.
	 * @param tts Whether the message should use text-to-speech.
	 * @param file The input stream to read and attach.
	 * @param fileName The name of the file that should be shown in Discord.
	 * @return The sent message object.
	 */
	IMessage sendFile(String content, boolean tts, InputStream file, String fileName);

	/**
	 * Sends a message in the channel.
	 *
	 * @param content The content of the message.
	 * @param tts Whether the message should use text-to-speech.
	 * @param entries The attachments to send.
	 * @return The sent message object.
	 */
	IMessage sendFiles(String content, boolean tts, AttachmentPartEntry... entries);

	/**
	 * Sends a message in the channel.
	 *
	 * <p>If the uploaded attachment is an image, it may be displayed in the embed using {@link EmbedBuilder#withImage(String)}.
	 * The image url should be formatted like so: <code>attachment://filename.extension</code> where filename consists
	 * of only alphanumeric characters.
	 *
	 * @param content The content of the message.
	 * @param tts Whether the message should use text-to-speech.
	 * @param file The input stream to read and attach.
	 * @param fileName The name of the file that should be shown in Discord.
	 * @param embed The embed in the message.
	 * @return The sent message object.
	 *
	 * @see EmbedBuilder
	 * @see EmbedBuilder#withImage(String)
	 */
	IMessage sendFile(String content, boolean tts, InputStream file, String fileName, EmbedObject embed);

	/**
	 * Sends a message in the channel.
	 *
	 * <p>If one of the uploaded attachments is an image, it may be displayed in the embed using {@link EmbedBuilder#withImage(String)}.
	 * The image url should be formatted like so: <code>attachment://filename.extension</code> where filename consists
	 * of only alphanumeric characters.
	 *
	 * @param content The content of the message.
	 * @param tts Whether the message should use text-to-speech.
	 * @param entries The attachments to send.
	 * @param embed The embed in the message.
	 * @return The sent message object.
	 *
	 * @see EmbedBuilder
	 * @see EmbedBuilder#withImage(String)
	 */
	IMessage sendFiles(String content, boolean tts, EmbedObject embed, AttachmentPartEntry... entries);

	/**
	 * Sends a message in the channel.
	 *
	 * <p>If the uploaded attachment is an image, it may be displayed in the embed using {@link EmbedBuilder#withImage(String)}.
	 * The image url should be formatted like so: <code>attachment://filename.extension</code> where filename consists
	 * of only alphanumeric characters.
	 *
	 * @param builder The MessageBuilder to get the rest of the message from.
	 * @param file The input stream to read and attach.
	 * @param fileName The name of the file that should be shown in Discord.
	 * @return The sent message object.
	 */
	IMessage sendFile(MessageBuilder builder, InputStream file, String fileName);

	/**
	 * Creates an invite to the channel.
	 *
	 * @param maxAge How long the invite should be valid, in seconds. <code>0</code> indicates infinite age.
	 * @param maxUses The maximum number of times the invite can be used. <code>0</code> indicates infinite uses.
	 * @param temporary Whether membership granted by the invite is temporary.
	 * @param unique If the invite must be unique. Discord will sometimes group "similar" invites together.
	 * @return The created invite.
	 */
	IInvite createInvite(int maxAge, int maxUses, boolean temporary, boolean unique);

	/**
	 * Toggles whether the bot is "typing".
	 */
	void toggleTypingStatus();

	/**
	 * Sets whether the bot is "typing".
	 *
	 * @param typing Whether the bot is typing.
	 */
	void setTypingStatus(boolean typing);

	/**
	 * Gets whether the bot is "typing".
	 *
	 * @return Whether the bot is typing.
	 */
	boolean getTypingStatus();

	/**
	 * Edits all properties of the channel.
	 *
	 * @param name The name of the channel.
	 * @param position The position of the channel.
	 * @param topic The topic of the channel.
	 */
	void edit(String name, int position, String topic);

	/**
	 * Changes the name of the channel.
	 *
	 * @param name The name of the channel.
	 */
	void changeName(String name);

	/**
	 * Changes the position of the channel.
	 *
	 * @param position The position of the channel.
	 */
	void changePosition(int position);

	/**
	 * Changes the topic of the channel.
	 *
	 * @param topic The topic of the channel.
	 */
	void changeTopic(String topic);

	/**
<<<<<<< HEAD
	 * Gets the position of the channel in the channel list.
=======
	 * Changes the nsfw state of the channel.
	 *
	 * @param isNSFW The new nsfw state of the channel.
	 */
	void changeNSFW(boolean isNSFW);

	/**
	 * Gets the position of the channel on the channel list.
>>>>>>> d2dc54df
	 *
	 * @return The position of the channel in the channel list.
	 */
	int getPosition();

	/**
	 * Deletes the channel.
	 */
	void delete();

	/**
	 * Gets the permissions overrides for users. (Key = User ID)
	 *
	 * @return The user permissions overrides for the channel.
	 * @deprecated Use {@link #getUserOverridesLong()} instead.
	 */
	@Deprecated
	default Map<String, PermissionOverride> getUserOverrides() {
		Map<String, PermissionOverride> map = new HashMap<>();
		getUserOverridesLong().forEach((key, value)-> map.put(Long.toUnsignedString(key), value));
		return map;
	}

	/**
	 * Gets the permissions overrides for users. (Key = User ID)
	 *
	 * @return The user permissions overrides for the channel.
	 */
	LongMap<PermissionOverride> getUserOverridesLong();

	/**
	 * Gets the permissions overrides for roles. (Key = Role ID)
	 *
	 * @return The role permissions overrides for this channel.
	 * @deprecated Use {@link #getRoleOverridesLong()} instead.
	 */
	@Deprecated
	default Map<String, PermissionOverride> getRoleOverrides() {
		Map<String, PermissionOverride> map = new HashMap<>();
		getRoleOverridesLong().forEach((key, value)-> map.put(Long.toUnsignedString(key), value));
		return map;
	}

	/**
	 * Gets the permissions overrides for roles. (Key = Role ID)
	 *
	 * @return The role permissions overrides for this channel.
	 */
	LongMap<PermissionOverride> getRoleOverridesLong();

	/**
	 * Gets the permissions a user has in the channel, taking into account user and role overrides.
	 *
	 * @param user The user to get permissions for.
	 * @return The permissions the user has in the channel.
	 */
	EnumSet<Permissions> getModifiedPermissions(IUser user);

	/**
	 * Gets the permissions a role has in the channel, taking into account role overrides.
	 *
	 * @param role The role to get permissions for.
	 * @return The permissions the role has in the channel.
	 */
	EnumSet<Permissions> getModifiedPermissions(IRole role);

	/**
	 * Removes a user's permissions override.
	 *
	 * @param user The user whose override should be removed.
	 */
	void removePermissionsOverride(IUser user);

	/**
	 * Removes a role's permissions override.
	 *
	 * @param role The role whose override should be removed.
	 */
	void removePermissionsOverride(IRole role);

	/**
	 * Creates or edits a role's permissions override.
	 *
	 * @param role The role to create/edit the permissions override for.
	 * @param toAdd The permissions to explicitly grant.
	 * @param toRemove The permissions to explicitly deny.
	 */
	void overrideRolePermissions(IRole role, EnumSet<Permissions> toAdd, EnumSet<Permissions> toRemove);

	/**
	 * Creates or edits a user's permissions override.
	 *
	 * @param user The user to create/edit the permissions override for.
	 * @param toAdd The permissions to explicitly grant.
	 * @param toRemove The permissions to explicitly deny.
	 */
	void overrideUserPermissions(IUser user, EnumSet<Permissions> toAdd, EnumSet<Permissions> toRemove);

	/**
	 * Gets all the invites to the channel.
	 *
	 * @return A list of invites to the channel.
	 * @deprecated Use {@link #getExtendedInvites()} instead.
	 */
	@Deprecated
	List<IInvite> getInvites();

	/**
	 * Gets all the invites to the channel.
	 *
	 * @return A list of invites to the channel.
	 */
	List<IExtendedInvite> getExtendedInvites();

	/**
	 * Gets the users with read permissions in the channel.
	 *
	 * @return The users with read permissions in the channel.
	 */
	List<IUser> getUsersHere();

	/**
	 * Gets channel's pinned messages.
	 *
	 * @return The channel's pinned messages.
	 */
	List<IMessage> getPinnedMessages();

	/**
	 * Pins a message in the channel.
	 *
	 * @param message The message to pin.
	 */
	void pin(IMessage message);

	/**
	 * Unpins a message in the channel.
	 *
	 * @param message The message to unpin.
	 */
	void unpin(IMessage message);

	/**
	 * Gets the channel's webhooks.
	 *
	 * @return The channel's webhooks.
	 */
	List<IWebhook> getWebhooks();

	/**
	 * Gets a webhook by its unique snowflake ID from the channels's webhook cache.
	 *
	 * @param id The ID of the desired webhook.
	 * @return The webhook with the provided ID (or null if one was not found).
	 * @deprecated Use {@link #getWebhookByID(long)} instead.
	 */
	@Deprecated
	default IWebhook getWebhookByID(String id) {
		if (id == null) return null;
		return getWebhookByID(Long.parseUnsignedLong(id));
	}

	/**
	 * Gets a webhook by its unique snowflake ID from the channels's webhook cache.
	 *
	 * @param id The ID of the desired webhook.
	 * @return The webhook with the provided ID (or null if one was not found).
	 */
	IWebhook getWebhookByID(long id);

	/**
	 * Gets a list of webhooks by their name.
	 *
	 * @param name The name of the desired webhooks.
	 * @return A list of webhooks with the provided name.
	 */
	List<IWebhook> getWebhooksByName(String name);

	/**
	 * Creates a webhook for the channel.
	 *
	 * @param name The default name for the webhook.
	 * @return The created webhook.
	 */
	IWebhook createWebhook(String name);

	/**
	 * Creates a webhook for the channel.
	 *
	 * @param name The default name for the webhook.
	 * @param avatar The default avatar for the webhook.
	 * @return The created webhook.
	 */
	IWebhook createWebhook(String name, Image avatar);

	/**
	 * Creates a webhook for the channel.
	 *
	 * @param name The default name for the webhook.
	 * @param avatar The default avatar for the webhook.
	 * @return The created webhook.
	 */
	IWebhook createWebhook(String name, String avatar);

	/**
	 * Gets whether the channel is deleted.
	 *
	 * @return Whether the channel is deleted.
	 */
	boolean isDeleted();

	/**
	 * A permission override for a role or user.
	 */
	class PermissionOverride implements IIDLinkedObject {

		/**
		 * The permissions explicitly allowed by the override.
		 */
		protected final EnumSet<Permissions> allow;

		/**
		 * The permissions explicitly denied by the override.
		 */
		protected final EnumSet<Permissions> deny;

		/**
		 * The ID of the user or role the override is for.
		 */
		protected final long id;

		public PermissionOverride(EnumSet<Permissions> allow, EnumSet<Permissions> deny, long id) {
			this.allow = allow;
			this.deny = deny;
			this.id = id;
		}

		/**
		 * Gets the permissions explicitly allowed by the override.
		 *
		 * @return The permissions explicitly allowed by the override.
		 */
		public EnumSet<Permissions> allow() {
			return allow;
		}

		/**
		 * Gets the permissions explicitly denied by the override.
		 *
		 * @return The permissions explicitly denied by the override.
		 */
		public EnumSet<Permissions> deny() {
			return deny;
		}

		@Override
		public boolean equals(Object other) {
			if (other == null)
				return false;

			if (!this.getClass().isAssignableFrom(other.getClass()))
				return false;

			if (!((PermissionOverride) other).deny.equals(this.deny)) return false;
			if (!((PermissionOverride) other).allow.equals(this.allow)) return false;

			return true;
		}

		@Override
		public String toString() {
			return "PermissionOverride (Allow: " + allow + ", Deny: " + deny + ")";
		}

		@Override
		public long getLongID() {
			return id;
		}
	}
}<|MERGE_RESOLUTION|>--- conflicted
+++ resolved
@@ -92,57 +92,7 @@
 	MessageHistory getMessageHistoryFrom(LocalDateTime startDate, int maxMessageCount);
 
 	/**
-<<<<<<< HEAD
-	 * Gets the messages from the current time to the given date.
-	 *
-	 * <p>If the internal message cache does not have enough messages, they will be fetched from Discord.
-	 *
-	 * @param endDate The date to stop at. (Inclusive)
-	 * @return The messages from the current time to the given date.
-	 */
-	MessageHistory getMessageHistoryTo(LocalDateTime endDate);
-
-	/**
-	 * Gets the messages from the current time to the given date.
-	 *
-	 * <p>If the internal message cache does not have enough messages, they will be fetched from Discord.
-	 *
-	 * @param endDate The date to stop at. (Inclusive)
-	 * @param maxMessageCount The maximum number of messages to retrieve.
-	 * @return The messages from the current time to the given date.
-	 */
-	MessageHistory getMessageHistoryTo(LocalDateTime endDate, int maxMessageCount);
-
-	/**
-	 * Gets the messages in the given range of dates.
-	 *
-	 * <p>If the internal message cache does not have enough messages, they will be fetched from Discord.
-	 *
-	 * @param startDate The date to start at. (Inclusive)
-	 * @param endDate The date to stop at (Inclusive)
-	 * @return The messages in the given range of dates.
-	 */
-	MessageHistory getMessageHistoryIn(LocalDateTime startDate, LocalDateTime endDate);
-
-	/**
-	 * Gets the messages in the specified range of dates.
-	 *
-	 * <p>If the internal message cache does not have enough messages, they will be fetched from Discord.
-	 *
-	 * @param startDate The date to start at. (Inclusive)
-	 * @param endDate The date to stop at (Inclusive)
-	 * @param maxMessageCount The maximum number of messages to retrieve.
-	 * @return The messages in the given range of dates.
-	 */
-	MessageHistory getMessageHistoryIn(LocalDateTime startDate, LocalDateTime endDate, int maxMessageCount);
-
-	/**
 	 * Gets the messages from a given message ID to the beginning of the channel.
-=======
-	 * Gets the messages from a specified message id to the beginning of this channel.
-	 * NOTE: This can block the current thread if messages need to be requested from Discord instead of fetched from
-	 * the internal cache.
->>>>>>> d2dc54df
 	 *
 	 * <p>If the internal message cache does not have enough messages, they will be fetched from Discord.
 	 *
@@ -192,9 +142,6 @@
 	MessageHistory getMessageHistoryFrom(long id, int maxMessageCount);
 
 	/**
-<<<<<<< HEAD
-	 * Gets the messages from the current time to the given message ID.
-=======
 	 * Gets the messages from now up until the specified date.
 	 * NOTE: This can block the current thread if messages need to be requested from Discord instead of fetched from
 	 * the internal cache.
@@ -216,10 +163,7 @@
 	MessageHistory getMessageHistoryTo(LocalDateTime endDate, int maxMessageCount);
 
 	/**
-	 * Gets the messages from now up until the specified message id.
-	 * NOTE: This can block the current thread if messages need to be requested from Discord instead of fetched from
-	 * the internal cache.
->>>>>>> d2dc54df
+	 * Gets the messages from the current time to the given message ID.
 	 *
 	 * <p>If the internal message cache does not have enough messages, they will be fetched from Discord.
 	 *
@@ -269,9 +213,6 @@
 	MessageHistory getMessageHistoryTo(long id, int maxMessageCount);
 
 	/**
-<<<<<<< HEAD
-	 * Gets the messages in the given range of message IDs.
-=======
 	 * Gets the messages in the specified range of dates.
 	 * NOTE: This can block the current thread if messages need to be requested from Discord instead of fetched from
 	 * the internal cache.
@@ -296,10 +237,7 @@
 
 
 	/**
-	 * Gets the messages in the specified range of message ids.
-	 * NOTE: This can block the current thread if messages need to be requested from Discord instead of fetched from
-	 * the internal cache.
->>>>>>> d2dc54df
+	 * Gets the messages in the given range of message IDs.
 	 *
 	 * <p>If the internal message cache does not have enough messages, they will be fetched from Discord.
 	 *
@@ -772,18 +710,14 @@
 	void changeTopic(String topic);
 
 	/**
-<<<<<<< HEAD
+	 * Changes the nsfw state of the channel.
+	 *
+	 * @param isNSFW The new nsfw state of the channel.
+	 */
+	void changeNSFW(boolean isNSFW);
+
+	/**
 	 * Gets the position of the channel in the channel list.
-=======
-	 * Changes the nsfw state of the channel.
-	 *
-	 * @param isNSFW The new nsfw state of the channel.
-	 */
-	void changeNSFW(boolean isNSFW);
-
-	/**
-	 * Gets the position of the channel on the channel list.
->>>>>>> d2dc54df
 	 *
 	 * @return The position of the channel in the channel list.
 	 */
