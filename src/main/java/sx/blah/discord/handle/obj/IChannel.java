--- conflicted
+++ resolved
@@ -41,24 +41,9 @@
 	String getName();
 
 	/**
-<<<<<<< HEAD
 	 * Gets the cached messages in the channel. The max size of this list is determined by
 	 * {@link sx.blah.discord.api.ClientBuilder#setMaxMessageCacheCount(int)}.
 	 *
-=======
-	 * Gets the messages in the channel.
-	 *
-	 * @return The list of messages in the channel.
-	 * @deprecated See {@link MessageHistory}.
-	 */
-	@Deprecated
-	MessageList getMessages();
-
-	/**
-	 * Gets the cached messages in the channel. The max size of this list is determined by
-	 * {@link sx.blah.discord.api.ClientBuilder#setMaxMessageCacheCount(int)}.
-	 *
->>>>>>> 6e94a411
 	 * @return The cached messages in the channel.
 	 */
 	MessageHistory getMessageHistory();
@@ -95,25 +80,6 @@
 	MessageHistory getMessageHistoryFrom(LocalDateTime startDate, int maxMessageCount);
 
 	/**
-<<<<<<< HEAD
-	 * Gets the messages from the current time to the given date.
-	 *
-	 * <p>If the internal message cache does not have enough messages, they will be fetched from Discord.
-	 *
-	 * @param endDate The date to stop at. (Inclusive)
-	 * @return The messages from the current time to the given date.
-	 */
-	MessageHistory getMessageHistoryTo(LocalDateTime endDate);
-
-	/**
-	 * Gets the messages from the current time to the given date.
-	 *
-	 * <p>If the internal message cache does not have enough messages, they will be fetched from Discord.
-	 *
-	 * @param endDate The date to stop at. (Inclusive)
-	 * @param maxMessageCount The maximum number of messages to retrieve.
-	 * @return The messages from the current time to the given date.
-=======
 	 * Gets the messages from a given message ID to the beginning of the channel.
 	 *
 	 * <p>If the internal message cache does not have enough messages, they will be fetched from Discord.
@@ -121,7 +87,6 @@
 	 * @param id The ID to start gathering messages at. (Inclusive)
 	 * @return The messages from a given message ID to the beginning of the channel.
 	 * @deprecated Use {@link #getMessageHistoryFrom(long)} instead.
->>>>>>> 6e94a411
 	 */
 	@Deprecated
 	default MessageHistory getMessageHistoryFrom(String id) {
@@ -129,7 +94,113 @@
 	}
 
 	/**
-<<<<<<< HEAD
+	 * Gets the messages from a given message ID to the beginning of the channel.
+	 *
+	 * <p>If the internal message cache does not have enough messages, they will be fetched from Discord.
+	 *
+	 * @param id The ID to start gathering messages at. (Inclusive)
+	 * @return The messages from a given message ID to the beginning of the channel.
+	 */
+	MessageHistory getMessageHistoryFrom(long id);
+
+	/**
+	 * Gets the messages from a given message ID to the beginning of the channel.
+	 *
+	 * <p>If the internal message cache does not have enough messages, they will be fetched from Discord.
+	 *
+	 * @param id The ID to start gathering messages at. (Inclusive)
+	 * @param maxMessageCount The maximum number of messages to retrieve.
+	 * @return The messages from a given message ID to the beginning of the channel.
+	 * @deprecated Use {@link #getMessageHistoryFrom(long, int)} instead.
+	 */
+	@Deprecated
+	default MessageHistory getMessageHistoryFrom(String id, int maxMessageCount) {
+		return getMessageHistoryFrom(Long.parseUnsignedLong(id), maxMessageCount);
+	}
+
+	/**
+	 * Gets the messages from a given message ID to the beginning of the channel.
+	 *
+	 * <p>If the internal message cache does not have enough messages, they will be fetched from Discord.
+	 *
+	 * @param id The ID to start gathering messages at. (Inclusive)
+	 * @param maxMessageCount The maximum number of messages to retrieve.
+	 * @return The messages from a given message ID to the beginning of the channel.
+	 */
+	MessageHistory getMessageHistoryFrom(long id, int maxMessageCount);
+
+	/**
+	 * Gets the messages from the current time to the given date.
+	 *
+	 * <p>If the internal message cache does not have enough messages, they will be fetched from Discord.
+	 *
+	 * @param endDate The date to stop at. (Inclusive)
+	 * @return The messages from the current time to the given date.
+	 */
+	MessageHistory getMessageHistoryTo(LocalDateTime endDate);
+
+	/**
+	 * Gets the messages from the current time to the given date.
+	 *
+	 * <p>If the internal message cache does not have enough messages, they will be fetched from Discord.
+	 *
+	 * @param endDate The date to stop at. (Inclusive)
+	 * @param maxMessageCount The maximum number of messages to retrieve.
+	 * @return The messages from the current time to the given date.
+	 */
+	MessageHistory getMessageHistoryTo(LocalDateTime endDate, int maxMessageCount);
+
+	/**
+	 * Gets the messages from the current time to the given message ID.
+	 *
+	 * <p>If the internal message cache does not have enough messages, they will be fetched from Discord.
+	 *
+	 * @param id The ID to stop gathering messages at. (Inclusive)
+	 * @return The messages from the current time to the specified message ID.
+	 * @deprecated Use {@link #getMessageHistoryTo(long)} instead.
+	 */
+	@Deprecated
+	default MessageHistory getMessageHistoryTo(String id) {
+		return getMessageHistoryTo(Long.parseUnsignedLong(id));
+	}
+
+	/**
+	 * Gets the messages from the current time to the given message ID.
+	 *
+	 * <p>If the internal message cache does not have enough messages, they will be fetched from Discord.
+	 *
+	 * @param id The ID to stop gathering messages at. (Inclusive)
+	 * @return The messages from the current time to the specified message ID.
+	 */
+	MessageHistory getMessageHistoryTo(long id);
+
+	/**
+	 * Gets the messages from the current time to the given message ID.
+	 *
+	 * <p>If the internal message cache does not have enough messages, they will be fetched from Discord.
+	 *
+	 * @param id The ID to stop gathering messages at. (Inclusive)
+	 * @param maxMessageCount The maximum number of messages to retrieve.
+	 * @return The messages from the current time to the specified message ID.
+	 * @deprecated Use {@link #getMessageHistoryTo(long, int)} instead.
+	 */
+	@Deprecated
+	default MessageHistory getMessageHistoryTo(String id, int maxMessageCount) {
+		return getMessageHistoryTo(Long.parseUnsignedLong(id), maxMessageCount);
+	}
+
+	/**
+	 * Gets the messages from the current time to the given message ID.
+	 *
+	 * <p>If the internal message cache does not have enough messages, they will be fetched from Discord.
+	 *
+	 * @param id The ID to stop gathering messages at. (Inclusive)
+	 * @param maxMessageCount The maximum number of messages to retrieve.
+	 * @return The messages from the current time to the specified message ID.
+	 */
+	MessageHistory getMessageHistoryTo(long id, int maxMessageCount);
+
+	/**
 	 * Gets the messages in the given range of dates.
 	 *
 	 * <p>If the internal message cache does not have enough messages, they will be fetched from Discord.
@@ -149,14 +220,16 @@
 	 * @param endDate The date to stop at (Inclusive)
 	 * @param maxMessageCount The maximum number of messages to retrieve.
 	 * @return The messages in the given range of dates.
-=======
+	 */
+	MessageHistory getMessageHistoryIn(LocalDateTime startDate, LocalDateTime endDate, int maxMessageCount);
+
+	/**
 	 * Gets the messages from a given message ID to the beginning of the channel.
 	 *
 	 * <p>If the internal message cache does not have enough messages, they will be fetched from Discord.
 	 *
 	 * @param id The ID to start gathering messages at. (Inclusive)
 	 * @return The messages from a given message ID to the beginning of the channel.
->>>>>>> 6e94a411
 	 */
 	MessageHistory getMessageHistoryFrom(long id);
 
@@ -164,154 +237,33 @@
 	 * Gets the messages from a given message ID to the beginning of the channel.
 	 *
 	 * <p>If the internal message cache does not have enough messages, they will be fetched from Discord.
-<<<<<<< HEAD
-	 *
-	 * @param id The ID to start gathering messages at. (Inclusive)
-=======
 	 *
 	 * @param id The ID to start gathering messages at. (Inclusive)
 	 * @param maxMessageCount The maximum number of messages to retrieve.
 	 * @return The messages from a given message ID to the beginning of the channel.
-	 * @deprecated Use {@link #getMessageHistoryFrom(long, int)} instead.
-	 */
-	@Deprecated
-	default MessageHistory getMessageHistoryFrom(String id, int maxMessageCount) {
-		return getMessageHistoryFrom(Long.parseUnsignedLong(id), maxMessageCount);
-	}
-
-	/**
-	 * Gets the messages from a given message ID to the beginning of the channel.
-	 *
-	 * <p>If the internal message cache does not have enough messages, they will be fetched from Discord.
-	 *
-	 * @param id The ID to start gathering messages at. (Inclusive)
-	 * @param maxMessageCount The maximum number of messages to retrieve.
->>>>>>> 6e94a411
-	 * @return The messages from a given message ID to the beginning of the channel.
 	 */
 	MessageHistory getMessageHistoryFrom(long id, int maxMessageCount);
 
 	/**
-<<<<<<< HEAD
-	 * Gets the messages from a given message ID to the beginning of the channel.
-	 *
-	 * <p>If the internal message cache does not have enough messages, they will be fetched from Discord.
-	 *
-	 * @param id The ID to start gathering messages at. (Inclusive)
-	 * @param maxMessageCount The maximum number of messages to retrieve.
-	 * @return The messages from a given message ID to the beginning of the channel.
-=======
-	 * Gets the messages from now up until the specified date.
-	 * NOTE: This can block the current thread if messages need to be requested from Discord instead of fetched from
-	 * the internal cache.
-	 *
-	 * @param endDate The date to stop gathering messages at (inclusive).
-	 * @return The messages.
-	 */
-	MessageHistory getMessageHistoryTo(LocalDateTime endDate);
-
-	/**
-	 * Gets the messages from now up until the specified date.
-	 * NOTE: This can block the current thread if messages need to be requested from Discord instead of fetched from
-	 * the internal cache.
-	 *
-	 * @param endDate The date to stop gathering messages at (inclusive).
-	 * @param maxMessageCount The max number of messages to retrieve.
-	 * @return The messages.
->>>>>>> 6e94a411
-	 */
-	MessageHistory getMessageHistoryTo(LocalDateTime endDate, int maxMessageCount);
-
-	/**
 	 * Gets the messages from the current time to the given message ID.
 	 *
 	 * <p>If the internal message cache does not have enough messages, they will be fetched from Discord.
-<<<<<<< HEAD
-	 *
-=======
 	 *
 	 * @param id The ID to stop gathering messages at. (Inclusive)
 	 * @return The messages from the current time to the specified message ID.
-	 * @deprecated Use {@link #getMessageHistoryTo(long)} instead.
-	 */
-	@Deprecated
-	default MessageHistory getMessageHistoryTo(String id) {
-		return getMessageHistoryTo(Long.parseUnsignedLong(id));
-	}
+	 */
+	MessageHistory getMessageHistoryTo(long id);
 
 	/**
 	 * Gets the messages from the current time to the given message ID.
 	 *
 	 * <p>If the internal message cache does not have enough messages, they will be fetched from Discord.
-	 *
->>>>>>> 6e94a411
-	 * @param id The ID to stop gathering messages at. (Inclusive)
-	 * @return The messages from the current time to the specified message ID.
-	 */
-	MessageHistory getMessageHistoryTo(long id);
-
-	/**
-	 * Gets the messages from the current time to the given message ID.
-	 *
-	 * <p>If the internal message cache does not have enough messages, they will be fetched from Discord.
-<<<<<<< HEAD
 	 *
 	 * @param id The ID to stop gathering messages at. (Inclusive)
 	 * @param maxMessageCount The maximum number of messages to retrieve.
 	 * @return The messages from the current time to the specified message ID.
-=======
-	 *
-	 * @param id The ID to stop gathering messages at. (Inclusive)
-	 * @param maxMessageCount The maximum number of messages to retrieve.
-	 * @return The messages from the current time to the specified message ID.
-	 * @deprecated Use {@link #getMessageHistoryTo(long, int)} instead.
-	 */
-	@Deprecated
-	default MessageHistory getMessageHistoryTo(String id, int maxMessageCount) {
-		return getMessageHistoryTo(Long.parseUnsignedLong(id), maxMessageCount);
-	}
-
-	/**
-	 * Gets the messages from the current time to the given message ID.
-	 *
-	 * <p>If the internal message cache does not have enough messages, they will be fetched from Discord.
-	 *
-	 * @param id The ID to stop gathering messages at. (Inclusive)
-	 * @param maxMessageCount The maximum number of messages to retrieve.
-	 * @return The messages from the current time to the specified message ID.
 	 */
 	MessageHistory getMessageHistoryTo(long id, int maxMessageCount);
-
-	/**
-	 * Gets the messages in the specified range of dates.
-	 * NOTE: This can block the current thread if messages need to be requested from Discord instead of fetched from
-	 * the internal cache.
-	 *
-	 * @param startDate The date to start gathering messages from (inclusive).
-	 * @param endDate The date to stop gathering messages at (inclusive).
-	 * @return The messages.
->>>>>>> 6e94a411
-	 */
-	MessageHistory getMessageHistoryIn(LocalDateTime startDate, LocalDateTime endDate);
-
-	/**
-<<<<<<< HEAD
-	 * Gets the messages in the given range of message IDs.
-	 *
-	 * <p>If the internal message cache does not have enough messages, they will be fetched from Discord.
-	 *
-=======
-	 * Gets the messages in the specified range of dates.
-	 * NOTE: This can block the current thread if messages need to be requested from Discord instead of fetched from
-	 * the internal cache.
-	 *
-	 * @param startDate The date to start gathering messages from (inclusive).
-	 * @param endDate The date to stop gathering messages at (inclusive).
-	 * @param maxMessageCount The max number of messages to retrieve.
-	 * @return The messages.
-	 */
-	MessageHistory getMessageHistoryIn(LocalDateTime startDate, LocalDateTime endDate, int maxMessageCount);
-
 
 	/**
 	 * Gets the messages in the given range of message IDs.
@@ -321,54 +273,18 @@
 	 * @param beginID The ID to start at. (Inclusive)
 	 * @param endID The ID to stop at. (Inclusive)
 	 * @return The messages in the specified range of message IDs.
-	 * @deprecated Use {@link #getMessageHistoryIn(long, long)} instead.
-	 */
-	@Deprecated
-	default MessageHistory getMessageHistoryIn(String beginID, String endID) {
-		return getMessageHistoryIn(Long.parseUnsignedLong(beginID), Long.parseUnsignedLong(endID));
-	}
+	 */
+	MessageHistory getMessageHistoryIn(long beginID, long endID);
 
 	/**
 	 * Gets the messages in the given range of message IDs.
 	 *
 	 * <p>If the internal message cache does not have enough messages, they will be fetched from Discord.
-	 *
->>>>>>> 6e94a411
-	 * @param beginID The ID to start at. (Inclusive)
-	 * @param endID The ID to stop at. (Inclusive)
-	 * @return The messages in the specified range of message IDs.
-	 */
-	MessageHistory getMessageHistoryIn(long beginID, long endID);
-
-	/**
-	 * Gets the messages in the given range of message IDs.
-	 *
-	 * <p>If the internal message cache does not have enough messages, they will be fetched from Discord.
-<<<<<<< HEAD
-	 *
-=======
 	 *
 	 * @param beginID The ID to start at. (Inclusive)
 	 * @param endID The ID to stop at. (Inclusive)
 	 * @param maxMessageCount The maximum number of messages to retrieve.
 	 * @return The messages in the given range of message IDs.
-	 * @deprecated Use {@link #getMessageHistoryIn(long, long, int)} instead.
-	 */
-	@Deprecated
-	default MessageHistory getMessageHistoryIn(String beginID, String endID, int maxMessageCount) {
-		return getMessageHistoryIn(Long.parseUnsignedLong(beginID), Long.parseUnsignedLong(endID), maxMessageCount);
-	}
-
-	/**
-	 * Gets the messages in the given range of message IDs.
-	 *
-	 * <p>If the internal message cache does not have enough messages, they will be fetched from Discord.
-	 *
->>>>>>> 6e94a411
-	 * @param beginID The ID to start at. (Inclusive)
-	 * @param endID The ID to stop at. (Inclusive)
-	 * @param maxMessageCount The maximum number of messages to retrieve.
-	 * @return The messages in the given range of message IDs.
 	 */
 	MessageHistory getMessageHistoryIn(long beginID, long endID, int maxMessageCount);
 
@@ -394,17 +310,10 @@
 
 	/**
 	 * Bulk deletes the given messages.
-<<<<<<< HEAD
 	 *
 	 * <p>A message can be at most 2 weeks old to be eligible for bulk deletion. If a message in the list is not
 	 * eligible for bulk deletion, it will be ignored.
 	 *
-=======
-	 *
-	 * <p>A message can be at most 2 weeks old to be eligible for bulk deletion. If a message in the list is not
-	 * eligible for bulk deletion, it will be ignored.
-	 *
->>>>>>> 6e94a411
 	 * @param messages The messages to delete.
 	 * @return The deleted messages.
 	 */
@@ -429,28 +338,9 @@
 	 *
 	 * <p>Discord allows fetching individual messages in a channel. This method first checks the channel's message cache
 	 * and if there is no such message with the provided ID, it is requested from Discord.
-<<<<<<< HEAD
-=======
 	 *
 	 * @param messageID The ID of the desired message.
 	 * @return The message with the provided ID (or null if one was not found).
-	 * @deprecated Use {@link #getMessageByID(long)} instead.
-	 */
-	@Deprecated
-	default IMessage getMessageByID(String messageID) {
-		if (messageID == null) return null;
-		return getMessageByID(Long.parseUnsignedLong(messageID));
-	}
-
-	/**
-	 * Gets a message by its unique snowflake ID from the channels's message cache <b>or</b> by fetching it from Discord.
-	 *
-	 * <p>Discord allows fetching individual messages in a channel. This method first checks the channel's message cache
-	 * and if there is no such message with the provided ID, it is requested from Discord.
->>>>>>> 6e94a411
-	 *
-	 * @param messageID The ID of the desired message.
-	 * @return The message with the provided ID (or null if one was not found).
 	 */
 	IMessage getMessageByID(long messageID);
 
@@ -551,17 +441,10 @@
 
 	/**
 	 * Sends a message in the channel.
-<<<<<<< HEAD
 	 *
 	 * @param files The attachments to send.
 	 * @return The sent message object.
 	 *
-=======
-	 *
-	 * @param files The attachments to send.
-	 * @return The sent message object.
-	 *
->>>>>>> 6e94a411
 	 * @throws FileNotFoundException If one of the files is not found.
 	 */
 	IMessage sendFiles(File... files) throws FileNotFoundException;
@@ -608,7 +491,6 @@
 
 	/**
 	 * Sends a message in the channel.
-<<<<<<< HEAD
 	 *
 	 * <p>If one of the uploaded attachments is an image, it may be displayed in the embed using {@link EmbedBuilder#withImage(String)}.
 	 * The image url should be formatted like so: <code>attachment://filename.extension</code> where filename consists
@@ -618,17 +500,6 @@
 	 * @param embed The embed in the message.
 	 * @return The sent message object.
 	 *
-=======
-	 *
-	 * <p>If one of the uploaded attachments is an image, it may be displayed in the embed using {@link EmbedBuilder#withImage(String)}.
-	 * The image url should be formatted like so: <code>attachment://filename.extension</code> where filename consists
-	 * of only alphanumeric characters.
-	 *
-	 * @param files The attachments to send.
-	 * @param embed The embed in the message.
-	 * @return The sent message object.
-	 *
->>>>>>> 6e94a411
 	 * @throws FileNotFoundException If one of the files is not found.
 	 *
 	 * @see EmbedBuilder
@@ -730,7 +601,6 @@
 
 	/**
 	 * Sends a message in the channel.
-<<<<<<< HEAD
 	 *
 	 * <p>If one of the uploaded attachments is an image, it may be displayed in the embed using {@link EmbedBuilder#withImage(String)}.
 	 * The image url should be formatted like so: <code>attachment://filename.extension</code> where filename consists
@@ -742,19 +612,6 @@
 	 * @param embed The embed in the message.
 	 * @return The sent message object.
 	 *
-=======
-	 *
-	 * <p>If one of the uploaded attachments is an image, it may be displayed in the embed using {@link EmbedBuilder#withImage(String)}.
-	 * The image url should be formatted like so: <code>attachment://filename.extension</code> where filename consists
-	 * of only alphanumeric characters.
-	 *
-	 * @param content The content of the message.
-	 * @param tts Whether the message should use text-to-speech.
-	 * @param entries The attachments to send.
-	 * @param embed The embed in the message.
-	 * @return The sent message object.
-	 *
->>>>>>> 6e94a411
 	 * @see EmbedBuilder
 	 * @see EmbedBuilder#withImage(String)
 	 */
@@ -835,29 +692,20 @@
 	void changeTopic(String topic);
 
 	/**
-<<<<<<< HEAD
+	 * Changes the nsfw state of the channel.
+	 *
+	 * @param isNSFW The new nsfw state of the channel.
+	 */
+	void changeNSFW(boolean isNSFW);
+
+	/**
 	 * Gets the position of the channel in the channel list.
 	 *
 	 * @return The position of the channel in the channel list.
-=======
-	 * Changes the nsfw state of the channel.
-	 *
-	 * @param isNSFW The new nsfw state of the channel.
->>>>>>> 6e94a411
-	 */
-	void changeNSFW(boolean isNSFW);
-
-	/**
-<<<<<<< HEAD
-=======
-	 * Gets the position of the channel in the channel list.
-	 *
-	 * @return The position of the channel in the channel list.
 	 */
 	int getPosition();
 
 	/**
->>>>>>> 6e94a411
 	 * Deletes the channel.
 	 */
 	void delete();
@@ -866,43 +714,11 @@
 	 * Gets the permissions overrides for users. (Key = User ID)
 	 *
 	 * @return The user permissions overrides for the channel.
-<<<<<<< HEAD
-=======
-	 * @deprecated Use {@link #getUserOverridesLong()} instead.
-	 */
-	@Deprecated
-	default Map<String, PermissionOverride> getUserOverrides() {
-		Map<String, PermissionOverride> map = new HashMap<>();
-		getUserOverridesLong().forEach((key, value)-> map.put(Long.toUnsignedString(key), value));
-		return map;
-	}
-
-	/**
-	 * Gets the permissions overrides for users. (Key = User ID)
-	 *
-	 * @return The user permissions overrides for the channel.
->>>>>>> 6e94a411
 	 */
 	LongMap<PermissionOverride> getUserOverridesLong();
 
 	/**
 	 * Gets the permissions overrides for roles. (Key = Role ID)
-<<<<<<< HEAD
-=======
-	 *
-	 * @return The role permissions overrides for this channel.
-	 * @deprecated Use {@link #getRoleOverridesLong()} instead.
-	 */
-	@Deprecated
-	default Map<String, PermissionOverride> getRoleOverrides() {
-		Map<String, PermissionOverride> map = new HashMap<>();
-		getRoleOverridesLong().forEach((key, value)-> map.put(Long.toUnsignedString(key), value));
-		return map;
-	}
-
-	/**
-	 * Gets the permissions overrides for roles. (Key = Role ID)
->>>>>>> 6e94a411
 	 *
 	 * @return The role permissions overrides for this channel.
 	 */
@@ -960,18 +776,6 @@
 	 * Gets all the invites to the channel.
 	 *
 	 * @return A list of invites to the channel.
-<<<<<<< HEAD
-=======
-	 * @deprecated Use {@link #getExtendedInvites()} instead.
-	 */
-	@Deprecated
-	List<IInvite> getInvites();
-
-	/**
-	 * Gets all the invites to the channel.
-	 *
-	 * @return A list of invites to the channel.
->>>>>>> 6e94a411
 	 */
 	List<IExtendedInvite> getExtendedInvites();
 
@@ -1015,22 +819,6 @@
 	 *
 	 * @param id The ID of the desired webhook.
 	 * @return The webhook with the provided ID (or null if one was not found).
-<<<<<<< HEAD
-=======
-	 * @deprecated Use {@link #getWebhookByID(long)} instead.
-	 */
-	@Deprecated
-	default IWebhook getWebhookByID(String id) {
-		if (id == null) return null;
-		return getWebhookByID(Long.parseUnsignedLong(id));
-	}
-
-	/**
-	 * Gets a webhook by its unique snowflake ID from the channels's webhook cache.
-	 *
-	 * @param id The ID of the desired webhook.
-	 * @return The webhook with the provided ID (or null if one was not found).
->>>>>>> 6e94a411
 	 */
 	IWebhook getWebhookByID(long id);
 
