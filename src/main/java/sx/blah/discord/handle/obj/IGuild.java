--- conflicted
+++ resolved
@@ -564,36 +564,22 @@
 	/**
 	 * Gets the default channel for the guild.
 	 *
-<<<<<<< HEAD
-	 * @return The default channel for the guild (or null if the bot does not have permission to read the default channel.)
-=======
 	 * @return The default/general channel.
 	 *
 	 * @deprecated Use {@link #getDefaultChannel()} instead.
->>>>>>> d2dc54df
 	 */
 	@Deprecated
 	IChannel getGeneralChannel();
 
 	/**
-<<<<<<< HEAD
+	 * Gets the channel in the guild with the highest position that the bot user can read.
+	 *
+	 * @return The channel in the guild with the highest position that the bot user can read.
+	 */
+	IChannel getDefaultChannel();
+
+	/**
 	 * Gets all of the invites to the guild.
-=======
-	 * Gets the channel in the guild with the highest position that the bot user can read.
-	 *
-	 * @return The channel in the guild with the highest position that the bot user can read.
-	 */
-	IChannel getDefaultChannel();
-
-	/**
-	 * This gets all the currently available invites for this guild.
-	 *
-	 * @return The list of all available invites.
-	 *
-	 * @throws DiscordException
-	 * @throws RateLimitException
-	 * @throws MissingPermissionsException
->>>>>>> d2dc54df
 	 *
 	 * @return All of the invites to the guild.
 	 * @deprecated Use {@link #getExtendedInvites()} instead.
