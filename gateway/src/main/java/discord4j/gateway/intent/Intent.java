/*
 * This file is part of Discord4J.
 *
 * Discord4J is free software: you can redistribute it and/or modify
 * it under the terms of the GNU Lesser General Public License as published by
 * the Free Software Foundation, either version 3 of the License, or
 * (at your option) any later version.
 *
 * Discord4J is distributed in the hope that it will be useful,
 * but WITHOUT ANY WARRANTY; without even the implied warranty of
 * MERCHANTABILITY or FITNESS FOR A PARTICULAR PURPOSE. See the
 * GNU Lesser General Public License for more details.
 *
 * You should have received a copy of the GNU Lesser General Public License
 * along with Discord4J. If not, see <http://www.gnu.org/licenses/>.
 */

package discord4j.gateway.intent;

/**
 * A group of Discord Gateway events.
 *
 * @see <a href="https://discord.com/developers/docs/topics/gateway#gateway-intents">Gateway Intents</a>
 */
public enum Intent {

    /**
     * Events which will be received by subscribing to GUILDS
     * <ul>
     *     <li>GUILD_CREATE</li>
     *     <li>GUILD_UPDATE</li>
     *     <li>GUILD_DELETE</li>
     *     <li>GUILD_ROLE_CREATE</li>
     *     <li>GUILD_ROLE_UPDATE</li>
     *     <li>GUILD_ROLE_DELETE</li>
     *     <li>CHANNEL_CREATE</li>
     *     <li>CHANNEL_UPDATE</li>
     *     <li>CHANNEL_DELETE</li>
     *     <li>CHANNEL_PINS_UPDATE</li>
<<<<<<< HEAD
=======
     *     <li>THREAD_CREATE</li>
     *     <li>THREAD_UPDATE</li>
     *     <li>THREAD_DELETE</li>
     *     <li>THREAD_LIST_SYNC</li>
     *     <li>THREAD_MEMBER_UPDATE</li>
     *     <li>THREAD_MEMBERS_UPDATE</li>
>>>>>>> 3d272dc6
     *     <li>STAGE_INSTANCE_CREATE</li>
     *     <li>STAGE_INSTANCE_UPDATE</li>
     *     <li>STAGE_INSTANCE_DELETE</li>
     * </ul>
     */
    GUILDS(0),

    /**
     * Events which will be received by subscribing to GUILD_MEMBERS
     * <ul>
     *     <li>GUILD_MEMBER_ADD</li>
     *     <li>GUILD_MEMBER_UPDATE</li>
     *     <li>GUILD_MEMBER_REMOVE</li>
     *     <li>THREAD_MEMBERS_UPDATE</li>
     * </ul>
     */
    GUILD_MEMBERS(1),

    /**
     * Events which will be received by subscribing to GUILD_MODERATION
     * <ul>
     *     <li>GUILD_AUDIT_LOG_ENTRY_CREATE</li>
     *     <li>GUILD_BAN_ADD</li>
     *     <li>GUILD_BAN_REMOVE</li>
     * </ul>
     */
    GUILD_MODERATION(2),

    /**
     * Events which will be received by subscribing to GUILD_BANS
     * <ul>
     *     <li>GUILD_BAN_ADD</li>
     *     <li>GUILD_BAN_REMOVE</li>
     * </ul>
     * @deprecated deprecated in favor of {@link #GUILD_MODERATION}
     */
    @Deprecated
    GUILD_BANS(2),

    /**
     * Events which will be received by subscribing to GUILD_EMOJIS_AND_STICKERS
     * <ul>
     *     <li>GUILD_EMOJIS_UPDATE</li>
     *     <li>GUILD_STICKERS_UPDATE</li>
     * </ul>
     */
    GUILD_EMOJIS_AND_STICKERS(3),

    /**
     * Events which will be received by subscribing to GUILD_EMOJIS
     * <ul>
     *     <li>GUILD_EMOJIS_UPDATE</li>
     *     <li>GUILD_STICKERS_UPDATE</li>
     * </ul>
     */
    @Deprecated
    GUILD_EMOJIS(3),

    /**
     * Events which will be received by subscribing to GUILD_INTEGRATIONS
     * <ul>
     *     <li>GUILD_INTEGRATIONS_UPDATE</li>
     *     <li>INTEGRATION_CREATE</li>
     *     <li>INTEGRATION_UPDATE</li>
     *     <li>INTEGRATION_DELETE</li>
     * </ul>
     */
    GUILD_INTEGRATIONS(4),

    /**
     * Events which will be received by subscribing to GUILD_WEBHOOKS
     * <ul>
     *     <li>WEBHOOKS_UPDATE</li>
     * </ul>
     */
    GUILD_WEBHOOKS(5),

    /**
     * Events which will be received by subscribing to GUILD_INVITES
     * <ul>
     *     <li>INVITE_CREATE</li>
     *     <li>INVITE_DELETE</li>
     * </ul>
     */
    GUILD_INVITES(6),

    /**
     * Events which will be received by subscribing to GUILD_VOICE_STATES
     * <ul>
     *     <li>VOICE_STATE_UPDATE</li>
     * </ul>
     */
    GUILD_VOICE_STATES(7),

    /**
     * Events which will be received by subscribing to GUILD_PRESENCES
     * <ul>
     *     <li>PRESENCE_UPDATE</li>
     * </ul>
     */
    GUILD_PRESENCES(8),

    /**
     * Events which will be received by subscribing to GUILD_MESSAGES
     * <ul>
     *     <li>MESSAGE_CREATE</li>
     *     <li>MESSAGE_UPDATE</li>
     *     <li>MESSAGE_DELETE</li>
     *     <li>MESSAGE_DELETE_BULK</li>
     * </ul>
     */
    GUILD_MESSAGES(9),

    /**
     * Events which will be received by subscribing to GUILD_MESSAGE_REACTIONS
     * <ul>
     *     <li>MESSAGE_REACTION_ADD</li>
     *     <li>MESSAGE_REACTION_REMOVE</li>
     *     <li>MESSAGE_REACTION_REMOVE_ALL</li>
     *     <li>MESSAGE_REACTION_REMOVE_EMOJI</li>
     * </ul>
     */
    GUILD_MESSAGE_REACTIONS(10),

    /**
     * Events which will be received by subscribing to GUILD_MESSAGE_TYPING
     * <ul>
     *     <li>TYPING_START</li>
     * </ul>
     */
    GUILD_MESSAGE_TYPING(11),

    /**
     * Events which will be received by subscribing to DIRECT_MESSAGES
     * <ul>
     *     <li>MESSAGE_CREATE</li>
     *     <li>MESSAGE_UPDATE</li>
     *     <li>MESSAGE_DELETE</li>
     *     <li>CHANNEL_PINS_UPDATE</li>
     * </ul>
     */
    DIRECT_MESSAGES(12),

    /**
     * Events which will be received by subscribing to DIRECT_MESSAGE_REACTIONS
     * <ul>
     *     <li>MESSAGE_REACTION_ADD</li>
     *     <li>MESSAGE_REACTION_REMOVE</li>
     *     <li>MESSAGE_REACTION_REMOVE_ALL</li>
     *     <li>MESSAGE_REACTION_REMOVE_EMOJI</li>
     * </ul>
     */
    DIRECT_MESSAGE_REACTIONS(13),

    /**
     * Events which will be received by subscribing to DIRECT_MESSAGE_TYPING
     * <ul>
     *     <li>TYPING_START</li>
     * </ul>
     */
    DIRECT_MESSAGE_TYPING(14),

    /**
     * MESSAGE_CONTENT does not represent individual events, but rather affects what data is present for
     * events that could contain message content fields.
     *
     * @see <a href="https://discord.com/developers/docs/topics/gateway#message-content-intent">Message Content Intent</a>
     */
    MESSAGE_CONTENT(15),

    /**
     * Events which will be received by subscribing to GUILD_SCHEDULED_EVENTS
     * <ul>
     *     <li>GUILD_SCHEDULED_EVENT_CREATE</li>
     *     <li>GUILD_SCHEDULED_EVENT_UPDATE</li>
     *     <li>GUILD_SCHEDULED_EVENT_DELETE</li>
     *     <li>GUILD_SCHEDULED_EVENT_USER_ADD</li>
     *     <li>GUILD_SCHEDULED_EVENT_USER_REMOVE</li>
     * </ul>
     */
    GUILD_SCHEDULED_EVENTS(16),

    /**
     * Events which will be received by subscribing to AUTO_MODERATION_CONFIGURATION
     * <ul>
     *     <li>AUTO_MODERATION_RULE_CREATE</li>
     *     <li>AUTO_MODERATION_RULE_UPDATE</li>
     *     <li>AUTO_MODERATION_RULE_DELETE</li>
     * </ul>
     */
    AUTO_MODERATION_CONFIGURATION(20),

    /**
     * Events which will be received by subscribing to AUTO_MODERATION_EXECUTION
     * <ul>
     *     <li>AUTO_MODERATION_ACTION_EXECUTION</li>
     * </ul>
     */
    AUTO_MODERATION_EXECUTION(21);

    private final int value;

    Intent(final int shiftCount) {
        this.value = 1 << shiftCount;
    }

    public int getValue() {
        return value;
    }
}<|MERGE_RESOLUTION|>--- conflicted
+++ resolved
@@ -37,15 +37,12 @@
      *     <li>CHANNEL_UPDATE</li>
      *     <li>CHANNEL_DELETE</li>
      *     <li>CHANNEL_PINS_UPDATE</li>
-<<<<<<< HEAD
-=======
      *     <li>THREAD_CREATE</li>
      *     <li>THREAD_UPDATE</li>
      *     <li>THREAD_DELETE</li>
      *     <li>THREAD_LIST_SYNC</li>
      *     <li>THREAD_MEMBER_UPDATE</li>
      *     <li>THREAD_MEMBERS_UPDATE</li>
->>>>>>> 3d272dc6
      *     <li>STAGE_INSTANCE_CREATE</li>
      *     <li>STAGE_INSTANCE_UPDATE</li>
      *     <li>STAGE_INSTANCE_DELETE</li>
