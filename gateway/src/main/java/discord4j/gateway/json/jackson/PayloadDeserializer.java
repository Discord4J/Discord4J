/*
 * This file is part of Discord4J.
 *
 * Discord4J is free software: you can redistribute it and/or modify
 * it under the terms of the GNU Lesser General Public License as published by
 * the Free Software Foundation, either version 3 of the License, or
 * (at your option) any later version.
 *
 * Discord4J is distributed in the hope that it will be useful,
 * but WITHOUT ANY WARRANTY; without even the implied warranty of
 * MERCHANTABILITY or FITNESS FOR A PARTICULAR PURPOSE.  See the
 * GNU Lesser General Public License for more details.
 *
 * You should have received a copy of the GNU Lesser General Public License
 * along with Discord4J.  If not, see <http://www.gnu.org/licenses/>.
 */
package discord4j.gateway.json.jackson;

import com.fasterxml.jackson.core.JsonParser;
import com.fasterxml.jackson.databind.DeserializationContext;
import com.fasterxml.jackson.databind.JsonNode;
import com.fasterxml.jackson.databind.deser.std.StdDeserializer;
import discord4j.discordjson.json.gateway.*;
import discord4j.gateway.json.GatewayPayload;
import discord4j.gateway.json.dispatch.EventNames;
import reactor.util.annotation.Nullable;

import java.io.IOException;
import java.util.HashMap;
import java.util.Map;

public class PayloadDeserializer extends StdDeserializer<GatewayPayload<?>> {

    private static final String OP_FIELD = "op";
    private static final String D_FIELD = "d";
    private static final String T_FIELD = "t";
    private static final String S_FIELD = "s";

    private static final Map<String, Class<? extends Dispatch>> dispatchTypes = new HashMap<>();

    static {
        dispatchTypes.put(EventNames.READY, Ready.class);
        dispatchTypes.put(EventNames.RESUMED, Resumed.class);
        dispatchTypes.put(EventNames.CHANNEL_CREATE, ChannelCreate.class);
        dispatchTypes.put(EventNames.CHANNEL_UPDATE, ChannelUpdate.class);
        dispatchTypes.put(EventNames.CHANNEL_DELETE, ChannelDelete.class);
        dispatchTypes.put(EventNames.CHANNEL_PINS_UPDATE, ChannelPinsUpdate.class);
        dispatchTypes.put(EventNames.GUILD_CREATE, GuildCreate.class);
        dispatchTypes.put(EventNames.GUILD_UPDATE, GuildUpdate.class);
        dispatchTypes.put(EventNames.GUILD_DELETE, GuildDelete.class);
        dispatchTypes.put(EventNames.GUILD_BAN_ADD, GuildBanAdd.class);
        dispatchTypes.put(EventNames.GUILD_BAN_REMOVE, GuildBanRemove.class);
        dispatchTypes.put(EventNames.GUILD_EMOJIS_UPDATE, GuildEmojisUpdate.class);
        dispatchTypes.put(EventNames.GUILD_INTEGRATIONS_UPDATE, GuildIntegrationsUpdate.class);
        dispatchTypes.put(EventNames.GUILD_MEMBER_ADD, GuildMemberAdd.class);
        dispatchTypes.put(EventNames.GUILD_MEMBER_REMOVE, GuildMemberRemove.class);
        dispatchTypes.put(EventNames.GUILD_MEMBER_UPDATE, GuildMemberUpdate.class);
        dispatchTypes.put(EventNames.GUILD_MEMBERS_CHUNK, GuildMembersChunk.class);
        dispatchTypes.put(EventNames.GUILD_ROLE_CREATE, GuildRoleCreate.class);
        dispatchTypes.put(EventNames.GUILD_ROLE_UPDATE, GuildRoleUpdate.class);
        dispatchTypes.put(EventNames.GUILD_ROLE_DELETE, GuildRoleDelete.class);
        dispatchTypes.put(EventNames.MESSAGE_CREATE, MessageCreate.class);
        dispatchTypes.put(EventNames.MESSAGE_UPDATE, MessageUpdate.class);
        dispatchTypes.put(EventNames.MESSAGE_DELETE, MessageDelete.class);
        dispatchTypes.put(EventNames.MESSAGE_DELETE_BULK, MessageDeleteBulk.class);
        dispatchTypes.put(EventNames.MESSAGE_REACTION_ADD, MessageReactionAdd.class);
        dispatchTypes.put(EventNames.MESSAGE_REACTION_REMOVE, MessageReactionRemove.class);
        dispatchTypes.put(EventNames.MESSAGE_REACTION_REMOVE_ALL, MessageReactionRemoveAll.class);
        dispatchTypes.put(EventNames.MESSAGE_REACTION_REMOVE_EMOJI, MessageReactionRemoveEmoji.class);
        dispatchTypes.put(EventNames.PRESENCE_UPDATE, PresenceUpdate.class);
        dispatchTypes.put(EventNames.TYPING_START, TypingStart.class);
        dispatchTypes.put(EventNames.USER_UPDATE, UserUpdate.class);
        dispatchTypes.put(EventNames.VOICE_STATE_UPDATE, VoiceStateUpdateDispatch.class);
        dispatchTypes.put(EventNames.VOICE_SERVER_UPDATE, VoiceServerUpdate.class);
        dispatchTypes.put(EventNames.WEBHOOKS_UPDATE, WebhooksUpdate.class);
        dispatchTypes.put(EventNames.INVITE_CREATE, InviteCreate.class);
        dispatchTypes.put(EventNames.INVITE_DELETE, InviteDelete.class);
        dispatchTypes.put(EventNames.APPLICATION_COMMAND_CREATE, ApplicationCommandCreate.class);
        dispatchTypes.put(EventNames.APPLICATION_COMMAND_UPDATE, ApplicationCommandUpdate.class);
        dispatchTypes.put(EventNames.APPLICATION_COMMAND_DELETE, ApplicationCommandDelete.class);
        dispatchTypes.put(EventNames.INTERACTION_CREATE, InteractionCreate.class);
<<<<<<< HEAD
        dispatchTypes.put(EventNames.THREAD_CREATE, ThreadCreate.class);
        dispatchTypes.put(EventNames.THREAD_UPDATE, ThreadUpdate.class);
        dispatchTypes.put(EventNames.THREAD_DELETE, ThreadDelete.class);
        dispatchTypes.put(EventNames.THREAD_LIST_SYNC, ThreadListSync.class);
        dispatchTypes.put(EventNames.THREAD_MEMBER_UPDATE, ThreadMemberUpdate.class);
        dispatchTypes.put(EventNames.THREAD_MEMBERS_UPDATE, ThreadMembersUpdate.class);
        dispatchTypes.put(EventNames.STAGE_INSTANCE_CREATE, StageInstanceCreate.class);
        dispatchTypes.put(EventNames.STAGE_INSTANCE_UPDATE, StageInstanceUpdate.class);
        dispatchTypes.put(EventNames.STAGE_INSTANCE_DELETE, StageInstanceDelete.class);
=======
        dispatchTypes.put(EventNames.GUILD_AUDIT_LOG_ENTRY_CREATE, AuditLogEntryCreate.class);
>>>>>>> c77f0eba

        // Ignored
        dispatchTypes.put(EventNames.PRESENCES_REPLACE, null);
        dispatchTypes.put(EventNames.GIFT_CODE_UPDATE, null);
        dispatchTypes.put(EventNames.INTEGRATION_CREATE, null);
        dispatchTypes.put(EventNames.INTEGRATION_UPDATE, null);
        dispatchTypes.put(EventNames.INTEGRATION_DELETE, null);
        dispatchTypes.put(EventNames.GUILD_JOIN_REQUEST_DELETE, null);
    }

    public PayloadDeserializer() {
        super(GatewayPayload.class);
    }

    @Override
    public GatewayPayload<?> deserialize(JsonParser p, DeserializationContext ctxt) throws IOException {
        JsonNode payload = p.getCodec().readTree(p);

        int op = payload.get(OP_FIELD).asInt();
        String t = payload.get(T_FIELD).asText();
        Integer s = payload.get(S_FIELD).isNull() ? null : payload.get(S_FIELD).intValue();

        Class<? extends PayloadData> payloadType = getPayloadType(op, t);
        if (payloadType == GuildCreate.class) {
            JsonNode d = payload.get(D_FIELD);
            JsonNode unavailable = d.get("unavailable");
            if (unavailable != null && unavailable.asBoolean()) {
                PayloadData data = p.getCodec().treeToValue(d, UnavailableGuildCreate.class);
                return new GatewayPayload(Opcode.forRaw(op), data, s, t);
            }
        }
        PayloadData data = payloadType == null ? null : p.getCodec().treeToValue(payload.get(D_FIELD), payloadType);

        return new GatewayPayload(Opcode.forRaw(op), data, s, t);
    }

    @Nullable
    private static Class<? extends PayloadData> getPayloadType(int op, String t) {
        if (op == Opcode.DISPATCH.getRawOp()) {
            if (!dispatchTypes.containsKey(t)) {
                throw new IllegalArgumentException("Attempt to deserialize payload with unknown event type: " + t);
            }
            return dispatchTypes.get(t);
        }

        Opcode<?> opcode = Opcode.forRaw(op);
        if (opcode == null) {
            throw new IllegalArgumentException("Attempt to deserialize payload with unknown op: " + op);
        }
        return opcode.getPayloadType();
    }
}<|MERGE_RESOLUTION|>--- conflicted
+++ resolved
@@ -79,7 +79,6 @@
         dispatchTypes.put(EventNames.APPLICATION_COMMAND_UPDATE, ApplicationCommandUpdate.class);
         dispatchTypes.put(EventNames.APPLICATION_COMMAND_DELETE, ApplicationCommandDelete.class);
         dispatchTypes.put(EventNames.INTERACTION_CREATE, InteractionCreate.class);
-<<<<<<< HEAD
         dispatchTypes.put(EventNames.THREAD_CREATE, ThreadCreate.class);
         dispatchTypes.put(EventNames.THREAD_UPDATE, ThreadUpdate.class);
         dispatchTypes.put(EventNames.THREAD_DELETE, ThreadDelete.class);
@@ -89,9 +88,7 @@
         dispatchTypes.put(EventNames.STAGE_INSTANCE_CREATE, StageInstanceCreate.class);
         dispatchTypes.put(EventNames.STAGE_INSTANCE_UPDATE, StageInstanceUpdate.class);
         dispatchTypes.put(EventNames.STAGE_INSTANCE_DELETE, StageInstanceDelete.class);
-=======
         dispatchTypes.put(EventNames.GUILD_AUDIT_LOG_ENTRY_CREATE, AuditLogEntryCreate.class);
->>>>>>> c77f0eba
 
         // Ignored
         dispatchTypes.put(EventNames.PRESENCES_REPLACE, null);
