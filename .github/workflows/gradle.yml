--- conflicted
+++ resolved
@@ -29,11 +29,7 @@
     runs-on: ubuntu-latest
     strategy:
       matrix:
-<<<<<<< HEAD
-        java: [ 8, 11, 17 ]
-=======
         java: [ 8, 11, 17, 21 ]
->>>>>>> 34211659
     steps:
       - name: PR Check (PR Blocked by Dependency)
         if: ${{ contains(toJson(github.event.pull_request.labels.*.name), 'PR depends on PR') }}
