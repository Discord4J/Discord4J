/*
 * This file is part of Discord4J.
 *
 * Discord4J is free software: you can redistribute it and/or modify
 * it under the terms of the GNU Lesser General Public License as published by
 * the Free Software Foundation, either version 3 of the License, or
 * (at your option) any later version.
 *
 * Discord4J is distributed in the hope that it will be useful,
 * but WITHOUT ANY WARRANTY; without even the implied warranty of
 * MERCHANTABILITY or FITNESS FOR A PARTICULAR PURPOSE.  See the
 * GNU Lesser General Public License for more details.
 *
 * You should have received a copy of the GNU Lesser General Public License
 * along with Discord4J.  If not, see <http://www.gnu.org/licenses/>.
 */
package discord4j.rest.service;

<<<<<<< HEAD
import com.fasterxml.jackson.databind.ObjectMapper;
import discord4j.common.util.Snowflake;
=======
import discord4j.rest.DiscordTest;
>>>>>>> e6b62740
import discord4j.rest.RestTests;
import org.junit.jupiter.api.BeforeAll;
import org.junit.jupiter.api.TestInstance;

@TestInstance(TestInstance.Lifecycle.PER_CLASS)
public class EmojiServiceTest {

    private static final long guild = Snowflake.asLong(System.getenv("guild"));
    private static final long permanentEmoji = Snowflake.asLong(System.getenv("permanentEmoji"));

    private EmojiService emojiService;
    
    @BeforeAll
    public void setup() {
        emojiService = new EmojiService(RestTests.defaultRouter());
    }

    @DiscordTest
    public void testGetGuildEmojis() {
        emojiService.getGuildEmojis(guild).then().block();
    }

    @DiscordTest
    public void testGetGuildEmoji() {
        emojiService.getGuildEmoji(guild, permanentEmoji).block();
    }

    @DiscordTest
    public void testCreateGuildEmoji() {
        // TODO
    }

    @DiscordTest
    public void testModifyGuildEmoji() {
        // TODO
    }

    @DiscordTest
    public void testDeleteGuildEmoji() {
        // TODO
    }
}<|MERGE_RESOLUTION|>--- conflicted
+++ resolved
@@ -16,12 +16,8 @@
  */
 package discord4j.rest.service;
 
-<<<<<<< HEAD
-import com.fasterxml.jackson.databind.ObjectMapper;
+import discord4j.rest.DiscordTest;
 import discord4j.common.util.Snowflake;
-=======
-import discord4j.rest.DiscordTest;
->>>>>>> e6b62740
 import discord4j.rest.RestTests;
 import org.junit.jupiter.api.BeforeAll;
 import org.junit.jupiter.api.TestInstance;
@@ -33,7 +29,7 @@
     private static final long permanentEmoji = Snowflake.asLong(System.getenv("permanentEmoji"));
 
     private EmojiService emojiService;
-    
+
     @BeforeAll
     public void setup() {
         emojiService = new EmojiService(RestTests.defaultRouter());
