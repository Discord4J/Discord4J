--- conflicted
+++ resolved
@@ -16,26 +16,14 @@
  */
 package discord4j.rest.service;
 
-<<<<<<< HEAD
-import com.fasterxml.jackson.databind.ObjectMapper;
 import discord4j.discordjson.json.DMCreateRequest;
 import discord4j.discordjson.json.UserModifyRequest;
-import discord4j.rest.RestTests;
-import discord4j.rest.http.client.ClientException;
-import discord4j.rest.request.Router;
-import discord4j.common.util.Snowflake;
-import org.junit.Test;
-=======
-import discord4j.common.jackson.Possible;
 import discord4j.rest.DiscordTest;
 import discord4j.rest.RestTests;
 import discord4j.rest.http.client.ClientException;
-import discord4j.rest.json.request.DMCreateRequest;
-import discord4j.rest.json.request.UserModifyRequest;
-import discord4j.rest.json.response.ErrorResponse;
 import org.junit.jupiter.api.BeforeAll;
 import org.junit.jupiter.api.TestInstance;
->>>>>>> e6b62740
+import discord4j.common.util.Snowflake;
 
 import java.util.Collections;
 
@@ -72,15 +60,10 @@
 
     @DiscordTest
     public void testModifyCurrentUser() {
-<<<<<<< HEAD
         UserModifyRequest req = UserModifyRequest.builder()
             .username("Discord4J 3 Test Bot")
             .build();
-        getUserService().modifyCurrentUser(req).block();
-=======
-        UserModifyRequest req = new UserModifyRequest(Possible.of("Discord4J 3 Test Bot"), Possible.absent());
         userService.modifyCurrentUser(req).block();
->>>>>>> e6b62740
     }
 
     @DiscordTest
@@ -100,13 +83,8 @@
 
     @DiscordTest
     public void testCreateDM() {
-<<<<<<< HEAD
         DMCreateRequest req = DMCreateRequest.builder().recipientId(Snowflake.asString(user)).build();
-        getUserService().createDM(req).block();
-=======
-        DMCreateRequest req = new DMCreateRequest(user);
         userService.createDM(req).block();
->>>>>>> e6b62740
     }
 
     @DiscordTest
