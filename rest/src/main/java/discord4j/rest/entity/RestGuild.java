--- conflicted
+++ resolved
@@ -416,8 +416,6 @@
         return restClient.getGuildService().deleteScheduledEvent(id, eventId.asLong(), reason);
     }
 
-<<<<<<< HEAD
-=======
     /**
      * Request to retrieve the onboarding of the guild.
      *
@@ -441,7 +439,6 @@
         return this.restClient.getGuildService().modifyOnboarding(this.id, request, reason);
     }
 
->>>>>>> df675f2f
     @Override
     public boolean equals(final Object o) {
         if (this == o) return true;
