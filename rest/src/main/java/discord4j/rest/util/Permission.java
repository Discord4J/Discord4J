--- conflicted
+++ resolved
@@ -127,11 +127,7 @@
     /**
      * Allows management and editing of emojis.
      *
-<<<<<<< HEAD
-     * @deprecated use the official permission name: {@link #MANAGE_EMOJIS_AND_STICKERS}
-=======
      * @deprecated use the official permission name: {@link #MANAGE_GUILD_EXPRESSIONS}
->>>>>>> b6218992
      */
     @Deprecated
     MANAGE_EMOJIS(0x40000000, true),
