/*
 * This file is part of Discord4J.
 *
 * Discord4J is free software: you can redistribute it and/or modify
 * it under the terms of the GNU Lesser General Public License as published by
 * the Free Software Foundation, either version 3 of the License, or
 * (at your option) any later version.
 *
 * Discord4J is distributed in the hope that it will be useful,
 * but WITHOUT ANY WARRANTY; without even the implied warranty of
 * MERCHANTABILITY or FITNESS FOR A PARTICULAR PURPOSE. See the
 * GNU Lesser General Public License for more details.
 *
 * You should have received a copy of the GNU Lesser General Public License
 * along with Discord4J. If not, see <http://www.gnu.org/licenses/>.
 */
package discord4j.rest.util;

import discord4j.common.annotations.Experimental;

/**
 * Permissions are a way to limit and grant certain abilities to users.
 *
 * @see <a href="https://discord.com/developers/docs/topics/permissions#permissions">Permissions</a>
 */
public enum Permission {

    /** Allows creation of instant invites. */
    CREATE_INSTANT_INVITE(0x00000001, false),

    /** Allows kicking members. */
    KICK_MEMBERS(0x00000002, true),

    /** Allows banning members. */
    BAN_MEMBERS(0x00000004, true),

    /** Allows all permissions and bypasses channel permission overwrites. */
    ADMINISTRATOR(0x00000008, true),

    /** Allows management and editing of channels. */
    MANAGE_CHANNELS(0x00000010, true),

    /** Allows management and editing of the guild. */
    MANAGE_GUILD(0x00000020, true),

    /** Allows for the addition of reactions to messages. */
    ADD_REACTIONS(0x00000040, false),

    /** Allows for viewing of audit logs. */
    VIEW_AUDIT_LOG(0x00000080, false),

    /** Allows for using priority speaker in a voice channel. */
    PRIORITY_SPEAKER(0x00000100, false),

    /** Allows for Stream in voice channel. */
    STREAM(0x00000200, false),

    /** Allows guild members to view a channel, which includes reading messages in text channels. */
    VIEW_CHANNEL(0x00000400, false),

    /** Allows for sending messages in a channel. */
    SEND_MESSAGES(0x00000800, false),

    /** Allows for sending of /tts messages. */
    SEND_TTS_MESSAGES(0x00001000, false),

    /** Allows for deletion of other users messages. */
    MANAGE_MESSAGES(0x00002000, true),

    /** Links sent by users with this permission will be auto-embedded. */
    EMBED_LINKS(0x00004000, false),

    /** Allows for uploading images and files. */
    ATTACH_FILES(0x00008000, false),

    /** Allows for reading of message history. */
    READ_MESSAGE_HISTORY(0x00010000, false),

    /**
     * Allows for using the @everyone tag to notify all users in a channel, and the @here tag to notify all online users
     * in a channel.
     */
    MENTION_EVERYONE(0x00020000, false),

    /** Allows the usage of custom emojis from other servers. */
    USE_EXTERNAL_EMOJIS(0x00040000, false),

    /** Allows for viewing guild insights. */
    VIEW_GUILD_INSIGHTS(0x00080000, false),

    /** Allows for joining of a voice channel. */
    CONNECT(0x00100000, false),

    /** Allows for speaking in a voice channel. */
    SPEAK(0x00200000, false),

    /** Allows for muting members in a voice channel. */
    MUTE_MEMBERS(0x00400000, false),

    /** Allows for deafening of members in a voice channel. */
    DEAFEN_MEMBERS(0x00800000, false),

    /** Allows for moving of members between voice channels. */
    MOVE_MEMBERS(0x01000000, false),

    /** Allows for using voice-activity-detection in a voice channel. */
    USE_VAD(0x02000000, false),

    /** Allows for modification of own nickname. */
    CHANGE_NICKNAME(0x04000000, false),

    /** Allows for modification of other users nicknames. */
    MANAGE_NICKNAMES(0x08000000, false),

    /** Allows management and editing of roles. */
    MANAGE_ROLES(0x10000000, true),

    /** Allows management and editing of webhooks. */
    MANAGE_WEBHOOKS(0x20000000, true),

    /** Allows management and editing of emojis. */
    MANAGE_EMOJIS(0x40000000, true),

<<<<<<< HEAD
=======
    /** Allows members to use slash commands in text channels. */
    USE_SLASH_COMMANDS(0x80000000, false),

>>>>>>> ba6822f0
    /**
     * Allows for requesting to speak in stage channels.
     */
    @Experimental
    REQUEST_TO_SPEAK(0x100000000L, false);

    /** Whether MFA is required. */
    private final boolean mfa;

    /** The permission value. */
    private final long value;

    /**
     * Constructs a {@code Permission}.
     *
     * @param value The permission value.
     * @param mfa Whether MFA is required.
     */
    Permission(final long value, final boolean mfa) {
        this.value = value;
        this.mfa = mfa;
    }

    /**
     * Gets whether the permission requires the owner account to use multi-factor authentication when used on a guild
     * that has server-side MFA enabled.
     *
     * @return {@code true} when the permission requires the owner account to use multi-factor authentication when used
     * on a guild that has server-side MFA enabled, {@code false} otherwise.
     */
    public boolean requiresMfa() {
        return mfa;
    }

    /**
     * Gets the permission's value.
     *
     * @return The permission's value.
     */
    public long getValue() {
        return value;
    }
}<|MERGE_RESOLUTION|>--- conflicted
+++ resolved
@@ -121,12 +121,9 @@
     /** Allows management and editing of emojis. */
     MANAGE_EMOJIS(0x40000000, true),
 
-<<<<<<< HEAD
-=======
     /** Allows members to use slash commands in text channels. */
     USE_SLASH_COMMANDS(0x80000000, false),
 
->>>>>>> ba6822f0
     /**
      * Allows for requesting to speak in stage channels.
      */
