/*
 * This file is part of Discord4J.
 *
 * Discord4J is free software: you can redistribute it and/or modify
 * it under the terms of the GNU Lesser General Public License as published by
 * the Free Software Foundation, either version 3 of the License, or
 * (at your option) any later version.
 *
 * Discord4J is distributed in the hope that it will be useful,
 * but WITHOUT ANY WARRANTY; without even the implied warranty of
 * MERCHANTABILITY or FITNESS FOR A PARTICULAR PURPOSE.  See the
 * GNU Lesser General Public License for more details.
 *
 * You should have received a copy of the GNU Lesser General Public License
 * along with Discord4J.  If not, see <http://www.gnu.org/licenses/>.
 */
package discord4j.rest.service;

import discord4j.discordjson.json.*;
import discord4j.rest.request.Router;
import discord4j.rest.route.Routes;
import discord4j.rest.util.Multimap;
import reactor.core.publisher.Flux;
import reactor.core.publisher.Mono;
import reactor.util.annotation.Nullable;

import java.util.List;
import java.util.Map;

public class GuildService extends RestService {

    public GuildService(Router router) {
        super(router);
    }

    public Mono<GuildUpdateData> createGuild(GuildCreateRequest request) {
        return Routes.GUILD_CREATE.newRequest()
            .body(request)
            .exchange(getRouter())
            .bodyToMono(GuildUpdateData.class);
    }

    public Mono<GuildUpdateData> getGuild(long guildId, Map<String, Object> queryParams) {
        return Routes.GUILD_GET.newRequest(guildId)
            .query(queryParams)
            .exchange(getRouter())
            .bodyToMono(GuildUpdateData.class);
    }

    public Mono<GuildUpdateData> getGuild(long guildId) {
        return Routes.GUILD_GET.newRequest(guildId)
            .exchange(getRouter())
            .bodyToMono(GuildUpdateData.class);
    }

    public Mono<GuildUpdateData> modifyGuild(long guildId, GuildModifyRequest request, @Nullable String reason) {
        return Routes.GUILD_MODIFY.newRequest(guildId)
            .body(request)
            .optionalHeader("X-Audit-Log-Reason", reason)
            .exchange(getRouter())
            .bodyToMono(GuildUpdateData.class);
    }

    public Mono<Void> deleteGuild(long guildId) {
        return Routes.GUILD_DELETE.newRequest(guildId)
            .exchange(getRouter())
            .bodyToMono(Void.class);
    }

    public Flux<ChannelData> getGuildChannels(long guildId) {
        return Routes.GUILD_CHANNELS_GET.newRequest(guildId)
            .exchange(getRouter())
            .bodyToMono(ChannelData[].class)
            .flatMapMany(Flux::fromArray);
    }

    public Mono<ChannelData> createGuildChannel(long guildId, ChannelCreateRequest request, @Nullable String reason) {
        return Routes.GUILD_CHANNEL_CREATE.newRequest(guildId)
            .body(request)
            .optionalHeader("X-Audit-Log-Reason", reason)
            .exchange(getRouter())
            .bodyToMono(ChannelData.class);
    }

    public Flux<Void> modifyGuildChannelPositions(long guildId, ChannelPositionModifyRequest[] request) {
        return Routes.GUILD_CHANNEL_POSITIONS_MODIFY.newRequest(guildId)
            .body(request)
            .exchange(getRouter())
            .bodyToMono(Void[].class)
            .flatMapMany(Flux::fromArray);
    }

    public Mono<MemberData> getGuildMember(long guildId, long userId) {
        return Routes.GUILD_MEMBER_GET.newRequest(guildId, userId)
            .exchange(getRouter())
            .bodyToMono(MemberData.class);
    }

    public Flux<MemberData> getGuildMembers(long guildId, Map<String, Object> queryParams) {
        return Routes.GUILD_MEMBERS_LIST.newRequest(guildId)
            .query(queryParams)
            .exchange(getRouter())
            .bodyToMono(MemberData[].class)
            .flatMapMany(Flux::fromArray);
    }

    public Flux<MemberData> searchGuildMembers(long guildId, Map<String, Object> queryParams) {
        return Routes.SEARCH_GUILD_MEMBERS_GET.newRequest(guildId)
            .query(queryParams)
            .exchange(getRouter())
            .bodyToMono(MemberData[].class)
            .flatMapMany(Flux::fromArray);
    }

    public Mono<MemberData> addGuildMember(long guildId, long userId, GuildMemberAddRequest request) {
        return Routes.GUILD_MEMBER_ADD.newRequest(guildId, userId)
            .body(request)
            .exchange(getRouter())
            .bodyToMono(MemberData.class);
    }

    public Mono<MemberData> modifyGuildMember(long guildId, long userId, GuildMemberModifyRequest request,
                                              @Nullable String reason) {
        return Routes.GUILD_MEMBER_MODIFY.newRequest(guildId, userId)
            .body(request)
            .optionalHeader("X-Audit-Log-Reason", reason)
            .exchange(getRouter())
            .bodyToMono(MemberData.class);
    }

<<<<<<< HEAD
=======
    @Deprecated
    public Mono<NicknameModifyData> modifyOwnNickname(long guildId, NicknameModifyData request) {
        return Routes.NICKNAME_MODIFY_OWN.newRequest(guildId)
            .body(request)
            .exchange(getRouter())
            .bodyToMono(NicknameModifyData.class);
    }

>>>>>>> a6392ecc
    public Mono<MemberData> modifyCurrentMember(long guildId, CurrentMemberModifyData request) {
        return Routes.CURRENT_MEMBER_MODIFY.newRequest(guildId)
            .body(request)
            .exchange(getRouter())
            .bodyToMono(MemberData.class);
    }

    public Mono<Void> addGuildMemberRole(long guildId, long userId, long roleId, @Nullable String reason) {
        return Routes.GUILD_MEMBER_ROLE_ADD.newRequest(guildId, userId, roleId)
            .optionalHeader("X-Audit-Log-Reason", reason)
            .exchange(getRouter())
            .bodyToMono(Void.class);
    }

    public Mono<Void> removeGuildMemberRole(long guildId, long userId, long roleId, @Nullable String reason) {
        return Routes.GUILD_MEMBER_ROLE_REMOVE.newRequest(guildId, userId, roleId)
            .optionalHeader("X-Audit-Log-Reason", reason)
            .exchange(getRouter())
            .bodyToMono(Void.class);
    }

    public Mono<Void> removeGuildMember(long guildId, long userId, @Nullable String reason) {
        return Routes.GUILD_MEMBER_REMOVE.newRequest(guildId, userId)
            .optionalHeader("X-Audit-Log-Reason", reason)
            .exchange(getRouter())
            .bodyToMono(Void.class);
    }

    public Flux<BanData> getGuildBans(long guildId) {
        return Routes.GUILD_BANS_GET.newRequest(guildId)
            .exchange(getRouter())
            .bodyToMono(BanData[].class)
            .flatMapMany(Flux::fromArray);
    }

    public Mono<BanData> getGuildBan(long guildId, long userId) {
        return Routes.GUILD_BAN_GET.newRequest(guildId, userId)
            .exchange(getRouter())
            .bodyToMono(BanData.class);
    }

    public Mono<Void> createGuildBan(long guildId, long userId, Map<String, Object> queryParams,
                                     @Nullable String reason) {
        return Routes.GUILD_BAN_CREATE.newRequest(guildId, userId)
            .query(queryParams)
            .optionalHeader("X-Audit-Log-Reason", reason)
            .exchange(getRouter())
            .bodyToMono(Void.class);
    }

    public Mono<Void> removeGuildBan(long guildId, long userId, @Nullable String reason) {
        return Routes.GUILD_BAN_REMOVE.newRequest(guildId, userId)
            .optionalHeader("X-Audit-Log-Reason", reason)
            .exchange(getRouter())
            .bodyToMono(Void.class);
    }

    public Mono<BulkBanResponseData> bulkGuildBan(long guildId, BulkBanRequest request, @Nullable String reason) {
        return Routes.GUILD_BAN_BULK.newRequest(guildId)
            .body(request)
            .optionalHeader("X-Audit-Log-Reason", reason)
            .exchange(getRouter())
            .bodyToMono(BulkBanResponseData.class);
    }

    public Flux<RoleData> getGuildRoles(long guildId) {
        return Routes.GUILD_ROLES_GET.newRequest(guildId)
            .exchange(getRouter())
            .bodyToMono(RoleData[].class)
            .flatMapMany(Flux::fromArray);
    }

    public Mono<RoleData> createGuildRole(long guildId, RoleCreateRequest request, @Nullable String reason) {
        return Routes.GUILD_ROLE_CREATE.newRequest(guildId)
            .body(request)
            .optionalHeader("X-Audit-Log-Reason", reason)
            .exchange(getRouter())
            .bodyToMono(RoleData.class);
    }

    public Flux<RoleData> modifyGuildRolePositions(long guildId, RolePositionModifyRequest[] request) {
        return modifyGuildRolePositions(guildId, request, null);
    }

    public Flux<RoleData> modifyGuildRolePositions(long guildId, RolePositionModifyRequest[] request, @Nullable String reason) {
        return Routes.GUILD_ROLE_POSITIONS_MODIFY.newRequest(guildId)
            .body(request)
            .optionalHeader("X-Audit-Log-Reason", reason)
            .exchange(getRouter())
            .bodyToMono(RoleData[].class)
            .flatMapMany(Flux::fromArray);
    }

    public Mono<RoleData> modifyGuildRole(long guildId, long roleId, RoleModifyRequest request,
                                          @Nullable String reason) {
        return Routes.GUILD_ROLE_MODIFY.newRequest(guildId, roleId)
            .body(request)
            .optionalHeader("X-Audit-Log-Reason", reason)
            .exchange(getRouter())
            .bodyToMono(RoleData.class);
    }

    public Mono<Void> deleteGuildRole(long guildId, long roleId, @Nullable String reason) {
        return Routes.GUILD_ROLE_DELETE.newRequest(guildId, roleId)
            .optionalHeader("X-Audit-Log-Reason", reason)
            .exchange(getRouter())
            .bodyToMono(Void.class);
    }

    @Deprecated
    public Mono<PruneData> getGuildPruneCount(long guildId, Map<String, Object> queryParams) {
        return Routes.GUILD_PRUNE_COUNT_GET.newRequest(guildId)
            .query(queryParams)
            .exchange(getRouter())
            .bodyToMono(PruneData.class);
    }

    public Mono<PruneData> getGuildPruneCount(long guildId, Multimap<String, Object> params) {
        return Routes.GUILD_PRUNE_COUNT_GET.newRequest(guildId)
            .query(params)
            .exchange(getRouter())
            .bodyToMono(PruneData.class);
    }

    @Deprecated
    public Mono<PruneData> beginGuildPrune(long guildId, Map<String, Object> queryParams, @Nullable String reason) {
        return Routes.GUILD_PRUNE_BEGIN.newRequest(guildId)
            .query(queryParams)
            .optionalHeader("X-Audit-Log-Reason", reason)
            .exchange(getRouter())
            .bodyToMono(PruneData.class);
    }

    public Mono<PruneData> beginGuildPrune(long guildId, Multimap<String, Object> params, @Nullable String reason) {
        return Routes.GUILD_PRUNE_BEGIN.newRequest(guildId)
            .query(params)
            .optionalHeader("X-Audit-Log-Reason", reason)
            .exchange(getRouter())
            .bodyToMono(PruneData.class);
    }

    public Flux<RegionData> getGuildVoiceRegions(long guildId) {
        return Routes.GUILD_VOICE_REGIONS_GET.newRequest(guildId)
            .exchange(getRouter())
            .bodyToMono(RegionData[].class)
            .flatMapMany(Flux::fromArray);
    }

    public Flux<InviteData> getGuildInvites(long guildId) {
        return Routes.GUILD_INVITES_GET.newRequest(guildId)
            .exchange(getRouter())
            .bodyToMono(InviteData[].class)
            .flatMapMany(Flux::fromArray);
    }

    public Flux<IntegrationData> getGuildIntegrations(long guildId) {
        return Routes.GUILD_INTEGRATIONS_GET.newRequest(guildId)
            .exchange(getRouter())
            .bodyToMono(IntegrationData[].class)
            .flatMapMany(Flux::fromArray);
    }

    public Mono<Void> createGuildIntegration(long guildId, IntegrationCreateRequest request) {
        return Routes.GUILD_INTEGRATION_CREATE.newRequest(guildId)
            .body(request)
            .exchange(getRouter())
            .bodyToMono(Void.class);
    }

    public Mono<Void> modifyGuildIntegration(long guildId, long integrationId, IntegrationModifyRequest request) {
        return Routes.GUILD_INTEGRATION_MODIFY.newRequest(guildId, integrationId)
            .body(request)
            .exchange(getRouter())
            .bodyToMono(Void.class);
    }

    public Mono<Void> deleteGuildIntegration(long guildId, long integrationId) {
        return Routes.GUILD_INTEGRATION_DELETE.newRequest(guildId, integrationId)
            .exchange(getRouter())
            .bodyToMono(Void.class);
    }

    public Mono<Void> syncGuildIntegration(long guildId, long integrationId) {
        return Routes.GUILD_INTEGRATION_SYNC.newRequest(guildId, integrationId)
            .exchange(getRouter())
            .bodyToMono(Void.class);
    }

    public Mono<GuildWidgetData> getGuildWidget(long guildId) {
        return Routes.GUILD_WIDGET_GET.newRequest(guildId)
            .exchange(getRouter())
            .bodyToMono(GuildWidgetData.class);
    }

    public Mono<GuildWidgetData> modifyGuildWidget(long guildId, GuildWidgetModifyRequest request) {
        return Routes.GUILD_WIDGET_MODIFY.newRequest(guildId)
            .body(request)
            .exchange(getRouter())
            .bodyToMono(GuildWidgetData.class);
    }

    public Mono<GuildPreviewData> getGuildPreview(long guildId) {
        return Routes.GUILD_PREVIEW_GET.newRequest(guildId)
            .exchange(getRouter())
            .bodyToMono(GuildPreviewData.class);
    }

    public Mono<Void> modifySelfVoiceState(long guildId, UpdateCurrentUserVoiceStateRequest request) {
        return Routes.SELF_VOICE_STATE_MODIFY.newRequest(guildId)
            .body(request)
            .exchange(getRouter())
            .bodyToMono(Void.class);
    }

    public Mono<Void> modifyOthersVoiceState(long guildId, long userId, UpdateUserVoiceStateRequest request) {
        return Routes.OTHERS_VOICE_STATE_MODIFY.newRequest(guildId, userId)
            .body(request)
            .exchange(getRouter())
            .bodyToMono(Void.class);
    }

<<<<<<< HEAD
    public Mono<ListThreadsData> listActiveGuildThreads(long guildId) {
        return Routes.LIST_ACTIVE_GUILD_THREADS.newRequest(guildId)
                .exchange(getRouter())
                .bodyToMono(ListThreadsData.class);
    }
    public Mono<GuildScheduledEventData> getScheduledEvent(long guildId, long eventId, Map<String, Object> queryParams) {
=======
    public Mono<GuildScheduledEventData> getScheduledEvent(long guildId, long eventId,
                                                           Map<String, Object> queryParams) {
>>>>>>> a6392ecc
        return Routes.GUILD_SCHEDULED_EVENT_GET.newRequest(guildId, eventId)
            .query(queryParams)
            .exchange(getRouter())
            .bodyToMono(GuildScheduledEventData.class);
    }

    public Flux<GuildScheduledEventData> getScheduledEvents(long guildId, Map<String, Object> queryParams) {
        return Routes.GUILD_SCHEDULED_EVENTS_GET.newRequest(guildId)
            .query(queryParams)
            .exchange(getRouter())
            .bodyToMono(GuildScheduledEventData[].class)
            .flatMapMany(Flux::fromArray);
    }

    public Mono<GuildScheduledEventData> createScheduledEvent(long guildId, GuildScheduledEventCreateRequest request) {
        return Routes.GUILD_SCHEDULED_EVENT_CREATE.newRequest(guildId)
            .body(request)
            .exchange(getRouter())
            .bodyToMono(GuildScheduledEventData.class);
    }

    public Mono<GuildScheduledEventData> modifyScheduledEvent(long guildId, long eventId,
                                                              GuildScheduledEventModifyRequest request,
                                                              @Nullable String reason) {
        return Routes.GUILD_SCHEDULED_EVENT_MODIFY.newRequest(guildId, eventId)
            .body(request)
            .optionalHeader("X-Audit-Log-Reason", reason)
            .exchange(getRouter())
            .bodyToMono(GuildScheduledEventData.class);
    }

    public Mono<Void> deleteScheduledEvent(long guildId, long eventId, @Nullable String reason) {
        return Routes.GUILD_SCHEDULED_EVENT_DELETE.newRequest(guildId, eventId)
            .optionalHeader("X-Audit-Log-Reason", reason)
            .exchange(getRouter())
            .bodyToMono(Void.class);
    }

    public Flux<GuildScheduledEventUserData> getScheduledEventUsers(long guildId, long eventId,
                                                                    Map<String, Object> queryParams) {
        return Routes.GUILD_SCHEDULED_EVENT_USERS_GET.newRequest(guildId, eventId)
            .query(queryParams)
            .exchange(getRouter())
            .bodyToMono(GuildScheduledEventUserData[].class)
            .flatMapMany(Flux::fromArray);
    }

    public Mono<OnboardingData> getOnboarding(long id) {
        return Routes.GUILD_ONBOARDING_GET.newRequest(id)
            .exchange(getRouter())
            .bodyToMono(OnboardingData.class);
    }

    public Mono<OnboardingData> modifyOnboarding(long id, OnboardingEditData request, @Nullable String reason) {
        return Routes.GUILD_ONBOARDING_MODIFY.newRequest(id)
            .body(request)
            .optionalHeader("X-Audit-Log-Reason", reason)
            .exchange(getRouter())
            .bodyToMono(OnboardingData.class);
    }
}<|MERGE_RESOLUTION|>--- conflicted
+++ resolved
@@ -128,17 +128,6 @@
             .bodyToMono(MemberData.class);
     }
 
-<<<<<<< HEAD
-=======
-    @Deprecated
-    public Mono<NicknameModifyData> modifyOwnNickname(long guildId, NicknameModifyData request) {
-        return Routes.NICKNAME_MODIFY_OWN.newRequest(guildId)
-            .body(request)
-            .exchange(getRouter())
-            .bodyToMono(NicknameModifyData.class);
-    }
-
->>>>>>> a6392ecc
     public Mono<MemberData> modifyCurrentMember(long guildId, CurrentMemberModifyData request) {
         return Routes.CURRENT_MEMBER_MODIFY.newRequest(guildId)
             .body(request)
@@ -223,7 +212,8 @@
         return modifyGuildRolePositions(guildId, request, null);
     }
 
-    public Flux<RoleData> modifyGuildRolePositions(long guildId, RolePositionModifyRequest[] request, @Nullable String reason) {
+    public Flux<RoleData> modifyGuildRolePositions(long guildId, RolePositionModifyRequest[] request,
+                                                   @Nullable String reason) {
         return Routes.GUILD_ROLE_POSITIONS_MODIFY.newRequest(guildId)
             .body(request)
             .optionalHeader("X-Audit-Log-Reason", reason)
@@ -360,17 +350,14 @@
             .bodyToMono(Void.class);
     }
 
-<<<<<<< HEAD
     public Mono<ListThreadsData> listActiveGuildThreads(long guildId) {
         return Routes.LIST_ACTIVE_GUILD_THREADS.newRequest(guildId)
-                .exchange(getRouter())
-                .bodyToMono(ListThreadsData.class);
-    }
-    public Mono<GuildScheduledEventData> getScheduledEvent(long guildId, long eventId, Map<String, Object> queryParams) {
-=======
+            .exchange(getRouter())
+            .bodyToMono(ListThreadsData.class);
+    }
+
     public Mono<GuildScheduledEventData> getScheduledEvent(long guildId, long eventId,
                                                            Map<String, Object> queryParams) {
->>>>>>> a6392ecc
         return Routes.GUILD_SCHEDULED_EVENT_GET.newRequest(guildId, eventId)
             .query(queryParams)
             .exchange(getRouter())
