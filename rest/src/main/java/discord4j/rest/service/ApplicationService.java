--- conflicted
+++ resolved
@@ -36,20 +36,19 @@
                 .bodyToMono(ApplicationInfoData.class);
     }
 
-<<<<<<< HEAD
     public Flux<ApplicationCommandData> getGlobalApplicationCommands(long applicationId, boolean withLocalizations) {
         return Routes.GLOBAL_APPLICATION_COMMANDS_GET.newRequest(applicationId)
                 .query("with_localizations", withLocalizations)
                 .exchange(getRouter())
                 .bodyToMono(ApplicationCommandData[].class)
                 .flatMapMany(Flux::fromArray);
-=======
+    }
+
     public Mono<ApplicationInfoData> modifyCurrentApplicationInfo(ApplicationInfoRequest request) {
         return Routes.APPLICATION_INFO_MODIFY.newRequest()
             .body(request)
             .exchange(getRouter())
             .bodyToMono(ApplicationInfoData.class);
->>>>>>> 65fad8c6
     }
 
     public Flux<ApplicationCommandData> getGlobalApplicationCommands(long applicationId) {
@@ -92,14 +91,6 @@
         return Routes.GLOBAL_APPLICATION_COMMAND_DELETE.newRequest(applicationId, commandId)
             .exchange(getRouter())
             .bodyToMono(Void.class);
-    }
-
-    public Flux<ApplicationCommandData> getGuildApplicationCommands(long applicationId, long guildId, boolean withLocalizations) {
-        return Routes.GUILD_APPLICATION_COMMANDS_GET.newRequest(applicationId, guildId)
-                .query("with_localizations", withLocalizations)
-                .exchange(getRouter())
-                .bodyToMono(ApplicationCommandData[].class)
-                .flatMapMany(Flux::fromArray);
     }
 
     public Flux<ApplicationCommandData> getGuildApplicationCommands(long applicationId, long guildId) {
