/*
 * This file is part of Discord4J.
 *
 * Discord4J is free software: you can redistribute it and/or modify
 * it under the terms of the GNU Lesser General Public License as published by
 * the Free Software Foundation, either version 3 of the License, or
 * (at your option) any later version.
 *
 * Discord4J is distributed in the hope that it will be useful,
 * but WITHOUT ANY WARRANTY; without even the implied warranty of
 * MERCHANTABILITY or FITNESS FOR A PARTICULAR PURPOSE. See the
 * GNU Lesser General Public License for more details.
 *
 * You should have received a copy of the GNU Lesser General Public License
 * along with Discord4J. If not, see <http://www.gnu.org/licenses/>.
 */
package discord4j.rest.route;

/**
 * A collection of {@link discord4j.rest.route.Route} object definitions.
 *
 * @since 3.0
 */
public abstract class Routes {

    /**
     * The base URL for all API requests.
     *
     * @see <a href="https://discord.com/developers/docs/reference#base-url">
     * https://discord.com/developers/docs/reference#base-url</a>
     */
    public static final String BASE_URL = "https://discord.com/api/v9";

    //////////////////////////////////////////////
    ////////////// Gateway Resource //////////////
    //////////////////////////////////////////////

    /**
     * Returns an object with a single valid WSS URL, which the client can use as a basis for Connecting. Clients
     * should cache this value and only call this endpoint to retrieve a new URL if they are unable to properly
     * establish a connection using the cached version of the URL.
     *
     * @see <a href="https://discord.com/developers/docs/topics/gateway#get-gateway">
     * https://discord.com/developers/docs/topics/gateway#get-gateway</a>
     */
    public static final Route GATEWAY_GET = Route.get("/gateway");

    /**
     * Returns an object with the same information as Get Gateway, plus a shards key, containing the recommended number
     * of shards to connect with (as an integer). Bots that want to dynamically/automatically spawn shard processes
     * should use this endpoint to determine the number of processes to run. This route should be called once when
     * starting up numerous shards, with the response being cached and passed to all sub-shards/processes. Unlike the
     * Get Gateway, this route should not be cached for extended periods of time as the value is not guaranteed to be
     * the same per-call, and changes as the bot joins/leaves guilds.
     *
     * @see <a href="https://discord.com/developers/docs/topics/gateway#get-gateway-bot">
     * https://discord.com/developers/docs/topics/gateway#get-gateway-bot</a>
     */
    public static final Route GATEWAY_BOT_GET = Route.get("/gateway/bot");

    //////////////////////////////////////////////
    ////////////// Audit Log Resource ////////////
    //////////////////////////////////////////////

    /**
     * Returns an audit log object for the guild. Requires the 'VIEW_AUDIT_LOG' permission.
     *
     * @see <a href="https://discord.com/developers/docs/resources/audit-log#get-guild-audit-log">
     * https://discord.com/developers/docs/resources/audit-log#get-guild-audit-log</a>
     */
    public static final Route AUDIT_LOG_GET = Route.get("/guilds/{guild.id}/audit-logs");

    //////////////////////////////////////////////
    ////////////// AutoMod Resource //////////////
    //////////////////////////////////////////////

    /**
     * Get a list of all rules currently configured for guild. Returns a list of auto moderation rule objects for the given guild. Requires the 'MANAGE_GUILD' permission.
     *
     * @see <a href="https://discord.com/developers/docs/resources/auto-moderation#list-auto-moderation-rules-for-guild">
     * https://discord.com/developers/docs/resources/auto-moderation#list-auto-moderation-rules-for-guild</a>
     */
    public static final Route AUTO_MOD_RULES_GET = Route.get("/guilds/{guild.id}/auto-moderation/rules");

    /**
     * Get a single rule. Returns an auto moderation rule object. Requires the 'MANAGE_GUILD' permission.
     *
     * @see <a href="https://discord.com/developers/docs/resources/auto-moderation#get-auto-moderation-rule">
     * https://discord.com/developers/docs/resources/auto-moderation#get-auto-moderation-rule</a>
     */
    public static final Route AUTO_MOD_RULE_GET = Route.get("/guilds/{guild.id}/auto-moderation/rules/{auto_moderation_rule.id}");

    /**
     * Create a new rule. Returns an auto moderation rule on success. Requires the 'MANAGE_GUILD' permission.
     *
     * @see <a href="https://discord.com/developers/docs/resources/auto-moderation#create-auto-moderation-rule">
     * https://discord.com/developers/docs/resources/auto-moderation#create-auto-moderation-rule</a>
     */
    public static final Route AUTO_MOD_RULE_CREATE = Route.post("/guilds/{guild.id}/auto-moderation/rules");

    /**
     * Modify an existing rule. Returns an auto moderation rule on success. Requires the 'MANAGE_GUILD' permission.
     *
     * @see <a href="https://discord.com/developers/docs/resources/auto-moderation#modify-auto-moderation-rule">
     * https://discord.com/developers/docs/resources/auto-moderation#modify-auto-moderation-rule</a>
     */
    public static final Route AUTO_MOD_RULE_MODIFY = Route.patch("/guilds/{guild.id}/auto-moderation/rules/{auto_moderation_rule.id}");

    /**
     * Delete a rule. Returns a 204 on success. Requires the 'MANAGE_GUILD' permission.
     *
     * @see <a href="https://discord.com/developers/docs/resources/auto-moderation#delete-auto-moderation-rule">
     * https://discord.com/developers/docs/resources/auto-moderation#delete-auto-moderation-rule</a>
     */
    public static final Route AUTO_MOD_RULE_DELETE = Route.patch("/guilds/{guild.id}/auto-moderation/rules/{auto_moderation_rule.id}");

    //////////////////////////////////////////////
    ////////////// Channel Resource //////////////
    //////////////////////////////////////////////

    /**
     * Get a channel by ID. Returns a guild channel or dm channel object.
     *
     * @see <a href="https://discord.com/developers/docs/resources/channel#get-channel">
     * https://discord.com/developers/docs/resources/channel#get-channel</a>
     */
    public static final Route CHANNEL_GET = Route.get("/channels/{channel.id}");

    /**
     * Update a channels settings. Requires the 'MANAGE_CHANNELS' permission for the guild. Returns a guild channel on
     * success, and a 400 BAD REQUEST on invalid parameters. Fires a Channel Update Gateway event.
     *
     * @see <a href="https://discord.com/developers/docs/resources/channel#modify-channel">
     * https://discord.com/developers/docs/resources/channel#modify-channel</a>
     */
    public static final Route CHANNEL_MODIFY = Route.put("/channels/{channel.id}");

    /**
     * Update a channels settings. Requires the 'MANAGE_CHANNELS' permission for the guild. Returns a guild channel on
     * success, and a 400 BAD REQUEST on invalid parameters. Fires a Channel Update Gateway event. All the JSON Params
     * are optional.
     *
     * @see <a href="https://discord.com/developers/docs/resources/channel#modify-channel">
     * https://discord.com/developers/docs/resources/channel#modify-channel</a>
     */
    public static final Route CHANNEL_MODIFY_PARTIAL = Route.patch("/channels/{channel.id}");

    /**
     * Delete a guild channel, or close a private message. Requires the 'MANAGE_CHANNELS' permission for the guild.
     * Returns a guild channel or dm channel object on success. Fires a Channel Delete Gateway event.
     *
     * @see <a href="https://discord.com/developers/docs/resources/channel#deleteclose-channel">
     * https://discord.com/developers/docs/resources/channel#deleteclose-channel</a>
     */
    public static final Route CHANNEL_DELETE = Route.delete("/channels/{channel.id}");

    /**
     * Returns the messages for a channel. If operating on a guild channel, this endpoint requires the 'READ_MESSAGES'
     * permission to be present on the current user. Returns an array of message objects on success.
     *
     * @see <a href="https://discord.com/developers/docs/resources/channel#get-channel-messages">
     * https://discord.com/developers/docs/resources/channel#get-channel-messages</a>
     */
    public static final Route MESSAGES_GET = Route.get("/channels/{channel.id}/messages");

    /**
     * Returns a specific message in the channel. If operating on a guild channel, this endpoints requires the
     * 'READ_MESSAGE_HISTORY' permission to be present on the current user. Returns a message object on success.
     *
     * @see <a href="https://discord.com/developers/docs/resources/channel#get-channel-message">
     * https://discord.com/developers/docs/resources/channel#get-channel-message</a>
     */
    public static final Route MESSAGE_GET = Route.get("/channels/{channel.id}/messages/{message.id}");

    /**
     * Post a message to a guild text or DM channel. If operating on a guild channel, this endpoint requires the
     * 'SEND_MESSAGES' permission to be present on the current user. Returns a message object. Fires a Message Create
     * Gateway event. See message formatting for more information on how to properly format messages.
     * <p>
     * This endpoint supports both JSON and form data bodies. It does require multipart/form-data requests instead
     * of the normal JSON request type when uploading files. Make sure you set your Content-Type to multipart/form-data
     * if you're doing that. Note that in that case, the embed field cannot be used, but you can pass an url-encoded
     * JSON body as a form value for payload_json.
     *
     * @see <a href="https://discord.com/developers/docs/resources/channel#create-message">
     * https://discord.com/developers/docs/resources/channel#create-message</a>
     */
    public static final Route MESSAGE_CREATE = Route.post("/channels/{channel.id}/messages");

    /**
     * Create a reaction for the message. This endpoint requires the 'READ_MESSAGE_HISTORY' permission to be present on
     * the current user. Additionally, if nobody else has reacted to the message using this emoji, this endpoint
     * requires the 'ADD_REACTIONS' permission to be present on the current user. Returns a 204 empty response on
     * success.
     *
     * @see <a href="https://discord.com/developers/docs/resources/channel#create-reaction">
     * https://discord.com/developers/docs/resources/channel#create-reaction</a>
     */
    public static final Route REACTION_CREATE = Route.put("/channels/{channel.id}/messages/{message.id}/reactions/{emoji}/@me");

    /**
     * Delete a reaction the current user has made for the message. Returns a 204 empty response on success.
     *
     * @see <a href="https://discord.com/developers/docs/resources/channel#delete-own-reaction">
     * https://discord.com/developers/docs/resources/channel#delete-own-reaction</a>
     */
    public static final Route REACTION_DELETE_OWN = Route.delete("/channels/{channel.id}/messages/{message.id}/reactions/{emoji}/@me");

    /**
     * Deletes another user's reaction. This endpoint requires the 'MANAGE_MESSAGES' permission to be present on the
     * current user. Returns a 204 empty response on success.
     *
     * @see <a href="https://discord.com/developers/docs/resources/channel#delete-user-reaction">
     * https://discord.com/developers/docs/resources/channel#delete-user-reaction</a>
     */
    public static final Route REACTION_DELETE_USER = Route.delete("/channels/{channel.id}/messages/{message.id}/reactions/{emoji}/{user.id}");

    /**
     * Deletes all the reactions for a given emoji on a message. This endpoint requires the 'MANAGE_MESSAGES' permission
     * to be present on the current user.
     *
     * @see <a href="https://discord.com/developers/docs/resources/channel#delete-all-reactions-for-emoji">
     * https://discord.com/developers/docs/resources/channel#delete-all-reactions-for-emoji</a>
     */
    public static final Route REACTION_DELETE = Route.delete("/channels/{channel.id}/messages/{message.id}/reactions/{emoji}");

    /**
     * Get a list of users that reacted with this emoji. Returns an array of user objects on success.
     *
     * @see <a href="https://discord.com/developers/docs/resources/channel#get-reactions">
     * https://discord.com/developers/docs/resources/channel#get-reactions</a>
     */
    public static final Route REACTIONS_GET = Route.get("/channels/{channel.id}/messages/{message.id}/reactions/{emoji}");

    /**
     * Deletes all reactions on a message. This endpoint requires the 'MANAGE_MESSAGES' permission to be present on the
     * current user.
     *
     * @see <a href="https://discord.com/developers/docs/resources/channel#delete-all-reactions">
     * https://discord.com/developers/docs/resources/channel#delete-all-reactions</a>
     */
    public static final Route REACTIONS_DELETE_ALL = Route.delete("/channels/{channel.id}/messages/{message.id}/reactions");

    /**
     * Edit a previously sent message. You can only edit messages that have been sent by the current user. Returns a
     * message object. Fires a Message Update Gateway event.
     *
     * @see <a href="https://discord.com/developers/docs/resources/channel#edit-message">
     * https://discord.com/developers/docs/resources/channel#edit-message</a>
     */
    public static final Route MESSAGE_EDIT = Route.patch("/channels/{channel.id}/messages/{message.id}");

    /**
     * Delete a message. If operating on a guild channel and trying to delete a message that was not sent by the
     * current user, this endpoint requires the 'MANAGE_MESSAGES' permission. Returns a 204 empty response on success.
     * Fires a Message Delete Gateway event.
     *
     * @see <a href="https://discord.com/developers/docs/resources/channel#delete-message">
     * https://discord.com/developers/docs/resources/channel#delete-message</a>
     */
    public static final Route MESSAGE_DELETE = Route.delete("/channels/{channel.id}/messages/{message.id}");

    /**
     * Delete multiple messages in a single request. This endpoint can only be used on guild channels and requires the
     * 'MANAGE_MESSAGES' permission. Returns a 204 empty response on success. Fires multiple Message Delete Gateway
     * events.
     * <p>
     * The gateway will ignore any individual messages that do not exist or do not belong to this channel, but these
     * will count towards the minimum and maximum message count. Duplicate snowflakes will only be counted once for
     * these limits.
     * <p>
     * This endpoint will not delete messages older than 2 weeks, and will fail if any message provided is older than
     * that. An endpoint will be added in the future to prune messages older than 2 weeks from a channel.
     *
     * @see <a href="https://discord.com/developers/docs/resources/channel#bulk-delete-messages">
     * https://discord.com/developers/docs/resources/channel#bulk-delete-messages</a>
     */
    public static final Route MESSAGE_DELETE_BULK = Route.post("/channels/{channel.id}/messages/bulk-delete");

    /**
     * Crosspost a Message into all guilds what follow the news channel indicated. This endpoint requires the
     * 'DISCOVERY' feature to be present for the guild and requires the 'SEND_MESSAGES' permission, if the current user
     * sent the message, or additionally the 'MANAGE_MESSAGES' permission, for all other messages, to be present for
     * the current user.
     * <p>
     * Returns a 204 empty response on success.
     *
     * @see <a href="https://discord.com/developers/docs/resources/channel#crosspost-message">
     * https://discord.com/developers/docs/resources/channel#crosspost-message</a>
     */
    public static final Route CROSSPOST_MESSAGE = Route.post("/channels/{channel.id}/messages/{message.id}/crosspost");

    /**
     * Edit the channel permission overwrites for a user or role in a channel. Only usable for guild channels. Requires
     * the 'MANAGE_ROLES' permission. Returns a 204 empty response on success. For more information about permissions,
     * see permissions.
     *
     * @see <a href="https://discord.com/developers/docs/resources/channel#edit-channel-permissions">
     * https://discord.com/developers/docs/resources/channel#edit-channel-permissions</a>
     */
    public static final Route CHANNEL_PERMISSIONS_EDIT = Route.put("/channels/{channel.id}/permissions/{overwrite.id}");

    /**
     * Returns a list of invite objects (with invite metadata) for the channel. Only usable for guild channels.
     * Requires the 'MANAGE_CHANNELS' permission.
     *
     * @see <a href="https://discord.com/developers/docs/resources/channel#get-channel-invites">
     * https://discord.com/developers/docs/resources/channel#get-channel-invites</a>
     */
    public static final Route CHANNEL_INVITES_GET = Route.get("/channels/{channel.id}/invites");

    /**
     * Create a new invite object for the channel. Only usable for guild channels. Requires the CREATE_INSTANT_INVITE
     * permission. All JSON parameters for this route are optional, however the request body is not. If you are not
     * sending any fields, you still have to send an empty JSON object ({}). Returns an invite object.
     *
     * @see <a href="https://discord.com/developers/docs/resources/channel#create-channel-invite">
     * https://discord.com/developers/docs/resources/channel#create-channel-invite</a>
     */
    public static final Route CHANNEL_INVITE_CREATE = Route.post("/channels/{channel.id}/invites");

    /**
     * Delete a channel permission overwrite for a user or role in a channel. Only usable for guild channels. Requires
     * the 'MANAGE_ROLES' permission. Returns a 204 empty response on success. For more information about permissions,
     * see permissions.
     *
     * @see <a href="https://discord.com/developers/docs/resources/channel#delete-channel-permission">
     * https://discord.com/developers/docs/resources/channel#delete-channel-permission</a>
     */
    public static final Route CHANNEL_PERMISSION_DELETE = Route.delete("/channels/{channel.id}/permissions/{overwrite.id}");

    /**
     * Follow a News Channel to send messages to a target channel. Requires the `MANAGE_WEBHOOKS` permission in the
     * target channel. Returns a followed channel object.
     *
     * @see <a href="https://discord.com/developers/docs/resources/channel#follow-news-channel">
     * https://discord.com/developers/docs/resources/channel#follow-news-channel</a>
     */
    public static final Route FOLLOW_NEWS_CHANNEL = Route.post("/channels/{channel.id}/followers");

    /**
     * Post a typing indicator for the specified channel. Generally bots should not implement this route. However, if a
     * bot is responding to a command and expects the computation to take a few seconds, this endpoint may be called to
     * let the user know that the bot is processing their message. Returns a 204 empty response on success. Fires a
     * Typing Start Gateway event.
     *
     * @see <a href="https://discord.com/developers/docs/resources/channel#trigger-typing-indicator">
     * https://discord.com/developers/docs/resources/channel#trigger-typing-indicator</a>
     */
    public static final Route TYPING_INDICATOR_TRIGGER = Route.post("/channels/{channel.id}/typing");

    /**
     * Returns all pinned messages in the channel as an array of message objects.
     *
     * @see <a href="https://discord.com/developers/docs/resources/channel#get-pinned-messages">
     * https://discord.com/developers/docs/resources/channel#get-pinned-messages</a>
     */
    public static final Route MESSAGES_PINNED_GET = Route.get("/channels/{channel.id}/pins");

    /**
     * Pin a message in a channel. Requires the 'MANAGE_MESSAGES' permission. Returns a 204 empty response on success.
     *
     * @see <a href="https://discord.com/developers/docs/resources/channel#add-pinned-channel-message">
     * https://discord.com/developers/docs/resources/channel#add-pinned-channel-message</a>
     */
    public static final Route MESSAGES_PINNED_ADD = Route.put("/channels/{channel.id}/pins/{message.id}");

    /**
     * Delete a pinned message in a channel. Requires the 'MANAGE_MESSAGES' permission. Returns a 204 empty response on
     * success.
     *
     * @see <a href="https://discord.com/developers/docs/resources/channel#delete-pinned-channel-message">
     * https://discord.com/developers/docs/resources/channel#delete-pinned-channel-message</a>
     */
    public static final Route MESSAGES_PINNED_DELETE = Route.delete("/channels/{channel.id}/pins/{message.id}");

    /**
     * Adds a recipient to a Group DM using their access token.
     *
     * @see <a href="https://discord.com/developers/docs/resources/channel#group-dm-add-recipient">
     * https://discord.com/developers/docs/resources/channel#group-dm-add-recipient</a>
     */
    public static final Route GROUP_DM_RECIPIENT_ADD = Route.put("/channels/{channel.id}/recipients/{user.id}");

    /**
     * Removes a recipient from a Group DM.
     *
     * @see <a href="https://discord.com/developers/docs/resources/channel#group-dm-remove-recipient">
     * https://discord.com/developers/docs/resources/channel#group-dm-remove-recipient</a>
     */
    public static final Route GROUP_DM_RECIPIENT_DELETE = Route.delete("/channels/{channel.id}/recipients/{user.id}");

    public static final Route START_THREAD_WITH_MESSAGE = Route.post("/channels/{channel.id}/messages/{message.id}/threads");

    public static final Route START_THREAD_WITHOUT_MESSAGE = Route.post("/channels/{channel.id}/threads");

    public static final Route START_THREAD_IN_FORUM_CHANNEL_MESSAGE = Route.post("/channels/{channel.id}/threads");

    public static final Route JOIN_THREAD = Route.put("/channels/{channel.id}/thread-members/@me");

    public static final Route ADD_THREAD_MEMBER = Route.put("/channels/{channel.id}/thread-members/{user.id}");

    public static final Route LEAVE_THREAD = Route.delete("/channels/{channel.id}/thread-members/@me");

    public static final Route REMOVE_THREAD_MEMBER = Route.delete("/channels/{channel.id}/thread-members/{user.id}");

<<<<<<< HEAD
    public static final Route LIST_THREAD_MEMBERS = Route.get("/channels/{channel.id}/thread-members");

    public static final Route LIST_ACTIVE_THREADS = Route.get("/channels/{channel.id}/threads/active");
=======
    public static final Route GET_THREAD_MEMBER = Route.get("/channels/{channel.id}/thread-members/{user.id}");

    public static final Route LIST_THREAD_MEMBERS = Route.get("/channels/{channel.id}/thread-members");
>>>>>>> f7700a99

    public static final Route LIST_PUBLIC_ARCHIVED_THREADS = Route.get("/channels/{channel.id}/threads/archived/public");

    public static final Route LIST_PRIVATE_ARCHIVED_THREADS = Route.get("/channels/{channel.id}/threads/archived/private");

    public static final Route LIST_JOINED_PRIVATE_ARCHIVED_THREADS = Route.get("/channels/{channel.id}/users/@me/threads/archived/private");

    ////////////////////////////////////////////
    ////////////// Sticker Resource //////////////
    ////////////////////////////////////////////

    /**
     * Returns a sticker object for the given sticker ID.
     *
     * @see <a href="https://discord.com/developers/docs/resources/sticker#get-sticker">
     * https://discord.com/developers/docs/resources/sticker#get-sticker</a>
     */
    public static final Route STICKER_GET = Route.get("/stickers/{sticker.id}");

    /**
     * Returns the list of available sticker packs.
     *
     * @see <a href="https://discord.com/developers/docs/resources/sticker#list-sticker-packs">
     * https://discord.com/developers/docs/resources/sticker#list-sticker-packs</a>
     */
    public static final Route STICKER_PACKS_GET = Route.get("/sticker-packs");

    /**
     * Returns an array of sticker objects for the given guild. Includes user fields if the bot has the MANAGE_EMOJIS_AND_STICKERS permission.
     *
     * @see <a href="https://discord.com/developers/docs/resources/sticker#list-guild-stickers">
     * https://discord.com/developers/docs/resources/sticker#list-guild-stickers</a>
     */
    public static final Route GUILD_STICKERS_GET = Route.get("/guilds/{guild.id}/stickers");

    /**
     * Returns a sticker object for the given guild and sticker IDs. Includes the user field if the bot has the MANAGE_EMOJIS_AND_STICKERS permission.
     *
     * @see <a href="https://discord.com/developers/docs/resources/sticker#get-guild-sticker">
     * https://discord.com/developers/docs/resources/sticker#get-guild-sticker</a>
     */
    public static final Route GUILD_STICKER_GET = Route.get("/guilds/{guild.id}/stickers/{sticker.id}");

    /**
     * Create a new sticker for the guild. Send a multipart/form-data body. Requires the MANAGE_EMOJIS_AND_STICKERS permission. Returns the new sticker object on success.
     *
     * @see <a href="https://discord.com/developers/docs/resources/sticker#create-guild-sticker">
     * https://discord.com/developers/docs/resources/sticker#create-guild-sticker</a>
     */
    public static final Route GUILD_STICKER_CREATE = Route.post("/guilds/{guild.id}/stickers");

    /**
     * Modify the given sticker. Requires the MANAGE_EMOJIS_AND_STICKERS permission. Returns the updated sticker object on success.
     *
     * @see <a href="https://discord.com/developers/docs/resources/sticker#modify-guild-sticker">
     * https://discord.com/developers/docs/resources/sticker#modify-guild-sticker</a>
     */
    public static final Route GUILD_STICKER_MODIFY = Route.patch("/guilds/{guild.id}/stickers/{sticker.id}");

    /**
     * Delete the given sticker. Requires the MANAGE_EMOJIS_AND_STICKERS permission. Returns 204 No Content on success.
     *
     * @see <a href="https://discord.com/developers/docs/resources/sticker#delete-guild-sticker">
     * https://discord.com/developers/docs/resources/sticker#delete-guild-sticker</a>
     */
    public static final Route GUILD_STICKER_DELETE = Route.delete("/guilds/{guild.id}/stickers/{sticker.id}");

    ////////////////////////////////////////////
    ////////////// Emoji Resource //////////////
    ////////////////////////////////////////////

    /**
     * Returns a list of emoji objects for the given guild.
     *
     * @see <a href="https://discord.com/developers/docs/resources/emoji#list-guild-emojis">
     * https://discord.com/developers/docs/resources/emoji#list-guild-emojis</a>
     */
    public static final Route GUILD_EMOJIS_GET = Route.get("/guilds/{guild.id}/emojis");

    /**
     * Returns an emoji object for the given guild and emoji IDs.
     *
     * @see <a href="https://discord.com/developers/docs/resources/emoji#get-guild-emoji">
     * https://discord.com/developers/docs/resources/emoji#get-guild-emoji</a>
     */
    public static final Route GUILD_EMOJI_GET = Route.get("/guilds/{guild.id}/emojis/{emoji.id}");

    /**
     * Create a new emoji for the guild. Returns the new emoji object on success. Fires a Guild Emojis Update Gateway
     * event.
     *
     * @see <a href="https://discord.com/developers/docs/resources/emoji#create-guild-emoji">
     * https://discord.com/developers/docs/resources/emoji#create-guild-emoji</a>
     */
    public static final Route GUILD_EMOJI_CREATE = Route.post("/guilds/{guild.id}/emojis");

    /**
     * Modify the given emoji. Returns the updated emoji object on success. Fires a Guild Emojis Update Gateway event.
     *
     * @see <a href="https://discord.com/developers/docs/resources/emoji#modify-guild-emoji">
     * https://discord.com/developers/docs/resources/emoji#modify-guild-emoji</a>
     */
    public static final Route GUILD_EMOJI_MODIFY = Route.patch("/guilds/{guild.id}/emojis/{emoji.id}");

    /**
     * Delete the given emoji. Returns 204 No Content on success. Fires a Guild Emojis Update Gateway event.
     *
     * @see <a href="https://discord.com/developers/docs/resources/emoji#delete-guild-emoji">
     * https://discord.com/developers/docs/resources/emoji#delete-guild-emoji</a>
     */
    public static final Route GUILD_EMOJI_DELETE = Route.delete("/guilds/{guild.id}/emojis/{emoji.id}");

    ////////////////////////////////////////////
    ////////////// Guild Resource //////////////
    ////////////////////////////////////////////

    /**
     * Create a new guild. Returns a guild object on success. Fires a Guild Create Gateway event.
     * <p>
     * By default this endpoint is limited to 10 active guilds. These limits are raised for whitelisted GameBridge
     * applications.
     *
     * @see <a href="https://discord.com/developers/docs/resources/guild#create-guild">
     * https://discord.com/developers/docs/resources/guild#create-guild</a>
     */
    public static final Route GUILD_CREATE = Route.post("/guilds");

    /**
     * Returns the guild object for the given id.
     *
     * @see <a href="https://discord.com/developers/docs/resources/guild#get-guild">
     * https://discord.com/developers/docs/resources/guild#get-guild</a>
     */
    public static final Route GUILD_GET = Route.get("/guilds/{guild.id}");

    /**
     * Modify a guild's settings. Returns the updated guild object on success. Fires a Guild Update Gateway event.
     *
     * @see <a href="https://discord.com/developers/docs/resources/guild#modify-guild">
     * https://discord.com/developers/docs/resources/guild#modify-guild</a>
     */
    public static final Route GUILD_MODIFY = Route.patch("/guilds/{guild.id}");

    /**
     * Delete a guild permanently. User must be owner. Returns 204 No Content on success. Fires a Guild Delete Gateway
     * event.
     *
     * @see <a href="https://discord.com/developers/docs/resources/guild#delete-guild">
     * https://discord.com/developers/docs/resources/guild#delete-guild</a>
     */
    public static final Route GUILD_DELETE = Route.delete("/guilds/{guild.id}");

    /**
     * Returns a list of guild channel objects.
     *
     * @see <a href="https://discord.com/developers/docs/resources/guild#get-guild-channels">
     * https://discord.com/developers/docs/resources/guild#get-guild-channels</a>
     */
    public static final Route GUILD_CHANNELS_GET = Route.get("/guilds/{guild.id}/channels");

    /**
     * Create a new channel object for the guild. Requires the 'MANAGE_CHANNELS' permission. Returns the new channel
     * object on success. Fires a Channel Create Gateway event.
     *
     * @see <a href="https://discord.com/developers/docs/resources/guild#create-guild-channel">
     * https://discord.com/developers/docs/resources/guild#create-guild-channel</a>
     */
    public static final Route GUILD_CHANNEL_CREATE = Route.post("/guilds/{guild.id}/channels");

    /**
     * Modify the positions of a set of role objects for the guild. Requires the 'MANAGE_ROLES' permission. Returns a
     * list of all of the guild's role objects on success. Fires multiple Guild Role Update Gateway events.
     *
     * @see <a href="https://discord.com/developers/docs/resources/guild#modify-guild-channel-positions">
     * https://discord.com/developers/docs/resources/guild#modify-guild-channel-positions</a>
     */
    public static final Route GUILD_CHANNEL_POSITIONS_MODIFY = Route.patch("/guilds/{guild.id}/channels");

    /**
     * Returns a guild member object for the specified user.
     *
     * @see <a href="https://discord.com/developers/docs/resources/guild#get-guild-member">
     * https://discord.com/developers/docs/resources/guild#get-guild-member</a>
     */
    public static final Route GUILD_MEMBER_GET = Route.get("/guilds/{guild.id}/members/{user.id}");

    /**
     * Returns a list of guild member objects that are members of the guild.
     *
     * @see <a href="https://discord.com/developers/docs/resources/guild#list-guild-members">
     * https://discord.com/developers/docs/resources/guild#list-guild-members</a>
     */
    public static final Route GUILD_MEMBERS_LIST = Route.get("/guilds/{guild.id}/members");

    /**
     * Returns a list of guild member objects whose username or nickname starts with a provided string.
     *
     * @see <a href="https://discord.com/developers/docs/resources/guild#search-guild-members">
     * https://discord.com/developers/docs/resources/guild#search-guild-members</a>
     */
    public static final Route SEARCH_GUILD_MEMBERS_GET = Route.get("/guilds/{guild.id}/members/search");

    /**
     * Adds a user to the guild, provided you have a valid oauth2 access token for the user with the guilds.join scope.
     * Returns a 201 Created with the guild member as the body. Fires a Guild Member Add Gateway event. Requires the
     * bot to have the CREATE_INSTANT_INVITE permission.
     *
     * @see <a href="https://discord.com/developers/docs/resources/guild#add-guild-member">
     * https://discord.com/developers/docs/resources/guild#add-guild-member</a>
     */
    public static final Route GUILD_MEMBER_ADD = Route.put("/guilds/{guild.id}/members/{user.id}");

    /**
     * Modify attributes of a guild member. Returns a 200 OK with the guild member on success. Fires a Guild Member
     * Update Gateway event.
     *
     * @see <a href="https://discord.com/developers/docs/resources/guild#modify-guild-member">
     * https://discord.com/developers/docs/resources/guild#modify-guild-member</a>
     */
    public static final Route GUILD_MEMBER_MODIFY = Route.patch("/guilds/{guild.id}/members/{user.id}");

    /**
     * Modifies the current member in a guild. Returns a 200 with the updated member on success. Fires a Guild
     * Member Update Gateway event.
     *
     * @see <a href="https://discord.com/developers/docs/resources/guild#modify-current-member">Discord</a>
     */
    public static final Route CURRENT_MEMBER_MODIFY = Route.patch("/guilds/{guild.id}/members/@me");

    /**
     * Adds a role to a guild member. Requires the 'MANAGE_ROLES' permission. Returns a 204 empty response on success.
     * Fires a Guild Member Update Gateway event.
     *
     * @see <a href="https://discord.com/developers/docs/resources/guild#add-guild-member-role">
     * https://discord.com/developers/docs/resources/guild#add-guild-member-role</a>
     */
    public static final Route GUILD_MEMBER_ROLE_ADD = Route.put("/guilds/{guild.id}/members/{user.id}/roles/{role.id}");

    /**
     * Removes a role from a guild member. Requires the 'MANAGE_ROLES' permission. Returns a 204 empty response on
     * success. Fires a Guild Member Update Gateway event.
     *
     * @see <a href="https://discord.com/developers/docs/resources/guild#remove-guild-member-role">
     * https://discord.com/developers/docs/resources/guild#remove-guild-member-role</a>
     */
    public static final Route GUILD_MEMBER_ROLE_REMOVE = Route.delete("/guilds/{guild.id}/members/{user.id}/roles/{role.id}");

    /**
     * Remove a member from a guild. Requires 'KICK_MEMBERS' permission. Returns a 204 empty response on success. Fires
     * a Guild Member Remove Gateway event.
     *
     * @see <a href="https://discord.com/developers/docs/resources/guild#remove-guild-member">
     * https://discord.com/developers/docs/resources/guild#remove-guild-member</a>
     */
    public static final Route GUILD_MEMBER_REMOVE = Route.delete("/guilds/{guild.id}/members/{user.id}");

    /**
     * Returns a list of ban objects for the users banned from this guild. Requires the 'BAN_MEMBERS' permission.
     *
     * @see <a href="https://discord.com/developers/docs/resources/guild#get-guild-bans">
     * https://discord.com/developers/docs/resources/guild#get-guild-bans</a>
     */
    public static final Route GUILD_BANS_GET = Route.get("/guilds/{guild.id}/bans");

    /**
     * Returns a ban object for the given user or a 404 not found if the ban cannot be found. Requires the 'BAN_MEMBERS'
     * permission.
     *
     * @see <a href="https://discord.com/developers/docs/resources/guild#get-guild-ban">
     * https://discord.com/developers/docs/resources/guild#get-guild-ban</a>
     */
    public static final Route GUILD_BAN_GET = Route.get("/guilds/{guild.id}/bans/{user.id}");

    /**
     * Create a guild ban, and optionally delete previous messages sent by the banned user. Requires the 'BAN_MEMBERS'
     * permission. Returns a 204 empty response on success. Fires a Guild Ban Add Gateway event.
     *
     * @see <a href="https://discord.com/developers/docs/resources/guild#create-guild-ban">
     * https://discord.com/developers/docs/resources/guild#create-guild-ban</a>
     */
    public static final Route GUILD_BAN_CREATE = Route.put("/guilds/{guild.id}/bans/{user.id}");

    /**
     * Remove the ban for a user. Requires the 'BAN_MEMBERS' permissions. Returns a 204 empty response on success.
     * Fires a Guild Ban Remove Gateway event.
     *
     * @see <a href="https://discord.com/developers/docs/resources/guild#remove-guild-ban">
     * https://discord.com/developers/docs/resources/guild#remove-guild-ban</a>
     */
    public static final Route GUILD_BAN_REMOVE = Route.delete("/guilds/{guild.id}/bans/{user.id}");

    /**
     * Returns a list of role objects for the guild. Requires the 'MANAGE_ROLES' permission.
     *
     * @see <a href="https://discord.com/developers/docs/resources/guild#get-guild-roles">
     * https://discord.com/developers/docs/resources/guild#get-guild-roles</a>
     */
    public static final Route GUILD_ROLES_GET = Route.get("/guilds/{guild.id}/roles");

    /**
     * Create a new role for the guild. Requires the 'MANAGE_ROLES' permission. Returns the new role object on success.
     * Fires a Guild Role Create Gateway event. All JSON params are optional.
     *
     * @see <a href="https://discord.com/developers/docs/resources/guild#create-guild-role">
     * https://discord.com/developers/docs/resources/guild#create-guild-role</a>
     */
    public static final Route GUILD_ROLE_CREATE = Route.post("/guilds/{guild.id}/roles");

    /**
     * Modify the positions of a set of role objects for the guild. Requires the 'MANAGE_ROLES' permission. Returns a
     * list of all of the guild's role objects on success. Fires multiple Guild Role Update Gateway events.
     *
     * @see <a href="https://discord.com/developers/docs/resources/guild#modify-guild-role-positions">
     * https://discord.com/developers/docs/resources/guild#modify-guild-role-positions</a>
     */
    public static final Route GUILD_ROLE_POSITIONS_MODIFY = Route.patch("/guilds/{guild.id}/roles");

    /**
     * Modify a guild role. Requires the 'MANAGE_ROLES' permission. Returns the updated role on success. Fires a Guild
     * Role Update Gateway event.
     *
     * @see <a href="https://discord.com/developers/docs/resources/guild#modify-guild-role">
     * https://discord.com/developers/docs/resources/guild#modify-guild-role</a>
     */
    public static final Route GUILD_ROLE_MODIFY = Route.patch("/guilds/{guild.id}/roles/{role.id}");

    /**
     * Delete a guild role. Requires the 'MANAGE_ROLES' permission. Returns a 204 empty response on success. Fires a
     * Guild Role Delete Gateway event.
     *
     * @see <a href="https://discord.com/developers/docs/resources/guild#delete-guild-role">
     * https://discord.com/developers/docs/resources/guild#delete-guild-role</a>
     */
    public static final Route GUILD_ROLE_DELETE = Route.delete("/guilds/{guild.id}/roles/{role.id}");

    /**
     * Returns an object with one 'pruned' key indicating the number of members that would be removed in a prune
     * operation. Requires the 'KICK_MEMBERS' permission.
     *
     * @see <a href="https://discord.com/developers/docs/resources/guild#get-guild-prune-count">
     * https://discord.com/developers/docs/resources/guild#get-guild-prune-count</a>
     */
    public static final Route GUILD_PRUNE_COUNT_GET = Route.get("/guilds/{guild.id}/prune");

    /**
     * Begin a prune operation. Requires the 'KICK_MEMBERS' permission. Returns an object with one 'pruned' key
     * indicating the number of members that were removed in the prune operation. Fires multiple Guild Member Remove
     * Gateway events.
     *
     * @see <a href="https://discord.com/developers/docs/resources/guild#begin-guild-prune">
     * https://discord.com/developers/docs/resources/guild#begin-guild-prune</a>
     */
    public static final Route GUILD_PRUNE_BEGIN = Route.post("/guilds/{guild.id}/prune");

    /**
     * Returns a list of voice region objects for the guild. Unlike the similar /voice route, this returns VIP servers
     * when the guild is VIP-enabled.
     *
     * @see <a href="https://discord.com/developers/docs/resources/guild#get-guild-voice-regions">
     * https://discord.com/developers/docs/resources/guild#get-guild-voice-regions</a>
     */
    public static final Route GUILD_VOICE_REGIONS_GET = Route.get("/guilds/{guild.id}/regions");

    /**
     * Returns a list of invite objects (with invite metadata) for the guild. Requires the 'MANAGE_GUILD' permission.
     *
     * @see <a href="https://discord.com/developers/docs/resources/guild#get-guild-invites">
     * https://discord.com/developers/docs/resources/guild#get-guild-invites</a>
     */
    public static final Route GUILD_INVITES_GET = Route.get("/guilds/{guild.id}/invites");

    /**
     * Returns a list of integration objects for the guild. Requires the 'MANAGE_GUILD' permission.
     *
     * @see <a href="https://discord.com/developers/docs/resources/guild#get-guild-integrations">
     * https://discord.com/developers/docs/resources/guild#get-guild-integrations</a>
     */
    public static final Route GUILD_INTEGRATIONS_GET = Route.get("/guilds/{guild.id}/integrations");

    /**
     * Attach an integration object from the current user to the guild. Requires the 'MANAGE_GUILD' permission. Returns
     * a 204 empty response on success. Fires a Guild Integrations Update Gateway event.
     *
     * @see <a href="https://discord.com/developers/docs/resources/guild#create-guild-integration">
     * https://discord.com/developers/docs/resources/guild#create-guild-integration</a>
     */
    public static final Route GUILD_INTEGRATION_CREATE = Route.post("/guilds/{guild.id}/integrations");

    /**
     * Modify the behavior and settings of a integration object for the guild. Requires the 'MANAGE_GUILD' permission.
     * Returns a 204 empty response on success. Fires a Guild Integrations Update Gateway event.
     *
     * @see <a href="https://discord.com/developers/docs/resources/guild#modify-guild-integration">
     * https://discord.com/developers/docs/resources/guild#modify-guild-integration</a>
     */
    public static final Route GUILD_INTEGRATION_MODIFY = Route.patch("/guilds/{guild.id}/integrations/{integration.id}");

    /**
     * Delete the attached integration object for the guild. Requires the 'MANAGE_GUILD' permission. Returns a 204
     * empty response on success. Fires a Guild Integrations Update Gateway event.
     *
     * @see <a href="https://discord.com/developers/docs/resources/guild#delete-guild-integration">
     * https://discord.com/developers/docs/resources/guild#delete-guild-integration</a>
     */
    public static final Route GUILD_INTEGRATION_DELETE = Route.delete("/guilds/{guild.id}/integrations/{integration.id}");

    /**
     * Sync an integration. Requires the 'MANAGE_GUILD' permission. Returns a 204 empty response on success.
     *
     * @see <a href="https://discord.com/developers/docs/resources/guild#sync-guild-integration">
     * https://discord.com/developers/docs/resources/guild#sync-guild-integration</a>
     */
    public static final Route GUILD_INTEGRATION_SYNC = Route.post("/guilds/{guild.id}/integrations/{integration.id}/sync");

    /**
     * Returns the guild widget object. Requires the 'MANAGE_GUILD' permission.
     *
     * @see <a href="https://discord.com/developers/docs/resources/guild#get-guild-widget">
     * https://discord.com/developers/docs/resources/guild#get-guild-widget</a>
     */
    public static final Route GUILD_WIDGET_GET = Route.get("/guilds/{guild.id}/widget");

    /**
     * Modify a guild widget object for the guild. All attributes may be passed in with JSON and modified. Requires the
     * 'MANAGE_GUILD' permission. Returns the updated guild widget object.
     *
     * @see <a href="https://discord.com/developers/docs/resources/guild#modify-guild-widget">
     * https://discord.com/developers/docs/resources/guild#modify-guild-widget</a>
     */
    public static final Route GUILD_WIDGET_MODIFY = Route.patch("/guilds/{guild.id}/widget");

    /**
     * Returns the guild preview object. If the user is not in the guild, then the guild must be Discoverable.
     *
     * @see <a href="https://discord.com/developers/docs/resources/guild#get-guild-preview">
     * https://discord.com/developers/docs/resources/guild#get-guild-preview</a>
     */
    public static final Route GUILD_PREVIEW_GET = Route.get("/guilds/{guild.id}/preview");

    /**
     * Updates the current user's voice state.
     *
     * @see <a href="https://discord.com/developers/docs/resources/guild#update-self-voice-state">
     * https://discord.com/developers/docs/resources/guild#update-self-voice-state</a>
     */
    public static final Route SELF_VOICE_STATE_MODIFY = Route.patch("/guilds/{guild.id}/voice-states/@me");

    /**
     * Updates another user's voice state.
     *
     * @see <a href="https://discord.com/developers/docs/resources/guild#update-others-voice-state">
     * https://discord.com/developers/docs/resources/guild#update-others-voice-state</a>
     */
    public static final Route OTHERS_VOICE_STATE_MODIFY = Route.patch("/guilds/{guild.id}/voice-states/{user.id}");

    public static final Route LIST_ACTIVE_GUILD_THREADS = Route.get("/guilds/{guild.id}/threads/active");

    /////////////////////////////////////////////
    ////////////// Invite Resource //////////////
    /////////////////////////////////////////////

    /**
     * Returns an invite object for the given code.
     *
     * @see <a href="https://discord.com/developers/docs/resources/invite#get-invite">
     * https://discord.com/developers/docs/resources/invite#get-invite</a>
     */
    public static final Route INVITE_GET = Route.get("/invites/{invite.code}");

    /**
     * Delete an invite. Requires the MANAGE_CHANNELS permission. Returns an invite object on success.
     *
     * @see <a href="https://discord.com/developers/docs/resources/invite#delete-invite">
     * https://discord.com/developers/docs/resources/invite#delete-invite</a>
     */
    public static final Route INVITE_DELETE = Route.delete("/invites/{invite.code}");

    /**
     * Accept an invite. This requires the guilds.join OAuth2 scope to be able to accept invites on behalf of normal
     * users (via an OAuth2 Bearer token). Bot users are disallowed. Returns an invite object on success.
     *
     * @see <a href="https://discord.com/developers/docs/resources/invite#accept-invite">
     * https://discord.com/developers/docs/resources/invite#accept-invite</a>
     */
    public static final Route INVITE_ACCEPT = Route.post("/invites/{invite.code}");

    /////////////////////////////////////////////
    ////////////// Template Resource ////////////
    /////////////////////////////////////////////

    /**
     * Get a template. Returns a template object for the given code on success.
     *
     * @see <a href="https://discord.com/developers/docs/resources/template#get-template">
     *         https://discord.com/developers/docs/resources/template#get-template</a>
     */
    public static final Route GUILD_TEMPLATE_GET = Route.get("/guilds/templates/{template.code}");

    /**
     * Create a new guild from template. Returns a guild object on success. Fires a Guild Create Gateway event.
     *
     * By default this endpoint can be used only by bots in less than 10 guilds.
     *
     * @see <a href="https://discord.com/developers/docs/resources/template#create-guild-from-template">
     *         https://discord.com/developers/docs/resources/template#create-guild-from-template</a>
     */
    public static final Route TEMPLATE_GUILD_CREATE = Route.post("/guilds/templates/{template.code}");

    /**
     * Returns an array of template objects. Requires the MANAGE_GUILD permission. Returns an array of template objects.
     *
     * @see <a href="https://discord.com/developers/docs/resources/template#get-guild-templates">
     *         https://discord.com/developers/docs/resources/template#get-guild-templates</a>
     */
    public static final Route GUILD_TEMPLATE_LIST_GET = Route.get("/guilds/{guild.id}/templates");

    /**
     * Creates a template for the guild. Requires the MANAGE_GUILD permission. Returns the created template object on success.
     *
     * @see <a href="https://discord.com/developers/docs/resources/template#create-guild-template">
     *         https://discord.com/developers/docs/resources/template#create-guild-template</a>
     */
    public static final Route GUILD_TEMPLATE_CREATE = Route.post("/guilds/{guild.id}/templates");

    /**
     * Syncs the template to the guild's current state. Requires the MANAGE_GUILD permission. Returns the template object on success.
     *
     * @see <a href="https://discord.com/developers/docs/resources/template#sync-guild-template">
     *         https://discord.com/developers/docs/resources/template#sync-guild-template</a>
     */
    public static final Route GUILD_TEMPLATE_SYNC = Route.put("/guilds/{guild.id}/templates/{template.code}");

    /**
     * Modifies the template's metadata. Requires the MANAGE_GUILD permission. Returns the template object on success.
     *
     * @see <a href="https://discord.com/developers/docs/resources/template#modify-guild-template">
     *         https://discord.com/developers/docs/resources/template#modify-guild-template</a>
     */
    public static final Route GUILD_TEMPLATE_MODIFY = Route.patch("/guilds/{guild.id}/templates/{template.code}");

    /**
     * Deletes the template. Requires the MANAGE_GUILD permission. Returns the deleted template object on success.
     *
     * @see <a href="https://discord.com/developers/docs/resources/template#delete-guild-template">
     *         https://discord.com/developers/docs/resources/template#delete-guild-template</a>
     */
    public static final Route GUILD_TEMPLATE_DELETE = Route.delete("/guilds/{guild.id}/templates/{template.code}");

    ///////////////////////////////////////////
    ////////////// User Resource //////////////
    ///////////////////////////////////////////

    /**
     * Returns the user object of the requester's account. For OAuth2, this requires the identify scope, which will
     * return the object without an email, and optionally the email scope, which returns the object with an email.
     *
     * @see <a href="https://discord.com/developers/docs/resources/user#get-current-user">
     * https://discord.com/developers/docs/resources/user#get-current-user</a>
     */
    public static final Route CURRENT_USER_GET = Route.get("/users/@me");

    /**
     * Returns a user object for a given user ID.
     *
     * @see <a href="https://discord.com/developers/docs/resources/user#get-user">
     * https://discord.com/developers/docs/resources/user#get-user</a>
     */
    public static final Route USER_GET = Route.get("/users/{user.id}");

    /**
     * Modify the requester's user account settings. Returns a user object on success.
     *
     * @see <a href="https://discord.com/developers/docs/resources/user#modify-current-user">
     * https://discord.com/developers/docs/resources/user#modify-current-user</a>
     */
    public static final Route CURRENT_USER_MODIFY = Route.patch("/users/@me");

    /**
     * Returns a list of partial guild objects the current user is a member of. Requires the guilds OAuth2 scope.
     *
     * @see <a href="https://discord.com/developers/docs/resources/user#get-current-user-guilds">
     * https://discord.com/developers/docs/resources/user#get-current-user-guilds</a>
     */
    public static final Route CURRENT_USER_GUILDS_GET = Route.get("/users/@me/guilds");

    /**
     * Returns a guild member object for the current user. Requires the guilds.members.read OAuth2 scope.
     *
     * @see <a href="https://discord.com/developers/docs/resources/user#get-current-user-guild-member">Discord</a>
     */
    public static final Route CURRENT_USER_GUILD_MEMBER_GET = Route.get("/users/@me/guilds/{guild.id}/member");

    /**
     * Leave a guild. Returns a 204 empty response on success.
     *
     * @see <a href="https://discord.com/developers/docs/resources/user#leave-guild">
     * https://discord.com/developers/docs/resources/user#leave-guild</a>
     */
    public static final Route GUILD_LEAVE = Route.delete("/users/@me/guilds/{guild.id}");

    /**
     * Create a new DM channel with a user. Returns a DM channel object.
     *
     * @see <a href="https://discord.com/developers/docs/resources/user#create-dm">
     * https://discord.com/developers/docs/resources/user#create-dm</a>
     */
    public static final Route USER_DM_CREATE = Route.post("/users/@me/channels");

    /**
     * Create a new group DM channel with multiple users. Returns a DM channel object.
     *
     * @see <a href="https://discord.com/developers/docs/resources/user#create-group-dm">
     * https://discord.com/developers/docs/resources/user#create-group-dm</a>
     */
    public static final Route GROUP_DM_CREATE = Route.post("/users/@me/channels");

    /**
     * Returns a list of connection objects. Requires the connections OAuth2 scope.
     *
     * @see <a href="https://discord.com/developers/docs/resources/user#get-user-connections">
     * https://discord.com/developers/docs/resources/user#get-user-connections</a>
     */
    public static final Route USER_CONNECTIONS_GET = Route.get("/users/@me/connections");

    ////////////////////////////////////////////
    ////////////// Voice Resource //////////////
    ////////////////////////////////////////////

    /**
     * Returns an array of voice region objects that can be used when creating servers.
     *
     * @see <a href="https://discord.com/developers/docs/resources/voice#list-voice-regions">
     * https://discord.com/developers/docs/resources/voice#list-voice-regions</a>
     */
    public static final Route VOICE_REGION_LIST = Route.get("/voice/regions");

    //////////////////////////////////////////////
    ////////////// Webhook Resource //////////////
    //////////////////////////////////////////////

    /**
     * Create a new webhook. Returns a webhook object on success.
     *
     * @see <a href="https://discord.com/developers/docs/resources/webhook#create-webhook">
     * https://discord.com/developers/docs/resources/webhook#create-webhook</a>
     */
    public static final Route CHANNEL_WEBHOOK_CREATE = Route.post("/channels/{channel.id}/webhooks");

    /**
     * Returns a list of channel webhook objects.
     *
     * @see <a href="https://discord.com/developers/docs/resources/webhook#get-channel-webhooks">
     * https://discord.com/developers/docs/resources/webhook#get-channel-webhooks</a>
     */
    public static final Route CHANNEL_WEBHOOKS_GET = Route.get("/channels/{channel.id}/webhooks");

    /**
     * Returns a list of guild webhook objects.
     *
     * @see <a href="https://discord.com/developers/docs/resources/webhook#get-guild-webhooks">
     * https://discord.com/developers/docs/resources/webhook#get-guild-webhooks</a>
     */
    public static final Route GUILD_WEBHOOKS_GET = Route.get("/guilds/{guild.id}/webhooks");

    /**
     * Returns the new webhook object for the given id.
     *
     * @see <a href="https://discord.com/developers/docs/resources/webhook#get-webhook">
     * https://discord.com/developers/docs/resources/webhook#get-webhook</a>
     */
    public static final Route WEBHOOK_GET = Route.get("/webhooks/{webhook.id}");

    /**
     * Same as {@link #WEBHOOK_GET}, except this call does not require authentication and returns no user in the
     * webhook object.
     *
     * @see <a href="https://discord.com/developers/docs/resources/webhook#get-webhook-with-token"
     * >https://discord.com/developers/docs/resources/webhook#get-webhook-with-token</a>
     */
    public static final Route WEBHOOK_TOKEN_GET = Route.get("/webhooks/{webhook.id}/{webhook.token}");

    /**
     * Modify a webhook. Returns the updated webhook object on success. All parameters to this endpoint are optional.
     *
     * @see <a href="https://discord.com/developers/docs/resources/webhook#modify-webhook">
     * https://discord.com/developers/docs/resources/webhook#modify-webhook</a>
     */
    public static final Route WEBHOOK_MODIFY = Route.patch("/webhooks/{webhook.id}");

    /**
     * Same as {@link #WEBHOOK_MODIFY}, except this call does not require authentication and returns no user in the
     * webhook object.
     *
     * @see <a href="https://discord.com/developers/docs/resources/webhook#modify-webhook-with-token">
     * https://discord.com/developers/docs/resources/webhook#modify-webhook-with-token</a>
     */
    public static final Route WEBHOOK_TOKEN_MODIFY = Route.patch("/webhooks/{webhook.id}/{webhook.token}");

    /**
     * Delete a webhook permanently. User must be owner. Returns a 204 NO CONTENT response on success.
     *
     * @see <a href="https://discord.com/developers/docs/resources/webhook#delete-webhook">
     * https://discord.com/developers/docs/resources/webhook#delete-webhook</a>
     */
    public static final Route WEBHOOK_DELETE = Route.delete("/webhooks/{webhook.id}");

    /**
     * Same as above, except this call does not require authentication.
     *
     * @see <a href="https://discord.com/developers/docs/resources/webhook#delete-webhook-with-token">
     * https://discord.com/developers/docs/resources/webhook#delete-webhook-with-token</a>
     */
    public static final Route WEBHOOK_TOKEN_DELETE = Route.delete("/webhooks/{webhook.id}/{webhook.token}");

    /**
     * This endpoint supports both JSON and form data bodies. It does require multipart/form-data requests instead of
     * the normal JSON request type when uploading files. Make sure you set your Content-Type to multipart/form-data if
     * you're doing that. Note that in that case, the embeds field cannot be used, but you can pass an url-encoded JSON
     * body as a form value for payload_json.
     *
     * @see <a href="https://discord.com/developers/docs/resources/webhook#execute-webhook">
     * https://discord.com/developers/docs/resources/webhook#execute-webhook</a>
     */
    public static final Route WEBHOOK_EXECUTE = Route.post("/webhooks/{webhook.id}/{webhook.token}");

    /**
     * @see <a href="https://discord.com/developers/docs/resources/webhook#execute-slackcompatible-webhook">
     * https://discord.com/developers/docs/resources/webhook#execute-slackcompatible-webhook</a>
     */
    public static final Route WEBHOOK_EXECUTE_SLACK = Route.post("/webhooks/{webhook.id}/{webhook.token}/slack");

    /**
     * @see <a href="https://discord.com/developers/docs/resources/webhook#execute-githubcompatible-webhook">
     * https://discord.com/developers/docs/resources/webhook#execute-githubcompatible-webhook</a>
     */
    public static final Route WEBHOOK_EXECUTE_GITHUB = Route.post("/webhooks/{webhook.id}/{webhook.token}/github");

    /**
     * @see <a href="https://discord.com/developers/docs/resources/webhook#get-webhook-message">
     * https://discord.com/developers/docs/resources/webhook#get-webhook-message</a>
     */
    public static final Route WEBHOOK_MESSAGE_GET = Route.get("/webhooks/{webhook.id}/{webhook.token}/messages/{message.id}");

    /**
     * @see <a href="https://discord.com/developers/docs/resources/webhook#edit-webhook-message">
     * https://discord.com/developers/docs/resources/webhook#edit-webhook-message</a>
     */
    public static final Route WEBHOOK_MESSAGE_EDIT = Route.patch("/webhooks/{webhook.id}/{webhook.token}/messages/{message.id}");

    /**
     * @see <a href="https://discord.com/developers/docs/resources/webhook#delete-webhook-message">
     * https://discord.com/developers/docs/resources/webhook#delete-webhook-message</a>
     */
    public static final Route WEBHOOK_MESSAGE_DELETE = Route.delete("/webhooks/{webhook.id}/{webhook.token}/messages/{message.id}");

    ///////////////////////////////////////////
    ////////// Application Resource ///////////
    ///////////////////////////////////////////

    /**
     * Returns the bot's OAuth2 application info.
     *
     * @see <a href=https://discord.com/developers/docs/topics/oauth2#get-current-application-information>
     * https://discord.com/developers/docs/topics/oauth2#get-current-application-information</a>
     */
    public static final Route APPLICATION_INFO_GET = Route.get("/oauth2/applications/@me");

    public static final Route APPLICATION_INFO_MODIFY = Route.patch("/applications/@me");

    public static final Route GLOBAL_APPLICATION_COMMANDS_GET = Route.get("/applications/{application.id}/commands");

    public static final Route GLOBAL_APPLICATION_COMMANDS_CREATE = Route.post("/applications/{application.id}/commands");

    public static final Route GLOBAL_APPLICATION_COMMANDS_BULK_OVERWRITE = Route.put("/applications/{application.id}/commands");

    public static final Route GLOBAL_APPLICATION_COMMAND_GET = Route.get("/applications/{application.id}/commands/{command.id}");

    public static final Route GLOBAL_APPLICATION_COMMAND_MODIFY = Route.patch("/applications/{application.id}/commands/{command.id}");

    public static final Route GLOBAL_APPLICATION_COMMAND_DELETE = Route.delete("/applications/{application.id}/commands/{command.id}");

    public static final Route GUILD_APPLICATION_COMMANDS_GET = Route.get("/applications/{application.id}/guilds/{guild.id}/commands");

    public static final Route GUILD_APPLICATION_COMMANDS_CREATE = Route.post("/applications/{application.id}/guilds/{guild.id}/commands");

    public static final Route GUILD_APPLICATION_COMMANDS_BULK_OVERWRITE = Route.put("/applications/{application.id}/guilds/{guild.id}/commands");

    public static final Route GUILD_APPLICATION_COMMAND_GET = Route.get("/applications/{application.id}/guilds/{guild.id}/commands/{command.id}");

    public static final Route GUILD_APPLICATION_COMMAND_MODIFY = Route.patch("/applications/{application.id}/guilds/{guild.id}/commands/{command.id}");

    public static final Route GUILD_APPLICATION_COMMAND_DELETE = Route.delete("/applications/{application.id}/guilds/{guild.id}/commands/{command.id}");

    public static final Route GUILD_APPLICATION_COMMAND_PERMISSIONS_GET = Route.get("/applications/{application.id}/guilds/{guild.id}/commands/permissions");

    public static final Route APPLICATION_COMMAND_PERMISSIONS_GET = Route.get("/applications/{application.id}/guilds/{guild.id}/commands/{command.id}/permissions");

    public static final Route APPLICATION_COMMAND_PERMISSIONS_MODIFY = Route.put("/applications/{application.id}/guilds/{guild.id}/commands/{command.id}/permissions");

    public static final Route APPLICATION_COMMAND_PERMISSIONS_BULK_MODIFY = Route.put("/applications/{application.id}/guilds/{guild.id}/commands/permissions");

    ///////////////////////////////////////////
    ////////// Interaction Resource ///////////
    ///////////////////////////////////////////

    public static final Route INTERACTION_RESPONSE_CREATE = Route.post("/interactions/{interaction.id}/{interaction.token}/callback");

    ///////////////////////////////////////////
    //////// Stage Instance Resource /////////
    ///////////////////////////////////////////

    public static final Route CREATE_STAGE_INSTANCE = Route.post("/stage-instances");

    public static final Route GET_STAGE_INSTANCE = Route.get("/stage-instances/{channel.id}");

    public static final Route MODIFY_STAGE_INSTANCE = Route.patch("/stage-instances/{channel.id}");

    public static final Route DELETE_STAGE_INSTANCE = Route.delete("/stage-instances/{channel.id}");

    /////////////////////////////////////////////////////
    ////////// Guild Scheduled Event Resource ///////////
    /////////////////////////////////////////////////////

    /**
     * Returns a list of all scheduled events for a guild.
     *
     * @see <a href="https://discord.com/developers/docs/resources/guild-scheduled-event#list-scheduled-events-for-guild">
     * https://discord.com/developers/docs/resources/guild-scheduled-event#list-scheduled-events-for-guild</a>
     */
    public static final Route GUILD_SCHEDULED_EVENTS_GET = Route.get("/guilds/{guild.id}/scheduled-events");

    /**
     * Creates a guild scheduled event for the given guild. Returns a scheduled event object on success.
     *
     * @see <a href="https://discord.com/developers/docs/resources/guild-scheduled-event#create-guild-scheduled-event">
     * ttps://discord.com/developers/docs/resources/guild-scheduled-event#create-guild-scheduled-event</a>
     */
    public static final Route GUILD_SCHEDULED_EVENT_CREATE = Route.post("/guilds/{guild.id}/scheduled-events");

    /**
     * Returns a scheduled event for the given guild.
     *
     * @see <a href="https://discord.com/developers/docs/resources/guild-scheduled-event#get-guild-scheduled-event">
     * https://discord.com/developers/docs/resources/guild-scheduled-event#get-guild-scheduled-event</a>
     */
    public static final Route GUILD_SCHEDULED_EVENT_GET = Route.get("/guilds/{guild.id}/scheduled-events/{event.id}");

    /**
     * Modifies a scheduled event for the given guild. Returns the modified scheduled event object on success.
     *
     * @see <a href="https://discord.com/developers/docs/resources/guild-scheduled-event#modify-guild-scheduled-event">
     * https://discord.com/developers/docs/resources/guild-scheduled-event#modify-guild-scheduled-event</a>
     */
    public static final Route GUILD_SCHEDULED_EVENT_MODIFY = Route.patch("/guilds/{guild.id}/scheduled-events/{event.id}");

    /**
     * Deletes a scheduled event for the given guild. Returns a 204 empty response on success.
     *
     * @see <a href="https://discord.com/developers/docs/resources/guild-scheduled-event#delete-guild-scheduled-event">
     * https://discord.com/developers/docs/resources/guild-scheduled-event#delete-guild-scheduled-event</a>
     */
    public static final Route GUILD_SCHEDULED_EVENT_DELETE = Route.delete("/guilds/{guild.id}/scheduled-events/{event.id}");

    /**
     * Returns a list of users RSVP'd to the scheduled event for the given guild. Returns a list of user objects on
     * success with an optional `guild_member` property for each user if `with_member` query param is passed.
     *
     * @see <a href="https://discord.com/developers/docs/resources/guild-scheduled-event#get-guild-scheduled-event-users">
     * https://discord.com/developers/docs/resources/guild-scheduled-event#get-guild-scheduled-event-users</a>
     */
    public static final Route GUILD_SCHEDULED_EVENT_USERS_GET = Route.get("/guilds/{guild.id}/scheduled-events/{event.id}/users");

    ///////////////////////////////////////////
    ///////////// OAuth2 Resource /////////////
    ///////////////////////////////////////////

    public static final Route TOKEN = Route.post("/oauth2/token");

    public static final Route TOKEN_REVOKE = Route.post("/oauth2/token/revoke");

    public static final Route AUTHORIZATION_INFO_GET = Route.get("/oauth2/@me");
}<|MERGE_RESOLUTION|>--- conflicted
+++ resolved
@@ -16,6 +16,8 @@
  */
 package discord4j.rest.route;
 
+import discord4j.common.annotations.Experimental;
+
 /**
  * A collection of {@link discord4j.rest.route.Route} object definitions.
  *
@@ -29,7 +31,7 @@
      * @see <a href="https://discord.com/developers/docs/reference#base-url">
      * https://discord.com/developers/docs/reference#base-url</a>
      */
-    public static final String BASE_URL = "https://discord.com/api/v9";
+    public static final String BASE_URL = "https://discord.com/api/v8";
 
     //////////////////////////////////////////////
     ////////////// Gateway Resource //////////////
@@ -278,6 +280,22 @@
     public static final Route MESSAGE_DELETE_BULK = Route.post("/channels/{channel.id}/messages/bulk-delete");
 
     /**
+     * Enable/disable suppression of embeds on a Message. This endpoint requires the 'MANAGE_MESSAGES' permission to
+     * be present for the current user.
+     * <p>
+     * Returns a 204 empty response on success. Fires a Message Update Gateway event.
+     *
+     * @deprecated - As of April 28, 2021, Discord removed this route in API v9. This {@code Route} will be removed in
+     * a future update. <a href="https://discord.com/developers/docs/change-log#april-28-2021">
+     * https://discord.com/developers/docs/change-log#april-28-2021</a>
+     *
+     * @see <a href="https://discord.com/developers/docs/resources/channel#suppress-message-embeds">
+     * https://discord.com/developers/docs/resources/channel#suppress-message-embeds</a>
+     */
+    @Deprecated
+    public static final Route MESSAGE_SUPPRESS_EMBEDS = Route.post("/channels/{channel.id}/messages/{message.id}/suppress-embeds");
+
+    /**
      * Crosspost a Message into all guilds what follow the news channel indicated. This endpoint requires the
      * 'DISCOVERY' feature to be present for the guild and requires the 'SEND_MESSAGES' permission, if the current user
      * sent the message, or additionally the 'MANAGE_MESSAGES' permission, for all other messages, to be present for
@@ -390,36 +408,6 @@
      */
     public static final Route GROUP_DM_RECIPIENT_DELETE = Route.delete("/channels/{channel.id}/recipients/{user.id}");
 
-    public static final Route START_THREAD_WITH_MESSAGE = Route.post("/channels/{channel.id}/messages/{message.id}/threads");
-
-    public static final Route START_THREAD_WITHOUT_MESSAGE = Route.post("/channels/{channel.id}/threads");
-
-    public static final Route START_THREAD_IN_FORUM_CHANNEL_MESSAGE = Route.post("/channels/{channel.id}/threads");
-
-    public static final Route JOIN_THREAD = Route.put("/channels/{channel.id}/thread-members/@me");
-
-    public static final Route ADD_THREAD_MEMBER = Route.put("/channels/{channel.id}/thread-members/{user.id}");
-
-    public static final Route LEAVE_THREAD = Route.delete("/channels/{channel.id}/thread-members/@me");
-
-    public static final Route REMOVE_THREAD_MEMBER = Route.delete("/channels/{channel.id}/thread-members/{user.id}");
-
-<<<<<<< HEAD
-    public static final Route LIST_THREAD_MEMBERS = Route.get("/channels/{channel.id}/thread-members");
-
-    public static final Route LIST_ACTIVE_THREADS = Route.get("/channels/{channel.id}/threads/active");
-=======
-    public static final Route GET_THREAD_MEMBER = Route.get("/channels/{channel.id}/thread-members/{user.id}");
-
-    public static final Route LIST_THREAD_MEMBERS = Route.get("/channels/{channel.id}/thread-members");
->>>>>>> f7700a99
-
-    public static final Route LIST_PUBLIC_ARCHIVED_THREADS = Route.get("/channels/{channel.id}/threads/archived/public");
-
-    public static final Route LIST_PRIVATE_ARCHIVED_THREADS = Route.get("/channels/{channel.id}/threads/archived/private");
-
-    public static final Route LIST_JOINED_PRIVATE_ARCHIVED_THREADS = Route.get("/channels/{channel.id}/users/@me/threads/archived/private");
-
     ////////////////////////////////////////////
     ////////////// Sticker Resource //////////////
     ////////////////////////////////////////////
@@ -635,6 +623,17 @@
     public static final Route GUILD_MEMBER_MODIFY = Route.patch("/guilds/{guild.id}/members/{user.id}");
 
     /**
+     * Modifies the nickname of the current user in a guild. Returns a 200 with the nickname on success. Fires a Guild
+     * Member Update Gateway event.
+     *
+     * @see <a href="https://discord.com/developers/docs/resources/guild#modify-current-user-nick">
+     * https://discord.com/developers/docs/resources/guild#modify-current-user-nick</a>
+     * @deprecated use
+     */
+    @Deprecated
+    public static final Route NICKNAME_MODIFY_OWN = Route.patch("/guilds/{guild.id}/members/@me/nick");
+
+    /**
      * Modifies the current member in a guild. Returns a 200 with the updated member on success. Fires a Guild
      * Member Update Gateway event.
      *
@@ -867,8 +866,6 @@
      * https://discord.com/developers/docs/resources/guild#update-others-voice-state</a>
      */
     public static final Route OTHERS_VOICE_STATE_MODIFY = Route.patch("/guilds/{guild.id}/voice-states/{user.id}");
-
-    public static final Route LIST_ACTIVE_GUILD_THREADS = Route.get("/guilds/{guild.id}/threads/active");
 
     /////////////////////////////////////////////
     ////////////// Invite Resource //////////////
@@ -1220,18 +1217,6 @@
 
     public static final Route INTERACTION_RESPONSE_CREATE = Route.post("/interactions/{interaction.id}/{interaction.token}/callback");
 
-    ///////////////////////////////////////////
-    //////// Stage Instance Resource /////////
-    ///////////////////////////////////////////
-
-    public static final Route CREATE_STAGE_INSTANCE = Route.post("/stage-instances");
-
-    public static final Route GET_STAGE_INSTANCE = Route.get("/stage-instances/{channel.id}");
-
-    public static final Route MODIFY_STAGE_INSTANCE = Route.patch("/stage-instances/{channel.id}");
-
-    public static final Route DELETE_STAGE_INSTANCE = Route.delete("/stage-instances/{channel.id}");
-
     /////////////////////////////////////////////////////
     ////////// Guild Scheduled Event Resource ///////////
     /////////////////////////////////////////////////////
