--- conflicted
+++ resolved
@@ -1487,7 +1487,20 @@
      */
     public static final Route CONSUME_ENTITLEMENT = Route.post("/applications/{application.id}/entitlements/{entitlement.id}/consume");
 
-<<<<<<< HEAD
+    /**
+     * Returns all subscriptions containing the SKU, filtered by user. Returns a list of subscription objects.
+     *
+     * @see <a href="https://discord.com/developers/docs/resources/subscription#list-sku-subscriptions">Docs</a>
+     */
+    public static final Route LIST_SKU_SUBSCRIPTIONS = Route.get("/skus/{sku.id}/subscriptions");
+
+    /**
+     * Get a subscription by its ID. Returns a subscription object.
+     *
+     * @see <a href="https://discord.com/developers/docs/resources/subscription#get-sku-subscription">Docs</a>
+     */
+    public static final Route GET_SKU_SUBSCRIPTION = Route.get("/sku/{sku.id}/subscriptions/{subscription.id}");
+
     ////////////////////////////////////////
     ////////////// Soundboard //////////////
     ////////////////////////////////////////
@@ -1540,20 +1553,4 @@
      * @see <a href="https://discord.com/developers/docs/resources/soundboard#delete-guild-soundboard-sound">Docs</a>
      */
     public static final Route DELETE_GUILD_SOUNDBOARD_SOUND = Route.delete("/guilds/{guild.id}/soundboard-sounds/{sound.id}");
-=======
-    /**
-     * Returns all subscriptions containing the SKU, filtered by user. Returns a list of subscription objects.
-     *
-     * @see <a href="https://discord.com/developers/docs/resources/subscription#list-sku-subscriptions">Docs</a>
-     */
-    public static final Route LIST_SKU_SUBSCRIPTIONS = Route.get("/skus/{sku.id}/subscriptions");
-
-    /**
-     * Get a subscription by its ID. Returns a subscription object.
-     *
-     * @see <a href="https://discord.com/developers/docs/resources/subscription#get-sku-subscription">Docs</a>
-     */
-    public static final Route GET_SKU_SUBSCRIPTION = Route.get("/sku/{sku.id}/subscriptions/{subscription.id}");
-
->>>>>>> 0b56603f
 }