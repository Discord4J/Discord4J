--- conflicted
+++ resolved
@@ -146,12 +146,7 @@
 
     @Override
     public Mono<MessageData> createFollowupMessage(String content) {
-<<<<<<< HEAD
-        WebhookExecuteRequest body = WebhookExecuteRequest.builder().content(content).build();
-=======
         FollowupMessageRequest body = FollowupMessageRequest.builder().content(content).build();
-        WebhookMultipartRequest request = new WebhookMultipartRequest(body);
->>>>>>> 158bbc95
         return restClient.getWebhookService()
                 .executeWebhook(applicationId, interactionData.token(), true,
                         MultipartRequest.ofRequestAndFiles(body, Collections.emptyList()));
@@ -169,21 +164,18 @@
                 .content(content)
                 .flags(1 << 6)
                 .build();
-        WebhookMultipartRequest request = new WebhookMultipartRequest(body);
         return restClient.getWebhookService()
-                .executeWebhook(applicationId, interactionData.token(), true, request);
+                .executeWebhook(applicationId, interactionData.token(), true, MultipartRequest.ofRequest(body));
     }
 
     @Override
-    public Mono<MessageData> createFollowupMessageEphemeral(WebhookMultipartRequest request) {
+    public Mono<MessageData> createFollowupMessageEphemeral(MultipartRequest<WebhookExecuteRequest> request) {
         FollowupMessageRequest newBody = FollowupMessageRequest.builder()
-                .from(request.getExecuteRequest())
+                .from(request.getJsonPayload())
                 .flags(1 << 6)
                 .build();
-        WebhookMultipartRequest newRequest = new WebhookMultipartRequest(newBody, request.getFiles());
-
         return restClient.getWebhookService()
-                .executeWebhook(applicationId, interactionData.token(), true, newRequest);
+                .executeWebhook(applicationId, interactionData.token(), true, MultipartRequest.ofRequest(newBody));
     }
 
     @Override
