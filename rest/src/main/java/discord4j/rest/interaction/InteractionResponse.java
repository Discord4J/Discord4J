--- conflicted
+++ resolved
@@ -67,11 +67,7 @@
      * @return a {@link Mono} where, upon successful completion, emits the sent message. If an error is received,
      * it is emitted through the {@code Mono}.
      */
-<<<<<<< HEAD
-    Mono<MessageData> createFollowupMessage(MultipartRequest<WebhookExecuteRequest> request, boolean wait);
-=======
-    Mono<MessageData> createFollowupMessage(WebhookMultipartRequest request);
->>>>>>> 1673569e
+    Mono<MessageData> createFollowupMessage(MultipartRequest<WebhookExecuteRequest> request);
 
     /**
      * Modify the given message by ID using the provided request. This uses a webhook tied to the interaction ID and
