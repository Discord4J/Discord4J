--- conflicted
+++ resolved
@@ -101,115 +101,6 @@
 
     private static ActionMapper dataAccessorToMapper(DataAccessor dataAccessor, EnumSet<StoreFlag> enabled) {
         Objects.requireNonNull(dataAccessor);
-<<<<<<< HEAD
-        return ActionMapper.builder()
-                .map(CountMessagesInChannelAction.class, action -> dataAccessor
-                        .countMessagesInChannel(action.getChannelId()))
-                .map(CountVoiceStatesInChannelAction.class, action -> dataAccessor
-                        .countVoiceStatesInChannel(action.getGuildId(), action.getChannelId()))
-                .map(CountInGuildAction.class, action -> {
-                    switch (action.getEntity()) {
-                        case CHANNELS:
-                            return dataAccessor.countChannelsInGuild(action.getGuildId());
-                        case STICKERS:
-                            return dataAccessor.countStickersInGuild(action.getGuildId());
-                        case EMOJIS:
-                            return dataAccessor.countEmojisInGuild(action.getGuildId());
-                        case MEMBERS:
-                            return dataAccessor.countMembersInGuild(action.getGuildId());
-                        case MEMBERS_EXACT:
-                            return dataAccessor.countExactMembersInGuild(action.getGuildId());
-                        case PRESENCES:
-                            return dataAccessor.countPresencesInGuild(action.getGuildId());
-                        case ROLES:
-                            return dataAccessor.countRolesInGuild(action.getGuildId());
-                        case VOICE_STATES:
-                            return dataAccessor.countVoiceStatesInGuild(action.getGuildId());
-                        default:
-                            throw new IllegalArgumentException("Unhandled entity " + action.getEntity());
-                    }
-                })
-                .map(CountTotalAction.class, action -> {
-                    switch (action.getEntity()) {
-                        case CHANNELS:
-                            return dataAccessor.countChannels();
-                        case STICKERS:
-                            return dataAccessor.countStickers();
-                        case EMOJIS:
-                            return dataAccessor.countEmojis();
-                        case GUILDS:
-                            return dataAccessor.countGuilds();
-                        case MEMBERS:
-                            return dataAccessor.countMembers();
-                        case MESSAGES:
-                            return dataAccessor.countMessages();
-                        case PRESENCES:
-                            return dataAccessor.countPresences();
-                        case ROLES:
-                            return dataAccessor.countRoles();
-                        case USERS:
-                            return dataAccessor.countUsers();
-                        case VOICE_STATES:
-                            return dataAccessor.countVoiceStates();
-                        default:
-                            throw new IllegalArgumentException("Unhandled entity " + action.getEntity());
-                    }
-                })
-                .map(GetChannelsAction.class, action -> dataAccessor.getChannels())
-                .map(GetChannelsInGuildAction.class, action -> dataAccessor.getChannelsInGuild(action.getGuildId()))
-                .map(GetChannelByIdAction.class, action -> dataAccessor.getChannelById(action.getChannelId()))
-                .map(GetStickersAction.class, action -> dataAccessor.getStickers())
-                .map(GetStickersInGuildAction.class, action -> dataAccessor.getStickersInGuild(action.getGuildId()))
-                .map(GetStickerByIdAction.class, action -> dataAccessor
-                    .getStickerById(action.getGuildId(), action.getStickerId()))
-                .map(GetEmojisAction.class, action -> dataAccessor.getEmojis())
-                .map(GetEmojisInGuildAction.class, action -> dataAccessor.getEmojisInGuild(action.getGuildId()))
-                .map(GetEmojiByIdAction.class, action -> dataAccessor
-                        .getEmojiById(action.getGuildId(), action.getEmojiId()))
-                .map(GetGuildsAction.class, action -> dataAccessor.getGuilds())
-                .map(GetGuildByIdAction.class, action -> dataAccessor.getGuildById(action.getGuildId()))
-                .map(GetMembersAction.class, action -> dataAccessor.getMembers())
-                .map(GetMembersInGuildAction.class, action -> dataAccessor.getMembersInGuild(action.getGuildId()))
-                .map(GetExactMembersInGuildAction.class, action -> dataAccessor
-                        .getExactMembersInGuild(action.getGuildId()))
-                .map(GetMemberByIdAction.class, action -> dataAccessor
-                        .getMemberById(action.getGuildId(), action.getUserId()))
-                .map(GetMessagesAction.class, action -> dataAccessor.getMessages())
-                .map(GetMessagesInChannelAction.class, action -> dataAccessor
-                        .getMessagesInChannel(action.getChannelId()))
-                .map(GetMessageByIdAction.class, action -> dataAccessor
-                        .getMessageById(action.getChannelId(), action.getMessageId()))
-                .map(GetPresencesAction.class, action -> dataAccessor.getPresences())
-                .map(GetPresencesInGuildAction.class, action -> dataAccessor.getPresencesInGuild(action.getGuildId()))
-                .map(GetPresenceByIdAction.class, action -> dataAccessor
-                        .getPresenceById(action.getGuildId(), action.getUserId()))
-                .map(GetRolesAction.class, action -> dataAccessor.getRoles())
-                .map(GetRolesInGuildAction.class, action -> dataAccessor.getRolesInGuild(action.getGuildId()))
-                .map(GetRoleByIdAction.class, action -> dataAccessor
-                        .getRoleById(action.getGuildId(), action.getRoleId()))
-                .map(GetUsersAction.class, action -> dataAccessor.getUsers())
-                .map(GetUserByIdAction.class, action -> dataAccessor.getUserById(action.getUserId()))
-                .map(GetVoiceStatesAction.class, action -> dataAccessor.getVoiceStates())
-                .map(GetVoiceStatesInChannelAction.class, action -> dataAccessor
-                        .getVoiceStatesInChannel(action.getGuildId(), action.getChannelId()))
-                .map(GetVoiceStatesInGuildAction.class, action -> dataAccessor
-                        .getVoiceStatesInGuild(action.getGuildId()))
-                .map(GetVoiceStateByIdAction.class, action -> dataAccessor
-                        .getVoiceStateById(action.getGuildId(), action.getUserId()))
-                .map(GetStageInstanceByChannelIdAction.class, action -> dataAccessor
-                        .getStageInstanceByChannelId(action.getChannelId()))
-                .map(GetThreadMemberByIdAction.class, action -> dataAccessor
-                        .getThreadMemberById(action.getThreadId(), action.getUserId()))
-                .map(GetMembersInThreadAction.class, action -> dataAccessor
-                        .getMembersInThread(action.getThreadId()))
-                .map(GetGuildScheduledEventsInGuildAction.class, action -> dataAccessor
-                        .getScheduledEventsInGuild(action.getGuildId()))
-                .map(GetGuildScheduledEventByIdAction.class, action -> dataAccessor
-                        .getScheduledEventById(action.getGuildId(), action.getEventId()))
-                .map(GetGuildScheduledEventUsersInEventAction.class, action -> dataAccessor
-                        .getScheduledEventUsersInEvent(action.getGuildId(), action.getEventId()))
-                .build();
-=======
 
         ActionMapper.Builder builder = ActionMapper.builder();
 
@@ -362,8 +253,19 @@
                     .map(GetGuildScheduledEventUsersInEventAction.class, action -> dataAccessor.getScheduledEventUsersInEvent(action.getGuildId(), action.getEventId()));
         }
 
+        if (enabled.contains(StoreFlag.THREAD)) {
+            builder = builder
+                    .map(GetThreadMemberByIdAction.class, action -> dataAccessor.getThreadMemberById(action.getThreadId(), action.getUserId()))
+                    .map(GetMembersInThreadAction.class, action -> dataAccessor.getMembersInThread(action.getThreadId()));
+
+        }
+
+        if (enabled.contains(StoreFlag.STAGE_INSTANCE)) {
+            builder = builder
+                    .map(GetStageInstanceByChannelIdAction.class, action -> dataAccessor.getStageInstanceByChannelId(action.getChannelId()));
+        }
+
         return builder.build();
->>>>>>> c70eacd7
     }
 
     private static ActionMapper gatewayDataUpdaterToMapper(GatewayDataUpdater gatewayDataUpdater,
@@ -372,33 +274,6 @@
 
         ActionMapper.Builder builder = ActionMapper.builder()
                 .map(ReadyAction.class, action -> gatewayDataUpdater.onReady(action.getReady()))
-<<<<<<< HEAD
-                .map(StageInstanceCreateAction.class, action -> gatewayDataUpdater
-                        .onStageInstanceCreate(action.getShardIndex(), action.getStageInstanceCreate()))
-                .map(StageInstanceUpdateAction.class, action -> gatewayDataUpdater
-                        .onStageInstanceUpdate(action.getShardIndex(), action.getStageInstanceUpdate()))
-                .map(StageInstanceDeleteAction.class, action -> gatewayDataUpdater
-                        .onStageInstanceDelete(action.getShardIndex(), action.getStageInstanceDelete()))
-                .map(UserUpdateAction.class, action -> gatewayDataUpdater
-                        .onUserUpdate(action.getShardIndex(), action.getUserUpdate()))
-                .map(VoiceStateUpdateDispatchAction.class, action -> gatewayDataUpdater
-                        .onVoiceStateUpdateDispatch(action.getShardIndex(), action.getVoiceStateUpdateDispatch()))
-                .map(CompleteGuildMembersAction.class, action -> gatewayDataUpdater
-                        .onGuildMembersCompletion(action.getGuildId()))
-                .map(ThreadCreateAction.class, action -> gatewayDataUpdater
-                        .onThreadCreate(action.getShardIndex(), action.getThreadCreate()))
-                .map(ThreadUpdateAction.class, action -> gatewayDataUpdater
-                        .onThreadUpdate(action.getShardIndex(), action.getThreadUpdate()))
-                .map(ThreadDeleteAction.class, action -> gatewayDataUpdater
-                        .onThreadDelete(action.getShardIndex(), action.getThreadDelete()))
-                .map(ThreadListSyncAction.class, action -> gatewayDataUpdater
-                        .onThreadListSync(action.getShardIndex(), action.getThreadListSync()))
-                .map(ThreadMemberUpdateAction.class, action -> gatewayDataUpdater
-                        .onThreadMemberUpdate(action.getShardIndex(), action.getThreadMemberUpdate()))
-                .map(ThreadMembersUpdateAction.class, action -> gatewayDataUpdater
-                        .onThreadMembersUpdate(action.getShardIndex(), action.getThreadMembersUpdate()))
-                .build();
-=======
                 .map(InvalidateShardAction.class, action -> gatewayDataUpdater.onShardInvalidation(action.getShardIndex(), action.getCause()));
 
         if (enabled.contains(StoreFlag.CHANNEL)) {
@@ -477,8 +352,24 @@
                     .map(GuildScheduledEventUserRemoveAction.class, actions -> gatewayDataUpdater.onGuildScheduledEventUserRemove(actions.getShardIndex(), actions.getUserRemove()));
         }
 
+        if (enabled.contains(StoreFlag.THREAD)) {
+            builder = builder
+                    .map(ThreadCreateAction.class, action -> gatewayDataUpdater.onThreadCreate(action.getShardIndex(), action.getThreadCreate()))
+                    .map(ThreadUpdateAction.class, action -> gatewayDataUpdater.onThreadUpdate(action.getShardIndex(), action.getThreadUpdate()))
+                    .map(ThreadDeleteAction.class, action -> gatewayDataUpdater.onThreadDelete(action.getShardIndex(), action.getThreadDelete()))
+                    .map(ThreadListSyncAction.class, action -> gatewayDataUpdater.onThreadListSync(action.getShardIndex(), action.getThreadListSync()))
+                    .map(ThreadMemberUpdateAction.class, action -> gatewayDataUpdater.onThreadMemberUpdate(action.getShardIndex(), action.getThreadMemberUpdate()))
+                    .map(ThreadMembersUpdateAction.class, action -> gatewayDataUpdater.onThreadMembersUpdate(action.getShardIndex(), action.getThreadMembersUpdate()));
+        }
+
+        if (enabled.contains(StoreFlag.STAGE_INSTANCE)) {
+            builder = builder
+                    .map(StageInstanceCreateAction.class, action -> gatewayDataUpdater.onStageInstanceCreate(action.getShardIndex(), action.getStageInstanceCreate()))
+                    .map(StageInstanceUpdateAction.class, action -> gatewayDataUpdater.onStageInstanceUpdate(action.getShardIndex(), action.getStageInstanceUpdate()))
+                    .map(StageInstanceDeleteAction.class, action -> gatewayDataUpdater.onStageInstanceDelete(action.getShardIndex(), action.getStageInstanceDelete()));
+        }
+
         return builder.build();
->>>>>>> c70eacd7
     }
 
     /**
