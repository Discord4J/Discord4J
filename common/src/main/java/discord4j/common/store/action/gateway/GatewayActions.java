/*
 * This file is part of Discord4J.
 *
 * Discord4J is free software: you can redistribute it and/or modify
 * it under the terms of the GNU Lesser General Public License as published by
 * the Free Software Foundation, either version 3 of the License, or
 * (at your option) any later version.
 *
 * Discord4J is distributed in the hope that it will be useful,
 * but WITHOUT ANY WARRANTY; without even the implied warranty of
 * MERCHANTABILITY or FITNESS FOR A PARTICULAR PURPOSE. See the
 * GNU Lesser General Public License for more details.
 *
 * You should have received a copy of the GNU Lesser General Public License
 * along with Discord4J. If not, see <http://www.gnu.org/licenses/>.
 */

package discord4j.common.store.action.gateway;

import discord4j.common.store.api.StoreAction;
import discord4j.common.store.api.object.InvalidationCause;
import discord4j.discordjson.json.gateway.*;

/**
 * Provides static factories to obtain {@link StoreAction} instances that enable updating data in a store in response
 * to an event received from the Discord gateway.
 */
public class GatewayActions {

    private GatewayActions() {
        throw new AssertionError("No discord4j.common.store.action.gateway.GatewayActions instances for you!");
    }

    /**
     * Creates an action to execute when a {@link ChannelCreate} is received from the gateway.
     *
     * @param shardIndex the index of the shard where the dispatch comes from
     * @param dispatch   the dispatch data coming from Discord gateway
     * @return a new {@link ChannelCreateAction}
     */
    public static ChannelCreateAction channelCreate(int shardIndex, ChannelCreate dispatch) {
        return new ChannelCreateAction(shardIndex, dispatch);
    }

    /**
     * Creates an action to execute when a {@link ChannelDelete} is received from the gateway.
     *
     * @param shardIndex the index of the shard where the dispatch comes from
     * @param dispatch   the dispatch data coming from Discord gateway
     * @return a new {@link ChannelDeleteAction}
     */
    public static ChannelDeleteAction channelDelete(int shardIndex, ChannelDelete dispatch) {
        return new ChannelDeleteAction(shardIndex, dispatch);
    }

    /**
     * Creates an action to execute when a {@link ChannelUpdate} is received from the gateway.
     *
     * @param shardIndex the index of the shard where the dispatch comes from
     * @param dispatch   the dispatch data coming from Discord gateway
     * @return a new {@link ChannelUpdateAction}
     */
    public static ChannelUpdateAction channelUpdate(int shardIndex, ChannelUpdate dispatch) {
        return new ChannelUpdateAction(shardIndex, dispatch);
    }

    /**
     * Creates an action to execute when a {@link GuildCreate} is received from the gateway.
     *
     * @param shardIndex the index of the shard where the dispatch comes from
     * @param dispatch   the dispatch data coming from Discord gateway
     * @return a new {@link GuildCreateAction}
     */
    public static GuildCreateAction guildCreate(int shardIndex, GuildCreate dispatch) {
        return new GuildCreateAction(shardIndex, dispatch);
    }

    /**
     * Creates an action to execute when a {@link GuildDelete} is received from the gateway.
     *
     * @param shardIndex the index of the shard where the dispatch comes from
     * @param dispatch   the dispatch data coming from Discord gateway
     * @return a new {@link GuildDeleteAction}
     */
    public static GuildDeleteAction guildDelete(int shardIndex, GuildDelete dispatch) {
        return new GuildDeleteAction(shardIndex, dispatch);
    }

    /**
     * Creates an action to execute when a {@link GuildStickersUpdate} is received from the gateway.
     *
     * @param shardIndex the index of the shard where the dispatch comes from
     * @param dispatch   the dispatch data coming from Discord gateway
     * @return a new {@link GuildStickersUpdateAction}
     */
    public static GuildStickersUpdateAction guildStickersUpdate(int shardIndex, GuildStickersUpdate dispatch) {
        return new GuildStickersUpdateAction(shardIndex, dispatch);
    }

    /**
     * Creates an action to execute when a {@link GuildEmojisUpdate} is received from the gateway.
     *
     * @param shardIndex the index of the shard where the dispatch comes from
     * @param dispatch   the dispatch data coming from Discord gateway
     * @return a new {@link GuildEmojisUpdateAction}
     */
    public static GuildEmojisUpdateAction guildEmojisUpdate(int shardIndex, GuildEmojisUpdate dispatch) {
        return new GuildEmojisUpdateAction(shardIndex, dispatch);
    }

    /**
     * Creates an action to execute when a {@link GuildMemberAdd} is received from the gateway.
     *
     * @param shardIndex the index of the shard where the dispatch comes from
     * @param dispatch   the dispatch data coming from Discord gateway
     * @return a new {@link GuildMemberAddAction}
     */
    public static GuildMemberAddAction guildMemberAdd(int shardIndex, GuildMemberAdd dispatch) {
        return new GuildMemberAddAction(shardIndex, dispatch);
    }

    /**
     * Creates an action to execute when a {@link GuildMemberRemove} is received from the gateway.
     *
     * @param shardIndex the index of the shard where the dispatch comes from
     * @param dispatch   the dispatch data coming from Discord gateway
     * @return a new {@link GuildMemberRemoveAction}
     */
    public static GuildMemberRemoveAction guildMemberRemove(int shardIndex, GuildMemberRemove dispatch) {
        return new GuildMemberRemoveAction(shardIndex, dispatch);
    }

    /**
     * Creates an action to execute when a {@link GuildMembersChunk} is received from the gateway.
     *
     * @param shardIndex the index of the shard where the dispatch comes from
     * @param dispatch   the dispatch data coming from Discord gateway
     * @return a new {@link GuildMembersChunkAction}
     */
    public static GuildMembersChunkAction guildMembersChunk(int shardIndex, GuildMembersChunk dispatch) {
        return new GuildMembersChunkAction(shardIndex, dispatch);
    }

    /**
     * Creates an action to execute when a {@link GuildMemberUpdate} is received from the gateway.
     *
     * @param shardIndex the index of the shard where the dispatch comes from
     * @param dispatch   the dispatch data coming from Discord gateway
     * @return a new {@link GuildMemberUpdateAction}
     */
    public static GuildMemberUpdateAction guildMemberUpdate(int shardIndex, GuildMemberUpdate dispatch) {
        return new GuildMemberUpdateAction(shardIndex, dispatch);
    }

    /**
     * Creates an action to execute when a {@link GuildRoleCreate} is received from the gateway.
     *
     * @param shardIndex the index of the shard where the dispatch comes from
     * @param dispatch   the dispatch data coming from Discord gateway
     * @return a new {@link GuildRoleCreateAction}
     */
    public static GuildRoleCreateAction guildRoleCreate(int shardIndex, GuildRoleCreate dispatch) {
        return new GuildRoleCreateAction(shardIndex, dispatch);
    }

    /**
     * Creates an action to execute when a {@link GuildRoleDelete} is received from the gateway.
     *
     * @param shardIndex the index of the shard where the dispatch comes from
     * @param dispatch   the dispatch data coming from Discord gateway
     * @return a new {@link GuildRoleDeleteAction}
     */
    public static GuildRoleDeleteAction guildRoleDelete(int shardIndex, GuildRoleDelete dispatch) {
        return new GuildRoleDeleteAction(shardIndex, dispatch);
    }

    /**
     * Creates an action to execute when a {@link GuildRoleUpdate} is received from the gateway.
     *
     * @param shardIndex the index of the shard where the dispatch comes from
     * @param dispatch   the dispatch data coming from Discord gateway
     * @return a new {@link GuildRoleUpdateAction}
     */
    public static GuildRoleUpdateAction guildRoleUpdate(int shardIndex, GuildRoleUpdate dispatch) {
        return new GuildRoleUpdateAction(shardIndex, dispatch);
    }

    /**
     * Creates an action to execute when a {@link GuildScheduledEventCreate} is received from the gateway.
     *
     * @param shardIndex the index of the shard where the dispatch comes from
     * @param dispatch   the dispatch data coming from Discord gateway
     * @return a new {@link GuildScheduledEventCreate}
     */
    public static GuildScheduledEventCreateAction guildScheduledEventCreate(int shardIndex, GuildScheduledEventCreate dispatch) {
        return new GuildScheduledEventCreateAction(shardIndex, dispatch);
    }

    /**
     * Creates an action to execute when a {@link GuildScheduledEventUpdate} is received from the gateway.
     *
     * @param shardIndex the index of the shard where the dispatch comes from
     * @param dispatch   the dispatch data coming from Discord gateway
     * @return a new {@link GuildScheduledEventUpdate}
     */
    public static GuildScheduledEventUpdateAction guildScheduledEventUpdate(int shardIndex, GuildScheduledEventUpdate dispatch) {
        return new GuildScheduledEventUpdateAction(shardIndex, dispatch);
    }

    /**
     * Creates an action to execute when a {@link GuildScheduledEventDelete} is received from the gateway.
     *
     * @param shardIndex the index of the shard where the dispatch comes from
     * @param dispatch   the dispatch data coming from Discord gateway
     * @return a new {@link GuildScheduledEventDelete}
     */
    public static GuildScheduledEventDeleteAction guildScheduledEventDelete(int shardIndex, GuildScheduledEventDelete dispatch) {
        return new GuildScheduledEventDeleteAction(shardIndex, dispatch);
    }


    /**
     * Creates an action to execute when a {@link GuildScheduledEventUserAdd} is received from the gateway.
     *
     * @param shardIndex the index of the shard where the dispatch comes from
     * @param dispatch   the dispatch data coming from Discord gateway
     * @return a new {@link GuildScheduledEventUserAddAction}
     */
    public static GuildScheduledEventUserAddAction guildScheduledEventUserAdd(int shardIndex,
                                                                              GuildScheduledEventUserAdd dispatch) {
        return new GuildScheduledEventUserAddAction(shardIndex, dispatch);
    }

    /**
     * Creates an action to execute when a {@link GuildScheduledEventUserRemove} is received from the gateway.
     *
     * @param shardIndex the index of the shard where the dispatch comes from
     * @param dispatch   the dispatch data coming from Discord gateway
     * @return a new {@link GuildScheduledEventUserRemoveAction}
     */
    public static GuildScheduledEventUserRemoveAction guildScheduledEventUserRemove(int shardIndex,
                                                                                    GuildScheduledEventUserRemove dispatch) {
        return new GuildScheduledEventUserRemoveAction(shardIndex, dispatch);
    }

    /**
     * Creates an action to execute when a {@link GuildUpdate} is received from the gateway.
     *
     * @param shardIndex the index of the shard where the dispatch comes from
     * @param dispatch   the dispatch data coming from Discord gateway
     * @return a new {@link GuildUpdateAction}
     */
    public static GuildUpdateAction guildUpdate(int shardIndex, GuildUpdate dispatch) {
        return new GuildUpdateAction(shardIndex, dispatch);
    }

    /**
     * Creates an action to execute when a shard should be invalidated.
     *
     * @param shardIndex the index of the shard where the dispatch comes from
     * @param cause      the cause of the invalidation
     * @return a new {@link InvalidateShardAction}
     */
    public static InvalidateShardAction invalidateShard(int shardIndex, InvalidationCause cause) {
        return new InvalidateShardAction(shardIndex, cause);
    }

    /**
     * Creates an action to execute when a {@link MessageCreate} is received from the gateway.
     *
     * @param shardIndex the index of the shard where the dispatch comes from
     * @param dispatch   the dispatch data coming from Discord gateway
     * @return a new {@link MessageCreateAction}
     */
    public static MessageCreateAction messageCreate(int shardIndex, MessageCreate dispatch) {
        return new MessageCreateAction(shardIndex, dispatch);
    }

    /**
     * Creates an action to execute when a {@link MessageDelete} is received from the gateway.
     *
     * @param shardIndex the index of the shard where the dispatch comes from
     * @param dispatch   the dispatch data coming from Discord gateway
     * @return a new {@link MessageDeleteAction}
     */
    public static MessageDeleteAction messageDelete(int shardIndex, MessageDelete dispatch) {
        return new MessageDeleteAction(shardIndex, dispatch);
    }

    /**
     * Creates an action to execute when a {@link MessageDeleteBulk} is received from the gateway.
     *
     * @param shardIndex the index of the shard where the dispatch comes from
     * @param dispatch   the dispatch data coming from Discord gateway
     * @return a new {@link MessageDeleteBulkAction}
     */
    public static MessageDeleteBulkAction messageDeleteBulk(int shardIndex, MessageDeleteBulk dispatch) {
        return new MessageDeleteBulkAction(shardIndex, dispatch);
    }

    /**
     * Creates an action to execute when a {@link MessageReactionAdd} is received from the gateway.
     *
     * @param shardIndex the index of the shard where the dispatch comes from
     * @param dispatch   the dispatch data coming from Discord gateway
     * @return a new {@link MessageReactionAddAction}
     */
    public static MessageReactionAddAction messageReactionAdd(int shardIndex, MessageReactionAdd dispatch) {
        return new MessageReactionAddAction(shardIndex, dispatch);
    }

    /**
     * Creates an action to execute when a {@link MessageReactionRemove} is received from the gateway.
     *
     * @param shardIndex the index of the shard where the dispatch comes from
     * @param dispatch   the dispatch data coming from Discord gateway
     * @return a new {@link MessageReactionRemoveAction}
     */
    public static MessageReactionRemoveAction messageReactionRemove(int shardIndex, MessageReactionRemove dispatch) {
        return new MessageReactionRemoveAction(shardIndex, dispatch);
    }

    /**
     * Creates an action to execute when a {@link MessageReactionRemoveAll} is received from the gateway.
     *
     * @param shardIndex the index of the shard where the dispatch comes from
     * @param dispatch   the dispatch data coming from Discord gateway
     * @return a new {@link MessageReactionRemoveAllAction}
     */
    public static MessageReactionRemoveAllAction messageReactionRemoveAll(int shardIndex,
                                                                          MessageReactionRemoveAll dispatch) {
        return new MessageReactionRemoveAllAction(shardIndex, dispatch);
    }

    /**
     * Creates an action to execute when a {@link MessageReactionRemoveEmoji} is received from the gateway.
     *
     * @param shardIndex the index of the shard where the dispatch comes from
     * @param dispatch   the dispatch data coming from Discord gateway
     * @return a new {@link MessageReactionRemoveEmojiAction}
     */
    public static MessageReactionRemoveEmojiAction messageReactionRemoveEmoji(int shardIndex,
                                                                              MessageReactionRemoveEmoji dispatch) {
        return new MessageReactionRemoveEmojiAction(shardIndex, dispatch);
    }

    /**
     * Creates an action to execute when a {@link MessageUpdate} is received from the gateway.
     *
     * @param shardIndex the index of the shard where the dispatch comes from
     * @param dispatch   the dispatch data coming from Discord gateway
     * @return a new {@link MessageUpdateAction}
     */
    public static MessageUpdateAction messageUpdate(int shardIndex, MessageUpdate dispatch) {
        return new MessageUpdateAction(shardIndex, dispatch);
    }

    /**
     * Creates an action to execute when a {@link PresenceUpdate} is received from the gateway.
     *
     * @param shardIndex the index of the shard where the dispatch comes from
     * @param dispatch   the dispatch data coming from Discord gateway
     * @return a new {@link PresenceUpdateAction}
     */
    public static PresenceUpdateAction presenceUpdate(int shardIndex, PresenceUpdate dispatch) {
        return new PresenceUpdateAction(shardIndex, dispatch);
    }

    /**
     * Creates an action to execute when a {@link Ready} is received from the gateway.
     *
     * @param dispatch the dispatch data coming from Discord gateway
     * @return a new {@link ReadyAction}
     */
    public static ReadyAction ready(Ready dispatch) {
        return new ReadyAction(dispatch);
    }

    /**
     * Creates an action to execute when a {@link UserUpdate} is received from the gateway.
     *
     * @param shardIndex the index of the shard where the dispatch comes from
     * @param dispatch   the dispatch data coming from Discord gateway
     * @return a new {@link UserUpdateAction}
     */
    public static UserUpdateAction userUpdate(int shardIndex, UserUpdate dispatch) {
        return new UserUpdateAction(shardIndex, dispatch);
    }

    /**
     * Creates an action to execute when a {@link VoiceStateUpdateDispatch} is received from the gateway.
     *
     * @param shardIndex the index of the shard where the dispatch comes from
     * @param dispatch   the dispatch data coming from Discord gateway
     * @return a new {@link VoiceStateUpdateDispatchAction}
     */
    public static VoiceStateUpdateDispatchAction voiceStateUpdateDispatch(int shardIndex,
                                                                          VoiceStateUpdateDispatch dispatch) {
        return new VoiceStateUpdateDispatchAction(shardIndex, dispatch);
    }

    /**
     * Creates an action that allows to signal that the full member list for the specified guild has been received.
     *
     * @param guildId the guild ID
     * @return a new {@link CompleteGuildMembersAction}
     */
    public static CompleteGuildMembersAction completeGuildMembers(long guildId) {
        return new CompleteGuildMembersAction(guildId);
    }

<<<<<<< HEAD
    /**
     * Creates an action to execute when a {@link ThreadCreate} is received from the gateway.
     *
     * @param shardIndex the index of the shard where the dispatch comes from
     * @param dispatch   the dispatch data coming from Discord gateway
     * @return a new {@link ThreadCreateAction}
     */
    public static ThreadCreateAction threadCreate(int shardIndex, ThreadCreate dispatch) {
        return new ThreadCreateAction(shardIndex, dispatch);
    }

    /**
     * Creates an action to execute when a {@link ThreadUpdate} is received from the gateway.
     *
     * @param shardIndex the index of the shard where the dispatch comes from
     * @param dispatch   the dispatch data coming from Discord gateway
     * @return a new {@link ThreadUpdateAction}
     */
    public static ThreadUpdateAction threadUpdate(int shardIndex, ThreadUpdate dispatch) {
        return new ThreadUpdateAction(shardIndex, dispatch);
    }

    /**
     * Creates an action to execute when a {@link ThreadDelete} is received from the gateway.
     *
     * @param shardIndex the index of the shard where the dispatch comes from
     * @param dispatch   the dispatch data coming from Discord gateway
     * @return a new {@link ThreadDeleteAction}
     */
    public static ThreadDeleteAction threadDelete(int shardIndex, ThreadDelete dispatch) {
        return new ThreadDeleteAction(shardIndex, dispatch);
    }

    /**
     * Creates an action to execute when a {@link ThreadListSync} is received from the gateway.
     *
     * @param shardIndex the index of the shard where the dispatch comes from
     * @param dispatch   the dispatch data coming from Discord gateway
     * @return a new {@link ThreadListSyncAction}
     */
    public static ThreadListSyncAction threadListSync(int shardIndex, ThreadListSync dispatch) {
        return new ThreadListSyncAction(shardIndex, dispatch);
    }

    /**
     * Creates an action to execute when a {@link ThreadMemberUpdate} is received from the gateway.
     *
     * @param shardIndex the index of the shard where the dispatch comes from
     * @param dispatch   the dispatch data coming from Discord gateway
     * @return a new {@link ThreadMemberUpdateAction}
     */
    public static ThreadMemberUpdateAction threadMemberUpdate(int shardIndex, ThreadMemberUpdate dispatch) {
        return new ThreadMemberUpdateAction(shardIndex, dispatch);
    }

    /**
     * Creates an action to execute when a {@link ThreadMembersUpdate} is received from the gateway.
     *
     * @param shardIndex the index of the shard where the dispatch comes from
     * @param dispatch   the dispatch data coming from Discord gateway
     * @return a new {@link ThreadMembersUpdateAction}
     */
    public static ThreadMembersUpdateAction threadMembersUpdate(int shardIndex, ThreadMembersUpdate dispatch) {
        return new ThreadMembersUpdateAction(shardIndex, dispatch);
    }
=======
>>>>>>> 41069659
}<|MERGE_RESOLUTION|>--- conflicted
+++ resolved
@@ -409,7 +409,6 @@
         return new CompleteGuildMembersAction(guildId);
     }
 
-<<<<<<< HEAD
     /**
      * Creates an action to execute when a {@link ThreadCreate} is received from the gateway.
      *
@@ -475,6 +474,4 @@
     public static ThreadMembersUpdateAction threadMembersUpdate(int shardIndex, ThreadMembersUpdate dispatch) {
         return new ThreadMembersUpdateAction(shardIndex, dispatch);
     }
-=======
->>>>>>> 41069659
 }