/*
 * This file is part of Discord4J.
 *
 * Discord4J is free software: you can redistribute it and/or modify
 * it under the terms of the GNU Lesser General Public License as published by
 * the Free Software Foundation, either version 3 of the License, or
 * (at your option) any later version.
 *
 * Discord4J is distributed in the hope that it will be useful,
 * but WITHOUT ANY WARRANTY; without even the implied warranty of
 * MERCHANTABILITY or FITNESS FOR A PARTICULAR PURPOSE.  See the
 * GNU Lesser General Public License for more details.
 *
 * You should have received a copy of the GNU Lesser General Public License
 * along with Discord4J.  If not, see <http://www.gnu.org/licenses/>.
 */
package discord4j.common;

<<<<<<< HEAD
import org.junit.Test;
import reactor.core.scheduler.Schedulers;
=======
import org.junit.jupiter.api.Test;
import reactor.test.StepVerifier;
>>>>>>> e6b62740

import java.time.Duration;

public class ResettableIntervalTest {

    @Test
<<<<<<< HEAD
    public void test() throws InterruptedException {

        ResettableInterval interval = new ResettableInterval(Schedulers.elastic());
        interval.ticks().subscribe(System.out::println);

        interval.start(Duration.ZERO, Duration.ofSeconds(1));

        TimeUnit.SECONDS.sleep(5);

        interval.stop();

        TimeUnit.SECONDS.sleep(2);

        interval.start(Duration.ZERO, Duration.ofSeconds(1));

        TimeUnit.SECONDS.sleep(5);

        interval.stop();
=======
    public void test() {
        ResettableInterval interval = new ResettableInterval();
        StepVerifier.withVirtualTime(() -> interval.ticks()
                .doOnSubscribe(s -> interval.start(Duration.ofSeconds(1))))
                .expectSubscription()
                .expectNoEvent(Duration.ofSeconds(1))
                .expectNext(0L)
                .then(interval::stop)
                .then(() -> interval.start(Duration.ofSeconds(2)))
                .expectNoEvent(Duration.ofSeconds(2))
                .expectNext(1L)
                .thenCancel()
                .verify();
>>>>>>> e6b62740
    }

}<|MERGE_RESOLUTION|>--- conflicted
+++ resolved
@@ -16,53 +16,28 @@
  */
 package discord4j.common;
 
-<<<<<<< HEAD
-import org.junit.Test;
-import reactor.core.scheduler.Schedulers;
-=======
 import org.junit.jupiter.api.Test;
 import reactor.test.StepVerifier;
->>>>>>> e6b62740
+import reactor.core.scheduler.Schedulers;
 
 import java.time.Duration;
 
 public class ResettableIntervalTest {
 
     @Test
-<<<<<<< HEAD
-    public void test() throws InterruptedException {
-
+    public void test() {
         ResettableInterval interval = new ResettableInterval(Schedulers.elastic());
-        interval.ticks().subscribe(System.out::println);
-
-        interval.start(Duration.ZERO, Duration.ofSeconds(1));
-
-        TimeUnit.SECONDS.sleep(5);
-
-        interval.stop();
-
-        TimeUnit.SECONDS.sleep(2);
-
-        interval.start(Duration.ZERO, Duration.ofSeconds(1));
-
-        TimeUnit.SECONDS.sleep(5);
-
-        interval.stop();
-=======
-    public void test() {
-        ResettableInterval interval = new ResettableInterval();
         StepVerifier.withVirtualTime(() -> interval.ticks()
-                .doOnSubscribe(s -> interval.start(Duration.ofSeconds(1))))
+                .doOnSubscribe(s -> interval.start(Duration.ZERO, Duration.ofSeconds(1))))
                 .expectSubscription()
                 .expectNoEvent(Duration.ofSeconds(1))
                 .expectNext(0L)
                 .then(interval::stop)
-                .then(() -> interval.start(Duration.ofSeconds(2)))
+                .then(() -> interval.start(Duration.ZERO, Duration.ofSeconds(2)))
                 .expectNoEvent(Duration.ofSeconds(2))
                 .expectNext(1L)
                 .thenCancel()
                 .verify();
->>>>>>> e6b62740
     }
 
 }