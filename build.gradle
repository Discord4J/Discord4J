plugins {
    id 'java-library'
    id 'maven-publish'
    id 'signing'
<<<<<<< HEAD
    id 'com.gorylenko.gradle-git-properties' version '2.4.1' apply false
    id 'com.github.ben-manes.versions' version '0.42.0'
    id 'net.researchgate.release' version '2.8.1'
=======
    id 'com.gorylenko.gradle-git-properties' version '2.3.2' apply false
    id 'com.github.ben-manes.versions' version '0.38.0'
    // TODO: Warning for Gradle 9 by https://github.com/researchgate/gradle-release/issues/379
    id 'net.researchgate.release' version '3.0.2'
>>>>>>> 35ad904d
}

ext {
    // Project constants
    github_org = 'Discord4J'
    project_name = 'Discord4J'
    artifact_group = 'com.discord4j'
    project_version = "$version".toString()
    project_description = 'Java interface for the Discord API'
    project_url = 'https://discord4j.com'
    project_jdk = '1.8'
    jdk = JavaVersion.current().majorVersion
    jdk_javadoc = "https://docs.oracle.com/javase/$jdk/docs/api/".toString()
    if (JavaVersion.current().isJava11Compatible()) {
        jdk_javadoc = "https://docs.oracle.com/en/java/javase/$jdk/docs/api/".toString()
    }

    // Dependencies
    reactor_bom_version = '2020.0.33'
    jackson_databind_version = '2.17.0'
    jackson_datatype_jsr310_version = '2.17.0'
    jackson_datatype_jdk8_version = '2.17.0'
    caffeine_version = '2.9.3'
    immutables_group = 'org.immutables'
    immutables_version = '2.10.1'

    // Test dependencies
    junit_version = '5.7.1'
    mockito_version = '3.11.2'
    logback_version = '1.3.14'
    reflections_version = '0.9.12'
    lavaplayer_version = '1.4.3'

    isJitpack = "true" == System.getenv("JITPACK")
    isRelease = !version.toString().endsWith('-SNAPSHOT')
}

allprojects {
    apply plugin: 'java-library'
    apply plugin: 'com.github.ben-manes.versions'
    apply plugin: 'maven-publish'
    if (!isJitpack && isRelease) {
        apply plugin: 'signing'
    }

    group = artifact_group
    version = project_version
    description = project_description

    java {
        sourceCompatibility = project_jdk
        targetCompatibility = project_jdk
    }

    dependencies {
        api platform("io.projectreactor:reactor-bom:$reactor_bom_version")
        api "com.fasterxml.jackson.datatype:jackson-datatype-jsr310:$jackson_datatype_jsr310_version"
        api "com.discord4j:discord-json:$discordJsonVersion"

        compileOnly "com.google.code.findbugs:jsr305:3.0.1"
        testCompileOnly "com.google.code.findbugs:jsr305:3.0.1"
    }

    repositories {
        mavenLocal()
        mavenCentral()
        if (!isRelease || isJitpack) {
            maven { url 'https://oss.sonatype.org/content/repositories/snapshots' }
            maven { url 'https://oss.sonatype.org/content/repositories/staging' }
        }
        maven { url 'https://m2.dv8tion.net/releases' }
        maven { url 'https://jitpack.io' }
    }

    configurations.configureEach {
        resolutionStrategy.cacheChangingModulesFor 60, 'seconds'
    }

    tasks.withType(Javadoc).configureEach {
        options {
            encoding = 'UTF-8'
            tags = ["apiNote:a:API Note:",
                    "implSpec:a:Implementation Requirements:",
                    "implNote:a:Implementation Note:"]
            addStringOption 'Xdoclint:none', '-quiet'
            addStringOption 'encoding', 'UTF-8'
            // adding links to javadocs for filling specific classes when not existing inside current javadoc
            links = [
<<<<<<< HEAD
                    jdk_javadoc,
                    "https://javadoc.io/doc/com.fasterxml.jackson.core/jackson-databind/2.17.0/",
                    "https://www.reactive-streams.org/reactive-streams-1.0.4-javadoc/",
                    "https://projectreactor.io/docs/core/3.4.26/api/",
                    "https://projectreactor.io/docs/netty/1.0.27/api/",
                    "https://projectreactor.io/docs/extra/3.4.9/api/",
                    "https://netty.io/4.1/api/"
=======
                jdk_javadoc,
                "https://javadoc.io/doc/com.fasterxml.jackson.core/jackson-databind/2.12.7/",
                "https://www.reactive-streams.org/reactive-streams-1.0.4-javadoc/",
                "https://projectreactor.io/docs/core/3.4.26/api/",
                "https://projectreactor.io/docs/netty/1.0.27/api/",
                "https://projectreactor.io/docs/extra/3.4.9/api/",
                "https://netty.io/4.1/api/"
>>>>>>> 35ad904d
            ]
        }
        if (JavaVersion.current().isJava9Compatible()) {
            options.addBooleanOption('html5', true)
        }
        if (JavaVersion.current().isJava11Compatible() && !JavaVersion.current().isCompatibleWith(JavaVersion.VERSION_13)) {
            options.addBooleanOption('-no-module-directories', true)
        }
    }

    tasks.withType(JavaCompile).configureEach {
        options.encoding = 'UTF-8'
        options.incremental = true
    }

    tasks.register('downloadDependencies') {
        description 'Download all dependencies to the Gradle cache'
        doLast {
            configurations.findAll { it.canBeResolved }.files
        }
    }

    java {
        withJavadocJar()
        withSourcesJar()
    }
}

subprojects {

    base {
        archivesName = "discord4j-$project.name"
    }

    tasks.withType(Javadoc).configureEach {
        title = "${base.archivesName.get()} ${version} API"
        options.windowTitle = "${base.archivesName.get()} ($version)"
    }

    publishing {
        publications {
            mavenJava(MavenPublication) {
                from components.java
                afterEvaluate {
                    artifactId = jar.archiveBaseName.get()
                }

                versionMapping {
                    usage('java-api') {
                        fromResolutionOf('runtimeClasspath')
                    }
                    usage('java-runtime') {
                        fromResolutionResult()
                    }
                }

                pom {
                    name = 'Discord4J'
                    description = 'A JVM-based REST/WS wrapper for the official Discord Bot API'
                    url = 'https://github.com/Discord4J/Discord4J'
                    organization {
                        name = 'Discord4J'
                        url = 'https://discord4j.com'
                    }
                    issueManagement {
                        system = 'GitHub'
                        url = 'https://github.com/Discord4J/Discord4J/issues'
                    }
                    licenses {
                        license {
                            name = 'LGPL-3.0'
                            url = 'https://github.com/Discord4J/Discord4J/LICENSE.txt'
                            distribution = 'repo'
                        }
                    }
                    scm {
                        url = 'https://github.com/Discord4J/Discord4J'
                        connection = 'scm:git:git://github.com/Discord4J/Discord4J.git'
                        developerConnection = 'scm:git:ssh://git@github.com:Discord4J/Discord4J.git'
                    }
                    developers {
                        developer {
                            name = 'The Discord4J Team'
                        }
                    }
                }
            }
        }

        if (!isJitpack) {
            repositories {
                maven {
                    if (isRelease) {
                        url 'https://oss.sonatype.org/service/local/staging/deploy/maven2'
                    } else {
                        url 'https://oss.sonatype.org/content/repositories/snapshots/'
                    }
                    def sonatypeUsername = findProperty('sonatypeUsername')
                    def sonatypePassword = findProperty('sonatypePassword')
                    if (sonatypeUsername != null && sonatypePassword != null) {
                        credentials {
                            username sonatypeUsername
                            password sonatypePassword
                        }
                    }
                }
            }
        }
    }

    if (!isJitpack && isRelease) {
        signing {
            def signingKey = findProperty("signingKey")
            def signingPassword = findProperty("signingPassword")
            if (signingKey != null && signingPassword != null) {
                useInMemoryPgpKeys(new String(signingKey.decodeBase64()), signingPassword as String)
            }
            sign publishing.publications.mavenJava
        }
    }
}

def buildDocsUrl(String project) {
    def docVersion = isRelease ? "$version" : "3.2"
    return "https://javadoc.io/doc/com.discord4j/$project/$docVersion/" as String
}

release {
    preTagCommitMessage = 'Release version'
    tagCommitMessage = 'Release version'
    newVersionCommitMessage = 'Next development version'
    git {
        requireBranch.set('')
    }
}

tasks.register('updateReadme') {
    if (isRelease && !version.contains('M') && !version.contains('RC')) {
        doLast {
            copy {
                from '.github/README_TEMPLATE.md'
                into '.'
                rename { 'README.md' }
                expand version: version
            }
        }
    }
}

preTagCommit.dependsOn updateReadme

wrapper {
    distributionType = Wrapper.DistributionType.ALL
}<|MERGE_RESOLUTION|>--- conflicted
+++ resolved
@@ -2,16 +2,10 @@
     id 'java-library'
     id 'maven-publish'
     id 'signing'
-<<<<<<< HEAD
     id 'com.gorylenko.gradle-git-properties' version '2.4.1' apply false
     id 'com.github.ben-manes.versions' version '0.42.0'
-    id 'net.researchgate.release' version '2.8.1'
-=======
-    id 'com.gorylenko.gradle-git-properties' version '2.3.2' apply false
-    id 'com.github.ben-manes.versions' version '0.38.0'
     // TODO: Warning for Gradle 9 by https://github.com/researchgate/gradle-release/issues/379
     id 'net.researchgate.release' version '3.0.2'
->>>>>>> 35ad904d
 }
 
 ext {
@@ -100,23 +94,13 @@
             addStringOption 'encoding', 'UTF-8'
             // adding links to javadocs for filling specific classes when not existing inside current javadoc
             links = [
-<<<<<<< HEAD
-                    jdk_javadoc,
-                    "https://javadoc.io/doc/com.fasterxml.jackson.core/jackson-databind/2.17.0/",
-                    "https://www.reactive-streams.org/reactive-streams-1.0.4-javadoc/",
-                    "https://projectreactor.io/docs/core/3.4.26/api/",
-                    "https://projectreactor.io/docs/netty/1.0.27/api/",
-                    "https://projectreactor.io/docs/extra/3.4.9/api/",
-                    "https://netty.io/4.1/api/"
-=======
                 jdk_javadoc,
-                "https://javadoc.io/doc/com.fasterxml.jackson.core/jackson-databind/2.12.7/",
+                "https://javadoc.io/doc/com.fasterxml.jackson.core/jackson-databind/2.17.0/",
                 "https://www.reactive-streams.org/reactive-streams-1.0.4-javadoc/",
                 "https://projectreactor.io/docs/core/3.4.26/api/",
                 "https://projectreactor.io/docs/netty/1.0.27/api/",
                 "https://projectreactor.io/docs/extra/3.4.9/api/",
                 "https://netty.io/4.1/api/"
->>>>>>> 35ad904d
             ]
         }
         if (JavaVersion.current().isJava9Compatible()) {
