plugins {
    id 'java'
    id 'maven-publish'
    id 'signing'
    id 'com.gorylenko.gradle-git-properties' version '2.0.0' apply false
    id 'io.spring.dependency-management' version '1.0.8.RELEASE' apply false
    id 'com.github.ben-manes.versions' version '0.21.0'
    id 'net.researchgate.release' version '2.8.1'
}

ext {
    // Project constants
    github_org = 'Discord4J'
    project_name = 'Discord4J'
    artifact_group = 'com.discord4j'
    project_version = "$version"
    project_description = 'Java interface for the Discord API'
    project_url = 'https://discord4j.com'
    project_jdk = '1.8'

    // Dependencies
<<<<<<< HEAD
    reactor_bom_version = 'Dysprosium-M2'
    reactor_pool_version = '0.0.1.M2'
=======
    reactor_bom_version = 'Californium-SR10'
>>>>>>> 4faa486a
    jackson_version = '2.9.9'
    jdkstores_version = "$storesVersion"

    // Test dependencies
    junit_version = '4.12'
    mockito_version = '3.0.0'
    logback_version = '1.3.0-alpha4'
    reflections_version = '0.9.11'
    lavaplayer_version = '1.3.19'
    blockhound_version = '1.0.0.M5'

    isJitpack = "true" == System.getenv("JITPACK")
    isRelease = !version.toString().endsWith('-SNAPSHOT')
}

allprojects {
    apply plugin: 'java'
    apply plugin: 'io.spring.dependency-management'
    apply plugin: 'com.github.ben-manes.versions'
    apply plugin: 'maven-publish'
    if (!isJitpack && isRelease) {
        apply plugin: 'signing'
    }

    group = artifact_group
    version = project_version
    description = project_description

    sourceCompatibility = project_jdk
    targetCompatibility = project_jdk

    dependencyManagement {
        imports {
            mavenBom "io.projectreactor:reactor-bom:$reactor_bom_version"
        }
    }

    repositories {
        mavenCentral()
        jcenter()
        maven { url 'https://jitpack.io' }
        maven { url 'https://oss.sonatype.org/content/repositories/staging' }
        maven { url 'https://repo.spring.io/milestone' }
    }

    tasks.withType(Javadoc) {
        options {
            encoding = 'UTF-8'
            tags = ["apiNote:a:API Note:",
                    "implSpec:a:Implementation Requirements:",
                    "implNote:a:Implementation Note:"]
            addStringOption 'Xdoclint:none', '-quiet'
            addStringOption 'encoding', 'UTF-8'
            // adding links to javadocs for filling specific classes when not existing inside current javadoc
            links = [
                    "https://docs.oracle.com/javase/8/docs/api/",
                    "https://docs.oracle.com/javaee/7/api/",
                    "https://fasterxml.github.io/jackson-databind/javadoc/2.9/",
                    "http://www.reactive-streams.org/reactive-streams-1.0.2-javadoc/",
                    "https://projectreactor.io/docs/core/release/api/",
                    "https://projectreactor.io/docs/netty/release/api/",
                    "https://projectreactor.io/docs/extra/release/api/",
                    "https://netty.io/4.1/api/"
            ]
        }
    }

    tasks.withType(JavaCompile) {
        options.encoding = 'UTF-8'
        options.incremental = true
    }

    task downloadDependencies() {
        description 'Download all dependencies to the Gradle cache'
        doLast {
            configurations.findAll { it.canBeResolved }.files
        }
    }

    task javadocJar(type: Jar, dependsOn: javadoc) {
        classifier = 'javadoc'
        from 'build/docs/javadoc'
    }

    task sourcesJar(type: Jar) {
        classifier = 'sources'
        from sourceSets.main.allSource
    }

    artifacts {
        archives javadocJar
        archives sourcesJar
    }

    if (!isJitpack && isRelease) {
        signing {
            def signingKey = findProperty("signingKey")
            def signingPassword = findProperty("signingPassword")
            if (signingKey != null && signingPassword != null) {
                useInMemoryPgpKeys(new String(signingKey.decodeBase64()), signingPassword as String)
            }
            sign configurations.archives
        }
    }
}

subprojects {
    apply plugin: 'io.spring.dependency-management'

    archivesBaseName = "discord4j-$project.name"

    tasks.withType(Javadoc) {
        title = "$archivesBaseName ${version} API"
        options.windowTitle = "$archivesBaseName ($version)"
    }

    publishing {
        publications {
            maven(MavenPublication) {
                customizePom(pom)

                from components.java
                artifactId archivesBaseName

                artifact sourcesJar
                artifact javadocJar

                if (!isJitpack && isRelease) {
                    pom.withXml {
                        def pomFile = file("${project.buildDir}/generated-pom.xml")
                        writeTo(pomFile)
                        def pomAscFile = signing.sign(pomFile).signatureFiles[0]
                        artifact(pomAscFile) {
                            classifier = null
                            extension = 'pom.asc'
                        }
                    }

                    project.tasks.signArchives.signatureFiles.each {
                        artifact(it) {
                            def matcher = it.file =~ /-(sources|javadoc)\.jar\.asc$/
                            if (matcher.find()) {
                                classifier = matcher.group(1)
                            } else {
                                classifier = null
                            }
                            extension = 'jar.asc'
                        }
                    }
                }
            }
        }

        if (!isJitpack) {
            repositories {
                maven {
                    if (isRelease) {
                        url 'https://oss.sonatype.org/service/local/staging/deploy/maven2'
                    } else {
                        url 'https://oss.sonatype.org/content/repositories/snapshots/'
                    }
                    def sonatypeUsername = findProperty('sonatypeUsername')
                    def sonatypePassword = findProperty('sonatypePassword')
                    if (sonatypeUsername != null && sonatypePassword != null) {
                        credentials {
                            username sonatypeUsername
                            password sonatypePassword
                        }
                    }
                }
            }
        }
    }

    if (!isJitpack && isRelease) {
        model {
            tasks.generatePomFileForMavenPublication {
                destination = file("$buildDir/generated-pom.xml")
            }
            tasks.publishMavenPublicationToMavenLocal {
                dependsOn project.tasks.signArchives
            }
            tasks.publishMavenPublicationToMavenRepository {
                dependsOn project.tasks.signArchives
            }
        }
    }
}

def customizePom(pom) {
    pom.withXml {
        def root = asNode()

        root.dependencies.removeAll { dep ->
            dep.scope == "test"
        }

        root.children().last() + {
            resolveStrategy = DELEGATE_FIRST

            description 'A JVM-based REST/WS wrapper for the official Discord Bot API'
            name 'Discord4J'
            url 'https://github.com/Discord4J/Discord4J'
            organization {
                name 'Discord4J'
                url 'https://discord4j.com'
            }
            issueManagement {
                system 'GitHub'
                url 'https://github.com/Discord4J/Discord4J/issues'
            }
            licenses {
                license {
                    name 'LGPL-3.0'
                    url 'https://github.com/Discord4J/Discord4J/LICENSE.txt'
                    distribution 'repo'
                }
            }
            scm {
                url 'https://github.com/Discord4J/Discord4J'
                connection 'scm:git:git://github.com/Discord4J/Discord4J.git'
                developerConnection 'scm:git:ssh://git@github.com:Discord4J/Discord4J.git'
            }
            developers {
                developer {
                    name 'The Discord4J Team'
                }
            }
        }
    }
}

task aggregateJavadoc(type: Javadoc,
        description: "Generate javadocs from all child projects as if it was a single project",
        group: JavaBasePlugin.DOCUMENTATION_GROUP
) {
    destinationDir file("${rootProject.buildDir}/docs/aggregateJavadoc")
    failOnError false
    title = "$project_name ${project_version} API"

    options {
        windowTitle = "$project_name $project_version"
        addStringOption "Xdoclint:none", "-quiet"
        author true
    }

    subprojects.each { project ->
        project.tasks.withType(Javadoc.class).each { doc ->
            source += doc.source
            classpath += doc.classpath
            excludes += doc.excludes
            includes += doc.includes
        }
    }
}

task aggregateJavadocJar(type: Jar, dependsOn: aggregateJavadoc) {
    classifier = 'javadoc'
    from aggregateJavadoc.destinationDir
}

def buildDocsUrl(String project) {
    if (isJitpack) {
        def docVersion = System.getenv('GIT_COMMIT')
        return "https://javadoc.jitpack.io/com/discord4j/discord4j/$project/$docVersion/javadoc/" as String
    } else {
        def docVersion = isRelease ? "$version" : "3.0"
        return "https://www.javadoc.io/page/com.discord4j/$project/$docVersion/" as String
    }
}

def buildStoresDocsUrl(String project, boolean offline) {
    if (isJitpack || offline) {
        return "https://javadoc.jitpack.io/com/discord4j/stores/$project/$storesVersion/javadoc/" as String
    } else {
        return "https://www.javadoc.io/page/com.discord4j/$project/$storesVersion/" as String
    }
}

if (isJitpack) {
    publishing {
        publications {
            maven(MavenPublication) {
                artifact aggregateJavadocJar
            }
        }
    }
}

release {
    preTagCommitMessage = 'Release version'
    tagCommitMessage = 'Release version'
    newVersionCommitMessage = 'Next development version'
    git {
        requireBranch = ''
    }
}

task updateReadme {
    doLast {
        copy {
            from '.github/README_TEMPLATE.md'
            into '.'
            rename { 'README.md' }
            expand version: version
        }
    }
}

preTagCommit.dependsOn updateReadme

wrapper {
    distributionType = Wrapper.DistributionType.ALL
}<|MERGE_RESOLUTION|>--- conflicted
+++ resolved
@@ -19,12 +19,8 @@
     project_jdk = '1.8'
 
     // Dependencies
-<<<<<<< HEAD
-    reactor_bom_version = 'Dysprosium-M2'
-    reactor_pool_version = '0.0.1.M2'
-=======
-    reactor_bom_version = 'Californium-SR10'
->>>>>>> 4faa486a
+    reactor_bom_version = 'Dysprosium-M3'
+    reactor_pool_version = '0.0.1.M3'
     jackson_version = '2.9.9'
     jdkstores_version = "$storesVersion"
 
