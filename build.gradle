plugins {
    id 'java-library'
    id 'maven-publish'
    id 'signing'
    id 'com.gorylenko.gradle-git-properties' version '2.2.4' apply false
    id 'com.github.ben-manes.versions' version '0.38.0'
    id 'net.researchgate.release' version '2.8.1'
}

ext {
    // Project constants
    github_org = 'Discord4J'
    project_name = 'Discord4J'
    artifact_group = 'com.discord4j'
    project_version = "$version".toString()
    project_description = 'Java interface for the Discord API'
    project_url = 'https://discord4j.com'
    project_jdk = '1.8'
    jdk = JavaVersion.current().majorVersion
    jdk_javadoc = "https://docs.oracle.com/javase/$jdk/docs/api/".toString()
    if (JavaVersion.current().isJava11Compatible()) {
        jdk_javadoc = "https://docs.oracle.com/en/java/javase/$jdk/docs/api/".toString()
    }

    // Dependencies
    reactor_bom_version = '2020.0.8'
    jackson_version = '2.12.4'
    caffeine_version = '2.8.8'

    // Test dependencies
    junit_version = '5.7.1'
    mockito_version = '3.11.2'
    logback_version = '1.2.3'
    reflections_version = '0.9.12'
    lavaplayer_version = '1.3.78'

    isJitpack = "true" == System.getenv("JITPACK")
    isRelease = !version.toString().endsWith('-SNAPSHOT')
}

allprojects {
    apply plugin: 'java-library'
    apply plugin: 'com.github.ben-manes.versions'
    apply plugin: 'maven-publish'
    if (!isJitpack && isRelease) {
        apply plugin: 'signing'
    }

    group = artifact_group
    version = project_version
    description = project_description

    sourceCompatibility = project_jdk
    targetCompatibility = project_jdk

    dependencies {
        api platform("io.projectreactor:reactor-bom:$reactor_bom_version")
        api "com.discord4j:discord-json:$discordJsonVersion"
    }

    repositories {
        mavenCentral()
        if (!isRelease || isJitpack) {
            maven { url 'https://oss.sonatype.org/content/repositories/snapshots' }
            maven { url 'https://oss.sonatype.org/content/repositories/staging' }
        }
<<<<<<< HEAD
=======
        maven { url 'https://m2.dv8tion.net/releases' }
>>>>>>> a102e59d
    }

    configurations.all {
        resolutionStrategy.cacheChangingModulesFor 60, 'seconds'
    }

    tasks.withType(Javadoc) {
        options {
            encoding = 'UTF-8'
            tags = ["apiNote:a:API Note:",
                    "implSpec:a:Implementation Requirements:",
                    "implNote:a:Implementation Note:"]
            addStringOption 'Xdoclint:none', '-quiet'
            addStringOption 'encoding', 'UTF-8'
            // adding links to javadocs for filling specific classes when not existing inside current javadoc
            links = [
                    jdk_javadoc,
                    "https://fasterxml.github.io/jackson-databind/javadoc/2.10/",
                    "http://www.reactive-streams.org/reactive-streams-1.0.3-javadoc/",
                    "https://projectreactor.io/docs/core/release/api/",
                    "https://projectreactor.io/docs/netty/release/api/",
                    "https://projectreactor.io/docs/extra/release/api/",
                    "https://netty.io/4.1/api/"
            ]
        }
        if (JavaVersion.current().isJava9Compatible()) {
            options.addBooleanOption('html5', true)
        }
    }

    tasks.withType(JavaCompile) {
        options.encoding = 'UTF-8'
        options.incremental = true
    }

    task downloadDependencies() {
        description 'Download all dependencies to the Gradle cache'
        doLast {
            configurations.findAll { it.canBeResolved }.files
        }
    }

    java {
        withJavadocJar()
        withSourcesJar()
    }
}

subprojects {
    archivesBaseName = "discord4j-$project.name"

    tasks.withType(Javadoc) {
        title = "$archivesBaseName ${version} API"
        options.windowTitle = "$archivesBaseName ($version)"
    }

    publishing {
        publications {
            mavenJava(MavenPublication) {
                from components.java
                artifactId archivesBaseName

                versionMapping {
                    usage('java-api') {
                        fromResolutionOf('runtimeClasspath')
                    }
                    usage('java-runtime') {
                        fromResolutionResult()
                    }
                }

                pom {
                    name = 'Discord4J'
                    description = 'A JVM-based REST/WS wrapper for the official Discord Bot API'
                    url = 'https://github.com/Discord4J/Discord4J'
                    organization {
                        name = 'Discord4J'
                        url = 'https://discord4j.com'
                    }
                    issueManagement {
                        system = 'GitHub'
                        url = 'https://github.com/Discord4J/Discord4J/issues'
                    }
                    licenses {
                        license {
                            name = 'LGPL-3.0'
                            url = 'https://github.com/Discord4J/Discord4J/LICENSE.txt'
                            distribution = 'repo'
                        }
                    }
                    scm {
                        url = 'https://github.com/Discord4J/Discord4J'
                        connection = 'scm:git:git://github.com/Discord4J/Discord4J.git'
                        developerConnection = 'scm:git:ssh://git@github.com:Discord4J/Discord4J.git'
                    }
                    developers {
                        developer {
                            name = 'The Discord4J Team'
                        }
                    }
                }
            }
        }

        if (!isJitpack) {
            repositories {
                maven {
                    if (isRelease) {
                        url 'https://oss.sonatype.org/service/local/staging/deploy/maven2'
                    } else {
                        url 'https://oss.sonatype.org/content/repositories/snapshots/'
                    }
                    def sonatypeUsername = findProperty('sonatypeUsername')
                    def sonatypePassword = findProperty('sonatypePassword')
                    if (sonatypeUsername != null && sonatypePassword != null) {
                        credentials {
                            username sonatypeUsername
                            password sonatypePassword
                        }
                    }
                }
            }
        }
    }

    if (!isJitpack && isRelease) {
        signing {
            def signingKey = findProperty("signingKey")
            def signingPassword = findProperty("signingPassword")
            if (signingKey != null && signingPassword != null) {
                useInMemoryPgpKeys(new String(signingKey.decodeBase64()), signingPassword as String)
            }
            sign publishing.publications.mavenJava
        }
    }
}

def buildDocsUrl(String project) {
    def docVersion = isRelease ? "$version" : "3.1"
    return "https://javadoc.io/doc/com.discord4j/$project/$docVersion/" as String
}

release {
    preTagCommitMessage = 'Release version'
    tagCommitMessage = 'Release version'
    newVersionCommitMessage = 'Next development version'
    git {
        requireBranch = ''
    }
}

task updateReadme {
    if (isRelease && !version.contains('M') && !version.contains('RC')) {
        doLast {
            copy {
                from '.github/README_TEMPLATE.md'
                into '.'
                rename { 'README.md' }
                expand version: version
            }
        }
    }
}

preTagCommit.dependsOn updateReadme

wrapper {
    distributionType = Wrapper.DistributionType.ALL
}<|MERGE_RESOLUTION|>--- conflicted
+++ resolved
@@ -59,15 +59,13 @@
     }
 
     repositories {
+        mavenLocal()
         mavenCentral()
         if (!isRelease || isJitpack) {
             maven { url 'https://oss.sonatype.org/content/repositories/snapshots' }
             maven { url 'https://oss.sonatype.org/content/repositories/staging' }
         }
-<<<<<<< HEAD
-=======
         maven { url 'https://m2.dv8tion.net/releases' }
->>>>>>> a102e59d
     }
 
     configurations.all {
