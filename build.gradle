--- conflicted
+++ resolved
@@ -24,19 +24,11 @@
     }
 
     // Dependencies
-<<<<<<< HEAD
     reactor_bom_version = '2023.0.3'
-    jackson_databind_version = '2.12.7.1'
-    jackson_datatype_jsr310_version = '2.14.2'
-    jackson_datatype_jdk8_version = '2.12.7'
-    caffeine_version = '2.8.8'
-=======
-    reactor_bom_version = '2020.0.33'
     jackson_databind_version = '2.17.0'
     jackson_datatype_jsr310_version = '2.17.0'
     jackson_datatype_jdk8_version = '2.17.0'
     caffeine_version = '2.9.3'
->>>>>>> 3c93b5ea
     immutables_group = 'org.immutables'
     immutables_version = '2.10.1'
 
