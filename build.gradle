--- conflicted
+++ resolved
@@ -205,18 +205,8 @@
 }
 
 def buildDocsUrl(String project) {
-<<<<<<< HEAD
-    if (isJitpack) {
-        def docVersion = System.getenv('GIT_COMMIT')
-        return "https://javadoc.jitpack.io/com/discord4j/discord4j/$project/$docVersion/javadoc/" as String
-    } else {
-        def docVersion = isRelease ? "$version" : "3.1"
-        return "https://www.javadoc.io/page/com.discord4j/$project/$docVersion/" as String
-    }
-=======
     def docVersion = isRelease ? "$version" : "3.1"
     return "https://javadoc.io/doc/com.discord4j/$project/$docVersion/" as String
->>>>>>> 54b2c6a3
 }
 
 release {
