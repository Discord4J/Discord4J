plugins {
    id 'java-library'
    id 'maven-publish'
    id 'signing'
    id 'com.gorylenko.gradle-git-properties' version '2.2.4' apply false
    id 'com.github.ben-manes.versions' version '0.36.0'
    id 'net.researchgate.release' version '2.8.1'
}

ext {
    // Project constants
    github_org = 'Discord4J'
    project_name = 'Discord4J'
    artifact_group = 'com.discord4j'
    project_version = "$version".toString()
    project_description = 'Java interface for the Discord API'
    project_url = 'https://discord4j.com'
    project_jdk = '1.8'
    jdk = JavaVersion.current().majorVersion
    jdk_javadoc = "https://docs.oracle.com/javase/$jdk/docs/api/".toString()
    if (JavaVersion.current().isJava11Compatible()) {
        jdk_javadoc = "https://docs.oracle.com/en/java/javase/$jdk/docs/api/".toString()
    }

    // Dependencies
<<<<<<< HEAD
    reactor_bom_version = '2020.0.0'
=======
    reactor_bom_version = 'Dysprosium-SR14'
>>>>>>> 41af466f
    jackson_version = '2.11.2'
    caffeine_version = '2.8.6'

    // Test dependencies
    junit_version = '5.6.2'
    mockito_version = '3.3.3'
    logback_version = '1.2.3'
    reflections_version = '0.9.12'
    lavaplayer_version = '1.3.60'

    isJitpack = "true" == System.getenv("JITPACK")
    isRelease = !version.toString().endsWith('-SNAPSHOT')
}

allprojects {
    apply plugin: 'java-library'
    apply plugin: 'com.github.ben-manes.versions'
    apply plugin: 'maven-publish'
    if (!isJitpack && isRelease) {
        apply plugin: 'signing'
    }

    group = artifact_group
    version = project_version
    description = project_description

    sourceCompatibility = project_jdk
    targetCompatibility = project_jdk

    dependencies {
        api platform("io.projectreactor:reactor-bom:$reactor_bom_version")
        api "com.discord4j:discord-json:$discordJsonVersion"
    }

    repositories {
        mavenCentral()
        if (!isRelease || isJitpack) {
            maven { url 'https://oss.sonatype.org/content/repositories/snapshots' }
            maven { url 'https://oss.sonatype.org/content/repositories/staging' }
        }
        maven { url 'https://jitpack.io' }
        maven { url 'https://repo.spring.io/milestone' }
        jcenter()
    }

    configurations.all {
        resolutionStrategy.cacheChangingModulesFor 60, 'seconds'
    }

    tasks.withType(Javadoc) {
        options {
            encoding = 'UTF-8'
            tags = ["apiNote:a:API Note:",
                    "implSpec:a:Implementation Requirements:",
                    "implNote:a:Implementation Note:"]
            addStringOption 'Xdoclint:none', '-quiet'
            addStringOption 'encoding', 'UTF-8'
            // adding links to javadocs for filling specific classes when not existing inside current javadoc
            links = [
                    jdk_javadoc,
                    "https://fasterxml.github.io/jackson-databind/javadoc/2.10/",
                    "http://www.reactive-streams.org/reactive-streams-1.0.3-javadoc/",
                    "https://projectreactor.io/docs/core/release/api/",
                    "https://projectreactor.io/docs/netty/release/api/",
                    "https://projectreactor.io/docs/extra/release/api/",
                    "https://netty.io/4.1/api/"
            ]
        }
        if (JavaVersion.current().isJava9Compatible()) {
            options.addBooleanOption('html5', true)
        }
    }

    tasks.withType(JavaCompile) {
        options.encoding = 'UTF-8'
        options.incremental = true
    }

    task downloadDependencies() {
        description 'Download all dependencies to the Gradle cache'
        doLast {
            configurations.findAll { it.canBeResolved }.files
        }
    }

    java {
        withJavadocJar()
        withSourcesJar()
    }
}

subprojects {
    archivesBaseName = "discord4j-$project.name"

    tasks.withType(Javadoc) {
        title = "$archivesBaseName ${version} API"
        options.windowTitle = "$archivesBaseName ($version)"
    }

    publishing {
        publications {
            mavenJava(MavenPublication) {
                from components.java
                artifactId archivesBaseName

                versionMapping {
                    usage('java-api') {
                        fromResolutionOf('runtimeClasspath')
                    }
                    usage('java-runtime') {
                        fromResolutionResult()
                    }
                }

                pom {
                    name = 'Discord4J'
                    description = 'A JVM-based REST/WS wrapper for the official Discord Bot API'
                    url = 'https://github.com/Discord4J/Discord4J'
                    organization {
                        name = 'Discord4J'
                        url = 'https://discord4j.com'
                    }
                    issueManagement {
                        system = 'GitHub'
                        url = 'https://github.com/Discord4J/Discord4J/issues'
                    }
                    licenses {
                        license {
                            name = 'LGPL-3.0'
                            url = 'https://github.com/Discord4J/Discord4J/LICENSE.txt'
                            distribution = 'repo'
                        }
                    }
                    scm {
                        url = 'https://github.com/Discord4J/Discord4J'
                        connection = 'scm:git:git://github.com/Discord4J/Discord4J.git'
                        developerConnection = 'scm:git:ssh://git@github.com:Discord4J/Discord4J.git'
                    }
                    developers {
                        developer {
                            name = 'The Discord4J Team'
                        }
                    }
                }
            }
        }

        if (!isJitpack) {
            repositories {
                maven {
                    if (isRelease) {
                        url 'https://oss.sonatype.org/service/local/staging/deploy/maven2'
                    } else {
                        url 'https://oss.sonatype.org/content/repositories/snapshots/'
                    }
                    def sonatypeUsername = findProperty('sonatypeUsername')
                    def sonatypePassword = findProperty('sonatypePassword')
                    if (sonatypeUsername != null && sonatypePassword != null) {
                        credentials {
                            username sonatypeUsername
                            password sonatypePassword
                        }
                    }
                }
            }
        }
    }

    if (!isJitpack && isRelease) {
        signing {
            def signingKey = findProperty("signingKey")
            def signingPassword = findProperty("signingPassword")
            if (signingKey != null && signingPassword != null) {
                useInMemoryPgpKeys(new String(signingKey.decodeBase64()), signingPassword as String)
            }
            sign publishing.publications.mavenJava
        }
    }
}

def buildDocsUrl(String project) {
    if (isJitpack) {
        def docVersion = System.getenv('GIT_COMMIT')
        return "https://javadoc.jitpack.io/com/discord4j/discord4j/$project/$docVersion/javadoc/" as String
    } else {
        def docVersion = isRelease ? "$version" : "3.1"
        return "https://www.javadoc.io/page/com.discord4j/$project/$docVersion/" as String
    }
}

release {
    preTagCommitMessage = 'Release version'
    tagCommitMessage = 'Release version'
    newVersionCommitMessage = 'Next development version'
    git {
        requireBranch = ''
    }
}

task updateReadme {
    if (isRelease && !version.contains('M') && !version.contains('RC')) {
        doLast {
            copy {
                from '.github/README_TEMPLATE.md'
                into '.'
                rename { 'README.md' }
                expand version: version
            }
        }
    }
}

preTagCommit.dependsOn updateReadme

wrapper {
    distributionType = Wrapper.DistributionType.ALL
}<|MERGE_RESOLUTION|>--- conflicted
+++ resolved
@@ -23,11 +23,7 @@
     }
 
     // Dependencies
-<<<<<<< HEAD
-    reactor_bom_version = '2020.0.0'
-=======
-    reactor_bom_version = 'Dysprosium-SR14'
->>>>>>> 41af466f
+    reactor_bom_version = '2020.0.1'
     jackson_version = '2.11.2'
     caffeine_version = '2.8.6'
 
