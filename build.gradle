--- conflicted
+++ resolved
@@ -23,11 +23,7 @@
     }
 
     // Dependencies
-<<<<<<< HEAD
     reactor_bom_version = 'Dysprosium-SR1'
-=======
-    reactor_bom_version = 'Californium-SR14'
->>>>>>> 7b12058f
     jackson_version = '2.10.1'
     jdkstores_version = "$storesVersion".toString()
 
@@ -38,7 +34,6 @@
     reflections_version = '0.9.11'
     lavaplayer_version = '1.3.32'
     blockhound_version = '1.0.1.RELEASE'
-    rsocket_version = '1.0.0-RC5'
 
     isJitpack = "true" == System.getenv("JITPACK")
     isRelease = !version.toString().endsWith('-SNAPSHOT')
